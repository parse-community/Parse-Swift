//
//  RESTBatchCommand.swift
//  ParseSwift
//
//  Created by Florent Vilmart on 17-08-19.
//  Copyright © 2020 Parse Community. All rights reserved.
//

import Foundation

<<<<<<< HEAD
typealias ParseObjectBatchCommand<T> = BatchCommand<T, T> where T: ParseObject
typealias ParseObjectBatchResponse<T> = [(T, ParseError?)]
=======
typealias ParseObjectBatchCommand<T> = BatchCommand<T, T> where T: ObjectType
typealias ParseObjectBatchResponse<T> = [(Result<T, ParseError>)]
>>>>>>> 8d10c1cc
// swiftlint:disable line_length
typealias RESTBatchCommandType<T> = API.Command<ParseObjectBatchCommand<T>, ParseObjectBatchResponse<T>> where T: ParseObject
// swiftlint:enable line_length

internal struct BatchCommand<T, U>: Encodable where T: Encodable {
    let requests: [API.Command<T, U>]
}

internal struct BatchResponseItem<T>: Codable where T: Codable {
    let success: T?
    let error: ParseError?
}

internal struct WriteResponse: Codable {
    var objectId: String?
    var createdAt: Date?
    var updatedAt: Date?

    func asSaveResponse() -> SaveResponse {
        guard let objectId = objectId, let createdAt = createdAt else {
            fatalError("Cannot create a SaveResponse without objectId")
        }
        return SaveResponse(objectId: objectId, createdAt: createdAt)
    }

    func asUpdateResponse() -> UpdateResponse {
        guard let updatedAt = updatedAt else {
            fatalError("Cannot create an UpdateResponse without updatedAt")
        }
        return UpdateResponse(updatedAt: updatedAt)
    }

<<<<<<< HEAD
    func apply<T>(_ object: T) -> T where T: ParseObject {
        if isCreate {
            return asSaveResponse().apply(object)
        } else {
            return asUpdateResponse().apply(object)
=======
    func asFetchResponse() -> FetchResponse {
        guard let createdAt = createdAt, let updatedAt = updatedAt else {
            fatalError("Cannot create a SaveResponse without objectId")
        }
        return FetchResponse(createdAt: createdAt, updatedAt: updatedAt)
    }

    func apply<T>(to object: T, method: API.Method) -> T where T: ObjectType {
        switch method {
        case .POST:
            return asSaveResponse().apply(to: object)
        case .PUT:
            return asUpdateResponse().apply(to: object)
        case .GET:
            return asFetchResponse().apply(to: object)
        default:
            fatalError("There is no configured way to apply for method: \(method)")
>>>>>>> 8d10c1cc
        }
    }
}<|MERGE_RESOLUTION|>--- conflicted
+++ resolved
@@ -8,15 +8,10 @@
 
 import Foundation
 
-<<<<<<< HEAD
-typealias ParseObjectBatchCommand<T> = BatchCommand<T, T> where T: ParseObject
-typealias ParseObjectBatchResponse<T> = [(T, ParseError?)]
-=======
 typealias ParseObjectBatchCommand<T> = BatchCommand<T, T> where T: ObjectType
 typealias ParseObjectBatchResponse<T> = [(Result<T, ParseError>)]
->>>>>>> 8d10c1cc
 // swiftlint:disable line_length
-typealias RESTBatchCommandType<T> = API.Command<ParseObjectBatchCommand<T>, ParseObjectBatchResponse<T>> where T: ParseObject
+typealias RESTBatchCommandType<T> = API.Command<ParseObjectBatchCommand<T>, ParseObjectBatchResponse<T>> where T: ObjectType
 // swiftlint:enable line_length
 
 internal struct BatchCommand<T, U>: Encodable where T: Encodable {
@@ -47,13 +42,6 @@
         return UpdateResponse(updatedAt: updatedAt)
     }
 
-<<<<<<< HEAD
-    func apply<T>(_ object: T) -> T where T: ParseObject {
-        if isCreate {
-            return asSaveResponse().apply(object)
-        } else {
-            return asUpdateResponse().apply(object)
-=======
     func asFetchResponse() -> FetchResponse {
         guard let createdAt = createdAt, let updatedAt = updatedAt else {
             fatalError("Cannot create a SaveResponse without objectId")
@@ -71,7 +59,6 @@
             return asFetchResponse().apply(to: object)
         default:
             fatalError("There is no configured way to apply for method: \(method)")
->>>>>>> 8d10c1cc
         }
     }
 }