//
//  API+Commands.swift
//  ParseSwift (iOS)
//
//  Created by Florent Vilmart on 17-09-24.
//  Copyright © 2020 Parse Community. All rights reserved.
//

import Foundation

internal extension API {

    struct Command<T, U>: Encodable where T: Encodable {
        typealias ReturnType = U // swiftlint:disable:this nesting
        let method: API.Method
        let path: API.Endpoint
        let body: T?
        let mapper: ((Data) throws -> U)
        let params: [String: String?]?

        internal var data: Data? {
            return try? ParseCoding.jsonEncoder().encode(body)
        }

        init(method: API.Method,
             path: API.Endpoint,
             params: [String: String]? = nil,
             body: T? = nil,
             mapper: @escaping ((Data) throws -> U)) {
            self.method = method
            self.path = path
            self.body = body
            self.mapper = mapper
            self.params = params
        }

        public func execute(options: API.Options) throws -> U {
<<<<<<< HEAD
            let url = ParseConfiguration.serverURL.appendingPathComponent(path.urlComponent)

            guard var components = URLComponents(url: url, resolvingAgainstBaseURL: false),
                  let componentsURL = components.url else {
                throw ParseError(code: .unknownError, message: "Invalid URL.")
            }

=======
            var responseResult: Result<U, ParseError>?

            let group = DispatchGroup()
            group.enter()
            self.executeAsync(options: options, callbackQueue: nil) { result in
                responseResult = result
                group.leave()
            }
            group.wait()

            guard let response = responseResult else {
                throw ParseError(code: .unknownError,
                                 message: "couldn't unrwrap server response")
            }
            return try response.get()
        }

        public func executeAsync(options: API.Options, callbackQueue: DispatchQueue?,
                                 completion: @escaping(Result<U, ParseError>) -> Void) {
>>>>>>> 8d10c1cc
            let params = self.params?.getQueryItems()
            let headers = API.getHeaders(options: options)

<<<<<<< HEAD
            components.queryItems = params

            var urlRequest = URLRequest(url: componentsURL)
=======
            guard var components = URLComponents(url: url, resolvingAgainstBaseURL: false),
                let urlComponents = components.url else {
                    completion(.failure(ParseError(code: .unknownError,
                                                   message: "couldn't unrwrap url components for \(url)")))
                return
            }
            components.queryItems = params

            var urlRequest = URLRequest(url: urlComponents)
>>>>>>> 8d10c1cc
            urlRequest.allHTTPHeaderFields = headers

            if let body = data {
                urlRequest.httpBody = body
            }

            urlRequest.httpMethod = method.rawValue
<<<<<<< HEAD
            let responseData = try URLSession.shared.syncDataTask(with: urlRequest).get()
            do {
                return try mapper(responseData)
            } catch {
                do {
                    throw try ParseCoding.jsonDecoder().decode(ParseError.self, from: responseData)
                } catch {
                    throw ParseError(code: .unknownError, message: "cannot decode response: \(error)")
=======

            URLSession.shared.dataTask(with: urlRequest, callbackQueue: callbackQueue, mapper: mapper) { result in
                switch result {

                case .success(let decoded):

                    completion(.success(decoded))

                case .failure(let error):
                    completion(.failure(error))
>>>>>>> 8d10c1cc
                }
            }
        }

        enum CodingKeys: String, CodingKey { // swiftlint:disable:this nesting
            case method, body, path
        }
    }
}

internal extension API.Command {
    // MARK: Saving
    static func saveCommand<T>(_ object: T) -> API.Command<T, T> where T: ParseObject {
        if object.isSaved {
            return updateCommand(object)
        }
        return createCommand(object)
    }

    // MARK: Saving - private
    private static func createCommand<T>(_ object: T) -> API.Command<T, T> where T: ParseObject {
        let mapper = { (data) -> T in
<<<<<<< HEAD
            try ParseCoding.jsonDecoder().decode(SaveResponse.self, from: data).apply(object)
=======
            try getDecoder().decode(SaveResponse.self, from: data).apply(to: object)
>>>>>>> 8d10c1cc
        }
        return API.Command<T, T>(method: .POST,
                                 path: object.endpoint,
                                 body: object,
                                 mapper: mapper)
    }

    private static func updateCommand<T>(_ object: T) -> API.Command<T, T> where T: ParseObject {
        let mapper = { (data: Data) -> T in
<<<<<<< HEAD
            try ParseCoding.jsonDecoder().decode(UpdateResponse.self, from: data).apply(object)
=======
            try getDecoder().decode(UpdateResponse.self, from: data).apply(to: object)
>>>>>>> 8d10c1cc
        }
        return API.Command<T, T>(method: .PUT,
                                 path: object.endpoint,
                                 body: object,
                                 mapper: mapper)
    }

    // MARK: Fetching
    static func fetchCommand<T>(_ object: T) throws -> API.Command<T, T> where T: ParseObject {
        guard object.isSaved else {
            throw ParseError(code: .unknownError, message: "Cannot Fetch an object without id")
        }
        return API.Command<T, T>(method: .GET,
                                 path: object.endpoint) { (data) -> T in
<<<<<<< HEAD
                                    try ParseCoding.jsonDecoder().decode(T.self, from: data)
=======
                                    try getDecoder().decode(FetchResponse.self, from: data).apply(to: object)
>>>>>>> 8d10c1cc
        }
    }
}

extension API.Command where T: ParseObject {

    internal var data: Data? {
        guard let body = body else { return nil }
        return try? body.getEncoder().encode(body)
    }

    static func batch(commands: [API.Command<T, T>]) -> RESTBatchCommandType<T> {
        let commands = commands.compactMap { (command) -> API.Command<T, T>? in
            let path = ParseConfiguration.mountPath + command.path.urlComponent
            guard let body = command.body else {
                return nil
            }
            return API.Command<T, T>(method: command.method, path: .any(path),
                                     body: body, mapper: command.mapper)
        }
        let bodies = commands.compactMap { (command) -> (body: T, command: API.Method)?  in
            guard let body = command.body else {
                return nil
            }
            return (body: body, command: command.method)
        }
<<<<<<< HEAD
        let mapper = { (data: Data) -> [(T, ParseError?)] in
            let decodingType = [BatchResponseItem<SaveOrUpdateResponse>].self
            let responses = try ParseCoding.jsonDecoder().decode(decodingType, from: data)
            return bodies.enumerated().map({ (object) -> (T, ParseError?) in
                let response = responses[object.0]
                if let success = response.success {
                    return (success.apply(object.1), nil)
                } else {
                    return (object.1, response.error)
=======
        let mapper = { (data: Data) -> [Result<T, ParseError>] in
            let decodingType = [BatchResponseItem<WriteResponse>].self
            do {
                let responses = try getDecoder().decode(decodingType, from: data)
                return bodies.enumerated().map({ (object) -> (Result<T, ParseError>) in
                    let response = responses[object.offset]
                    if let success = response.success {
                        return .success(success.apply(to: object.element.body, method: object.element.command))
                    } else {
                        guard let parseError = response.error else {
                            return .failure(ParseError(code: .unknownError, message: "unknown error"))
                        }

                        return .failure(parseError)
                    }
                })
            } catch {
                guard let parseError = error as? ParseError else {
                    return [(.failure(ParseError(code: .unknownError, message: "decoding error: \(error)")))]
>>>>>>> 8d10c1cc
                }
                return [(.failure(parseError))]
            }
        }
        let batchCommand = BatchCommand(requests: commands)
        return RESTBatchCommandType<T>(method: .POST, path: .batch, body: batchCommand, mapper: mapper)
    }
}<|MERGE_RESOLUTION|>--- conflicted
+++ resolved
@@ -19,7 +19,7 @@
         let params: [String: String?]?
 
         internal var data: Data? {
-            return try? ParseCoding.jsonEncoder().encode(body)
+            return try? getJSONEncoder().encode(body)
         }
 
         init(method: API.Method,
@@ -35,15 +35,6 @@
         }
 
         public func execute(options: API.Options) throws -> U {
-<<<<<<< HEAD
-            let url = ParseConfiguration.serverURL.appendingPathComponent(path.urlComponent)
-
-            guard var components = URLComponents(url: url, resolvingAgainstBaseURL: false),
-                  let componentsURL = components.url else {
-                throw ParseError(code: .unknownError, message: "Invalid URL.")
-            }
-
-=======
             var responseResult: Result<U, ParseError>?
 
             let group = DispatchGroup()
@@ -63,15 +54,10 @@
 
         public func executeAsync(options: API.Options, callbackQueue: DispatchQueue?,
                                  completion: @escaping(Result<U, ParseError>) -> Void) {
->>>>>>> 8d10c1cc
             let params = self.params?.getQueryItems()
             let headers = API.getHeaders(options: options)
+            let url = ParseConfiguration.serverURL.appendingPathComponent(path.urlComponent)
 
-<<<<<<< HEAD
-            components.queryItems = params
-
-            var urlRequest = URLRequest(url: componentsURL)
-=======
             guard var components = URLComponents(url: url, resolvingAgainstBaseURL: false),
                 let urlComponents = components.url else {
                     completion(.failure(ParseError(code: .unknownError,
@@ -81,24 +67,11 @@
             components.queryItems = params
 
             var urlRequest = URLRequest(url: urlComponents)
->>>>>>> 8d10c1cc
             urlRequest.allHTTPHeaderFields = headers
-
             if let body = data {
                 urlRequest.httpBody = body
             }
-
             urlRequest.httpMethod = method.rawValue
-<<<<<<< HEAD
-            let responseData = try URLSession.shared.syncDataTask(with: urlRequest).get()
-            do {
-                return try mapper(responseData)
-            } catch {
-                do {
-                    throw try ParseCoding.jsonDecoder().decode(ParseError.self, from: responseData)
-                } catch {
-                    throw ParseError(code: .unknownError, message: "cannot decode response: \(error)")
-=======
 
             URLSession.shared.dataTask(with: urlRequest, callbackQueue: callbackQueue, mapper: mapper) { result in
                 switch result {
@@ -109,7 +82,6 @@
 
                 case .failure(let error):
                     completion(.failure(error))
->>>>>>> 8d10c1cc
                 }
             }
         }
@@ -122,7 +94,7 @@
 
 internal extension API.Command {
     // MARK: Saving
-    static func saveCommand<T>(_ object: T) -> API.Command<T, T> where T: ParseObject {
+    static func saveCommand<T>(_ object: T) -> API.Command<T, T> where T: ObjectType {
         if object.isSaved {
             return updateCommand(object)
         }
@@ -130,13 +102,9 @@
     }
 
     // MARK: Saving - private
-    private static func createCommand<T>(_ object: T) -> API.Command<T, T> where T: ParseObject {
+    private static func createCommand<T>(_ object: T) -> API.Command<T, T> where T: ObjectType {
         let mapper = { (data) -> T in
-<<<<<<< HEAD
-            try ParseCoding.jsonDecoder().decode(SaveResponse.self, from: data).apply(object)
-=======
             try getDecoder().decode(SaveResponse.self, from: data).apply(to: object)
->>>>>>> 8d10c1cc
         }
         return API.Command<T, T>(method: .POST,
                                  path: object.endpoint,
@@ -144,13 +112,9 @@
                                  mapper: mapper)
     }
 
-    private static func updateCommand<T>(_ object: T) -> API.Command<T, T> where T: ParseObject {
+    private static func updateCommand<T>(_ object: T) -> API.Command<T, T> where T: ObjectType {
         let mapper = { (data: Data) -> T in
-<<<<<<< HEAD
-            try ParseCoding.jsonDecoder().decode(UpdateResponse.self, from: data).apply(object)
-=======
             try getDecoder().decode(UpdateResponse.self, from: data).apply(to: object)
->>>>>>> 8d10c1cc
         }
         return API.Command<T, T>(method: .PUT,
                                  path: object.endpoint,
@@ -159,22 +123,18 @@
     }
 
     // MARK: Fetching
-    static func fetchCommand<T>(_ object: T) throws -> API.Command<T, T> where T: ParseObject {
+    static func fetchCommand<T>(_ object: T) throws -> API.Command<T, T> where T: ObjectType {
         guard object.isSaved else {
             throw ParseError(code: .unknownError, message: "Cannot Fetch an object without id")
         }
         return API.Command<T, T>(method: .GET,
                                  path: object.endpoint) { (data) -> T in
-<<<<<<< HEAD
-                                    try ParseCoding.jsonDecoder().decode(T.self, from: data)
-=======
                                     try getDecoder().decode(FetchResponse.self, from: data).apply(to: object)
->>>>>>> 8d10c1cc
         }
     }
 }
 
-extension API.Command where T: ParseObject {
+extension API.Command where T: ObjectType {
 
     internal var data: Data? {
         guard let body = body else { return nil }
@@ -196,17 +156,6 @@
             }
             return (body: body, command: command.method)
         }
-<<<<<<< HEAD
-        let mapper = { (data: Data) -> [(T, ParseError?)] in
-            let decodingType = [BatchResponseItem<SaveOrUpdateResponse>].self
-            let responses = try ParseCoding.jsonDecoder().decode(decodingType, from: data)
-            return bodies.enumerated().map({ (object) -> (T, ParseError?) in
-                let response = responses[object.0]
-                if let success = response.success {
-                    return (success.apply(object.1), nil)
-                } else {
-                    return (object.1, response.error)
-=======
         let mapper = { (data: Data) -> [Result<T, ParseError>] in
             let decodingType = [BatchResponseItem<WriteResponse>].self
             do {
@@ -226,7 +175,6 @@
             } catch {
                 guard let parseError = error as? ParseError else {
                     return [(.failure(ParseError(code: .unknownError, message: "decoding error: \(error)")))]
->>>>>>> 8d10c1cc
                 }
                 return [(.failure(parseError))]
             }
