//
//  API+Commands.swift
//  ParseSwift (iOS)
//
//  Created by Florent Vilmart on 17-09-24.
//  Copyright © 2020 Parse Community. All rights reserved.
//

import Foundation
#if canImport(FoundationNetworking)
import FoundationNetworking
#endif

internal extension API {
    // swiftlint:disable:next type_body_length
    struct Command<T, U>: Encodable where T: Encodable {
        typealias ReturnType = U // swiftlint:disable:this nesting
        let method: API.Method
        let path: API.Endpoint
        let body: T?
        let mapper: ((Data) throws -> U)
        let params: [String: String?]?
        let uploadData: Data?
        let uploadFile: URL?
        let parseURL: URL?
        let otherURL: URL?
        let stream: InputStream?

        init(method: API.Method,
             path: API.Endpoint,
             params: [String: String]? = nil,
             body: T? = nil,
             uploadData: Data? = nil,
             uploadFile: URL? = nil,
             parseURL: URL? = nil,
             otherURL: URL? = nil,
             stream: InputStream? = nil,
             mapper: @escaping ((Data) throws -> U)) {
            self.method = method
            self.path = path
            self.body = body
            self.uploadData = uploadData
            self.uploadFile = uploadFile
            self.parseURL = parseURL
            self.otherURL = otherURL
            self.stream = stream
            self.mapper = mapper
            self.params = params
        }

        // MARK: Synchronous Execution
        func executeStream(options: API.Options,
                           childObjects: [NSDictionary: PointerType]? = nil,
                           childFiles: [UUID: ParseFile]? = nil,
                           uploadProgress: ((URLSessionTask, Int64, Int64, Int64) -> Void)? = nil,
                           stream: InputStream) throws {
            switch self.prepareURLRequest(options: options, childObjects: childObjects, childFiles: childFiles) {

            case .success(let urlRequest):
                if method == .POST || method == .PUT {
                    if !ParseConfiguration.isTestingSDK {
                        let delegate = ParseURLSessionDelegate(callbackQueue: nil,
                                                               uploadProgress: uploadProgress,
                                                               stream: stream)
                        let session = URLSession(configuration: .default,
                                                 delegate: delegate,
                                                 delegateQueue: nil)
                        session.uploadTask(withStreamedRequest: urlRequest).resume()
                    } else {
                        URLSession.testing.uploadTask(withStreamedRequest: urlRequest).resume()
                    }
                    return
                }
            case .failure(let error):
                throw error
            }
        }

        func execute(options: API.Options,
                     childObjects: [NSDictionary: PointerType]? = nil,
                     childFiles: [UUID: ParseFile]? = nil,
                     uploadProgress: ((URLSessionTask, Int64, Int64, Int64) -> Void)? = nil,
                     downloadProgress: ((URLSessionDownloadTask, Int64, Int64, Int64) -> Void)? = nil) throws -> U {
            var responseResult: Result<U, ParseError>?
            let group = DispatchGroup()
            group.enter()
            self.executeAsync(options: options,
                              callbackQueue: nil,
                              childObjects: childObjects,
                              childFiles: childFiles,
                              uploadProgress: uploadProgress,
                              downloadProgress: downloadProgress) { result in
                responseResult = result
                group.leave()
            }
            group.wait()

            guard let response = responseResult else {
                throw ParseError(code: .unknownError,
                                 message: "couldn't unrwrap server response")
            }
            return try response.get()
        }

<<<<<<< HEAD
=======
        // MARK: Asynchronous Execution
>>>>>>> 3f1c897c
        // swiftlint:disable:next function_body_length cyclomatic_complexity
        func executeAsync(options: API.Options, callbackQueue: DispatchQueue?,
                          childObjects: [NSDictionary: PointerType]? = nil,
                          childFiles: [UUID: ParseFile]? = nil,
                          uploadProgress: ((URLSessionTask, Int64, Int64, Int64) -> Void)? = nil,
                          downloadProgress: ((URLSessionDownloadTask, Int64, Int64, Int64) -> Void)? = nil,
                          completion: @escaping(Result<U, ParseError>) -> Void) {

            if !path.urlComponent.contains("/files/") {
                //All ParseObjects use the shared URLSession
                switch self.prepareURLRequest(options: options,
                                              childObjects: childObjects,
                                              childFiles: childFiles) {
                case .success(let urlRequest):
                    URLSession.shared.dataTask(with: urlRequest, mapper: mapper) { result in
                        switch result {

                        case .success(let decoded):
                            if let callbackQueue = callbackQueue {
                                callbackQueue.async { completion(.success(decoded)) }
                            } else {
                                completion(.success(decoded))
                            }

                        case .failure(let error):
                            if let callbackQueue = callbackQueue {
                                callbackQueue.async { completion(.failure(error)) }
                            } else {
                                completion(.failure(error))
                            }
                        }
                    }
                case .failure(let error):
                    completion(.failure(error))
                }
            } else {
                //ParseFiles are handled with a dedicated URLSession
                let session: URLSession!
                let delegate: URLSessionDelegate!
                if method == .POST || method == .PUT {
                    switch self.prepareURLRequest(options: options,
                                                  childObjects: childObjects,
                                                  childFiles: childFiles) {

                    case .success(let urlRequest):
                        if !ParseConfiguration.isTestingSDK {
                            delegate = ParseURLSessionDelegate(callbackQueue: callbackQueue,
                                                               uploadProgress: uploadProgress)
                            session = URLSession(configuration: .default,
                                                 delegate: delegate,
                                                 delegateQueue: nil)
                        } else {
                            session = URLSession.testing
                        }
                        session.uploadTask(with: urlRequest,
                                           from: uploadData,
                                           from: uploadFile,
                                           mapper: mapper) { result in
                            switch result {

                            case .success(let decoded):
                                if let callbackQueue = callbackQueue {
                                    callbackQueue.async { completion(.success(decoded)) }
                                } else {
                                    completion(.success(decoded))
                                }

                            case .failure(let error):
                                if let callbackQueue = callbackQueue {
                                    callbackQueue.async { completion(.failure(error)) }
                                } else {
                                    completion(.failure(error))
                                }
                            }
                        }
                    case .failure(let error):
                        completion(.failure(error))
                    }
                } else {

                    if !ParseConfiguration.isTestingSDK {
                        delegate = ParseURLSessionDelegate(callbackQueue: callbackQueue,
                                                           downloadProgress: downloadProgress)
                        session = URLSession(configuration: .default,
                                             delegate: delegate,
                                             delegateQueue: nil)
                    } else {
                        session = URLSession.testing
                    }
                    if parseURL != nil {
                        switch self.prepareURLRequest(options: options,
                                                      childObjects: childObjects,
                                                      childFiles: childFiles) {

                        case .success(let urlRequest):
                            session.downloadTask(with: urlRequest, mapper: mapper) { result in
                                switch result {

                                case .success(let decoded):
                                    if let callbackQueue = callbackQueue {
                                        callbackQueue.async { completion(.success(decoded)) }
                                    } else {
                                        completion(.success(decoded))
                                    }

                                case .failure(let error):
                                    if let callbackQueue = callbackQueue {
                                        callbackQueue.async { completion(.failure(error)) }
                                    } else {
                                        completion(.failure(error))
                                    }
                                }
                            }
                        case .failure(let error):
                            completion(.failure(error))
                        }
                    } else if let otherURL = self.otherURL {
                        //Non-parse servers don't receive any parse dedicated request info
                        session.downloadTask(with: otherURL, mapper: mapper) { result in
                            switch result {

                            case .success(let decoded):
                                if let callbackQueue = callbackQueue {
                                    callbackQueue.async { completion(.success(decoded)) }
                                } else {
                                    completion(.success(decoded))
                                }

                            case .failure(let error):
                                if let callbackQueue = callbackQueue {
                                    callbackQueue.async { completion(.failure(error)) }
                                } else {
                                    completion(.failure(error))
                                }
                            }
                        }
                    } else {
                        completion(.failure(ParseError(code: .unknownError,
                                                       message: "Can't download the file without specifying the url")))
                    }
                }
            }
        }

        // MARK: URL Preperation
        func prepareURLRequest(options: API.Options,
                               childObjects: [NSDictionary: PointerType]? = nil,
                               childFiles: [UUID: ParseFile]? = nil) -> Result<URLRequest, ParseError> {
            let params = self.params?.getQueryItems()
            let headers = API.getHeaders(options: options)
            let url = parseURL == nil ?
                ParseConfiguration.serverURL.appendingPathComponent(path.urlComponent) : parseURL!

            guard var components = URLComponents(url: url, resolvingAgainstBaseURL: false) else {
                return .failure(ParseError(code: .unknownError,
                                           message: "couldn't unrwrap url components for \(url)"))
            }
            components.queryItems = params

            guard let urlComponents = components.url else {
                return .failure(ParseError(code: .unknownError,
                                           message: "couldn't create url from components for \(components)"))
            }

            var urlRequest = URLRequest(url: urlComponents)
            urlRequest.allHTTPHeaderFields = headers
            if let urlBody = body {
                if let childObjects = childObjects {
                    guard let bodyData = try? ParseCoding
                            .parseEncoder()
                            .encode(urlBody, collectChildren: false,
                                    objectsSavedBeforeThisOne: childObjects, filesSavedBeforeThisOne: childFiles) else {
                            return .failure(ParseError(code: .unknownError,
                                                       message: "couldn't encode body \(urlBody)"))
                    }
                    urlRequest.httpBody = bodyData.encoded
                } else {
<<<<<<< HEAD
                    if (urlBody as? ParseCloud) != nil {
                        guard let bodyData = try? ParseCoding.parseEncoder().encode(urlBody) else {
                            completion(.failure(ParseError(code: .unknownError,
                                                           message: "couldn't encode body \(urlBody)")))
                            return
                        }
                        urlRequest.httpBody = bodyData
                    } else {
                        guard let bodyData = try? ParseCoding.jsonEncoder().encode(urlBody) else {
                            completion(.failure(ParseError(code: .unknownError,
                                                           message: "couldn't encode body \(urlBody)")))
                            return
                        }
                        urlRequest.httpBody = bodyData
=======
                    guard let bodyData = try? ParseCoding
                            .parseEncoder()
                            .encode(urlBody) else {
                            return .failure(ParseError(code: .unknownError,
                                                       message: "couldn't encode body \(urlBody)"))
>>>>>>> 3f1c897c
                    }
                }
            }
            urlRequest.httpMethod = method.rawValue

            return .success(urlRequest)
        }

        enum CodingKeys: String, CodingKey { // swiftlint:disable:this nesting
            case method, body, path
        }
    }
}

internal extension API.Command {
    // MARK: Uploading File
    static func uploadFileCommand(_ object: ParseFile) -> API.Command<ParseFile, ParseFile> {
        if object.isSaved {
            return updateFileCommand(object)
        }
        return createFileCommand(object)
    }

    // MARK: Uploading File - private
    private static func createFileCommand(_ object: ParseFile) -> API.Command<ParseFile, ParseFile> {
        API.Command(method: .POST,
                    path: .file(fileName: object.name),
                    uploadData: object.data,
                    uploadFile: object.localURL) { (data) -> ParseFile in
            try ParseCoding.jsonDecoder().decode(FileUploadResponse.self, from: data).apply(to: object)
        }
    }

    private static func updateFileCommand(_ object: ParseFile) -> API.Command<ParseFile, ParseFile> {
        API.Command(method: .PUT,
                    path: .file(fileName: object.name),
                    uploadData: object.data,
                    uploadFile: object.localURL) { (data) -> ParseFile in
            try ParseCoding.jsonDecoder().decode(FileUploadResponse.self, from: data).apply(to: object)
        }
    }

    // MARK: Downloading File
    static func downloadFileCommand(_ object: ParseFile) -> API.Command<ParseFile, ParseFile> {
        API.Command(method: .GET,
                    path: .file(fileName: object.name),
                    parseURL: object.url,
                    otherURL: object.cloudURL) { (data) -> ParseFile in
            let tempFileLocation = try ParseCoding.jsonDecoder().decode(URL.self, from: data)
            guard let fileManager = ParseFileManager(),
                  let defaultDirectoryPath = fileManager.defaultDataDirectoryPath else {
                throw ParseError(code: .unknownError, message: "Can't create fileManager")
            }
            let downloadDirectoryPath = defaultDirectoryPath
                .appendingPathComponent(ParseConstants.fileDownloadsDirectory, isDirectory: true)
            try fileManager.createDirectoryIfNeeded(downloadDirectoryPath.relativePath)
            let fileLocation = downloadDirectoryPath.appendingPathComponent(object.name)
            try? FileManager.default.removeItem(at: fileLocation) //Remove file if it's already present
            try FileManager.default.moveItem(at: tempFileLocation, to: fileLocation)
            var object = object
            object.localURL = fileLocation
            _ = object.localUUID //Ensure downloaded file has a localUUID
            return object
        }
    }

    // MARK: Deleting File
    static func deleteFileCommand(_ object: ParseFile) -> API.Command<ParseFile, NoBody> {
        API.Command(method: .DELETE,
                    path: .file(fileName: object.name),
                    parseURL: object.url) { (data) -> NoBody in
            try ParseCoding.jsonDecoder().decode(NoBody.self, from: data)
        }
    }

    // MARK: Saving ParseObjects
    static func saveCommand<T>(_ object: T) -> API.Command<T, T> where T: ParseObject {
        if object.isSaved {
            return updateCommand(object)
        }
        return createCommand(object)
    }

    // MARK: Saving ParseObjects - private
    private static func createCommand<T>(_ object: T) -> API.Command<T, T> where T: ParseObject {
        let mapper = { (data) -> T in
            try ParseCoding.jsonDecoder().decode(SaveResponse.self, from: data).apply(to: object)
        }
        return API.Command<T, T>(method: .POST,
                                 path: object.endpoint,
                                 body: object,
                                 mapper: mapper)
    }

    private static func updateCommand<T>(_ object: T) -> API.Command<T, T> where T: ParseObject {
        let mapper = { (data) -> T in
            try ParseCoding.jsonDecoder().decode(UpdateResponse.self, from: data).apply(to: object)
        }
        return API.Command<T, T>(method: .PUT,
                                 path: object.endpoint,
                                 body: object,
                                 mapper: mapper)
    }

    // MARK: Saving ParseObjects - Encodable
    static func saveCommand<T>(_ object: T) throws -> API.Command<T, PointerType> where T: Encodable {
        guard let objectable = object as? Objectable else {
            throw ParseError(code: .unknownError, message: "Not able to cast to objectable. Not saving")
        }
        if objectable.isSaved {
            return try updateCommand(object)
        } else {
            return try createCommand(object)
        }
    }

    // MARK: Saving ParseObjects - Encodable - private
    private static func createCommand<T>(_ object: T) throws -> API.Command<T, PointerType> where T: Encodable {
        guard var objectable = object as? Objectable else {
            throw ParseError(code: .unknownError, message: "Not able to cast to objectable. Not saving")
        }
        let mapper = { (data: Data) -> PointerType in
            let baseObjectable = try ParseCoding.jsonDecoder().decode(BaseObjectable.self, from: data)
            objectable.objectId = baseObjectable.objectId
            return objectable.toPointer()
        }
        return API.Command<T, PointerType>(method: .POST,
                                 path: objectable.endpoint,
                                 body: object,
                                 mapper: mapper)
    }

    private static func updateCommand<T>(_ object: T) throws -> API.Command<T, PointerType> where T: Encodable {
        guard var objectable = object as? Objectable else {
            throw ParseError(code: .unknownError, message: "Not able to cast to objectable. Not saving")
        }
        let mapper = { (data: Data) -> PointerType in
            let baseObjectable = try ParseCoding.jsonDecoder().decode(BaseObjectable.self, from: data)
            objectable.objectId = baseObjectable.objectId
            return objectable.toPointer()
        }
        return API.Command<T, PointerType>(method: .PUT,
                                 path: objectable.endpoint,
                                 body: object,
                                 mapper: mapper)
    }

    // MARK: Fetching
    static func fetchCommand<T>(_ object: T) throws -> API.Command<T, T> where T: ParseObject {
        guard object.isSaved else {
            throw ParseError(code: .unknownError, message: "Cannot Fetch an object without id")
        }

        return API.Command<T, T>(
            method: .GET,
            path: object.endpoint
        ) { (data) -> T in
            try ParseCoding.jsonDecoder().decode(T.self, from: data)
        }
    }

    // MARK: Deleting
    static func deleteCommand<T>(_ object: T) throws -> API.Command<NoBody, ParseError?> where T: ParseObject {
        guard object.isSaved else {
            throw ParseError(code: .unknownError, message: "Cannot Delete an object without id")
        }

        return API.Command<NoBody, ParseError?>(
            method: .DELETE,
            path: object.endpoint
        ) { (data) -> ParseError? in
            try? ParseCoding.jsonDecoder().decode(ParseError.self, from: data)
        }
    }
}

// MARK: Batch - Saving, Fetching
extension API.Command where T: ParseObject {

    internal var data: Data? {
        guard let body = body else { return nil }
        return try? body.getEncoder().encode(body)
    }

    static func batch(commands: [API.Command<T, T>]) -> RESTBatchCommandType<T> {
        let commands = commands.compactMap { (command) -> API.Command<T, T>? in
            let path = ParseConfiguration.mountPath + command.path.urlComponent
            guard let body = command.body else {
                return nil
            }
            return API.Command<T, T>(method: command.method, path: .any(path),
                                     body: body, mapper: command.mapper)
        }

        let bodies = commands.compactMap { (command) -> (body: T, command: API.Method)?  in
            guard let body = command.body else {
                return nil
            }
            return (body: body, command: command.method)
        }

        let mapper = { (data: Data) -> [Result<T, ParseError>] in

            let decodingType = [BatchResponseItem<WriteResponse>].self
            do {
                let responses = try ParseCoding.jsonDecoder().decode(decodingType, from: data)
                return bodies.enumerated().map({ (object) -> (Result<T, ParseError>) in
                    let response = responses[object.offset]
                    if let success = response.success {
                        return .success(success.apply(to: object.element.body, method: object.element.command))
                    } else {
                        guard let parseError = response.error else {
                            return .failure(ParseError(code: .unknownError, message: "unknown error"))
                        }

                        return .failure(parseError)
                    }
                })
            } catch {
                guard let parseError = error as? ParseError else {
                    return [(.failure(ParseError(code: .unknownError, message: "decoding error: \(error)")))]
                }
                return [(.failure(parseError))]
            }
        }

        let batchCommand = BatchCommand(requests: commands)
        return RESTBatchCommandType<T>(method: .POST, path: .batch, body: batchCommand, mapper: mapper)
    }

    // MARK: Batch - Deleting
    static func batch(commands: [API.Command<NoBody, ParseError?>]) -> RESTBatchCommandNoBodyType<ParseError?> {
        let commands = commands.compactMap { (command) -> API.Command<NoBody, ParseError?>? in
            let path = ParseConfiguration.mountPath + command.path.urlComponent
            return API.Command<NoBody, ParseError?>(
                method: command.method,
                path: .any(path), mapper: command.mapper)
        }

        let mapper = { (data: Data) -> [ParseError?] in

            let decodingType = [ParseError?].self
            do {
                let responses = try ParseCoding.jsonDecoder().decode(decodingType, from: data)
                return responses.enumerated().map({ (object) -> ParseError? in
                    let response = responses[object.offset]
                    if let error = response {
                        return error
                    } else {
                        return nil
                    }
                })
            } catch {
                guard (try? ParseCoding.jsonDecoder().decode(NoBody.self, from: data)) != nil else {
                    return [ParseError(code: .unknownError, message: "decoding error: \(error)")]
                }
                return [nil]
            }
        }

        let batchCommand = BatchCommand(requests: commands)
        return RESTBatchCommandNoBodyType<ParseError?>(method: .POST, path: .batch, body: batchCommand, mapper: mapper)
    }
}

<<<<<<< HEAD
//This has been disabled, looking into getting it working in the future.
//It's only needed for sending batches of childObjects which currently isn't being used.
/*
=======
// MARK: Batch - Child Objects
>>>>>>> 3f1c897c
extension API.Command where T: Encodable {

    internal var data: Data? {
        guard let body = body else { return nil }
        return try? ParseCoding.jsonEncoder().encode(body)
    }

    static func batch(commands: [API.Command<T, PointerType>]) -> RESTBatchCommandTypeEncodable<T> {
        let commands = commands.compactMap { (command) -> API.Command<T, PointerType>? in
            let path = ParseConfiguration.mountPath + command.path.urlComponent
            guard let body = command.body else {
                return nil
            }
            return API.Command<T, PointerType>(method: command.method, path: .any(path),
                                     body: body, mapper: command.mapper)
        }
        let bodies = commands.compactMap { (command) -> (body: T, command: API.Method)?  in
            guard let body = command.body else {
                return nil
            }
            return (body: body, command: command.method)
        }
        let mapper = { (data: Data) -> [Result<PointerType, ParseError>] in
            let decodingType = [BatchResponseItem<PointerSaveResponse>].self
            do {
                let responses = try ParseCoding.jsonDecoder().decode(decodingType, from: data)
                return bodies.enumerated().map({ (object) -> (Result<PointerType, ParseError>) in
                    let response = responses[object.offset]
                    if let success = response.success {
                        guard let successfulResponse = try? success.apply(to: object.element.body) else {
                            return.failure(ParseError(code: .unknownError, message: "unknown error"))
                        }
                        return .success(successfulResponse)
                    } else {
                        guard let parseError = response.error else {
                            return .failure(ParseError(code: .unknownError, message: "unknown error"))
                        }

                        return .failure(parseError)
                    }
                })
            } catch {
                guard let parseError = error as? ParseError else {
                    return [(.failure(ParseError(code: .unknownError, message: "decoding error: \(error)")))]
                }
                return [(.failure(parseError))]
            }
        }
        let batchCommand = BatchCommand(requests: commands)
        return RESTBatchCommandTypeEncodable<T>(method: .POST, path: .batch, body: batchCommand, mapper: mapper)
    }
<<<<<<< HEAD
}*/
=======
} // swiftlint:disable:this file_length
>>>>>>> 3f1c897c
<|MERGE_RESOLUTION|>--- conflicted
+++ resolved
@@ -102,10 +102,7 @@
             return try response.get()
         }
 
-<<<<<<< HEAD
-=======
         // MARK: Asynchronous Execution
->>>>>>> 3f1c897c
         // swiftlint:disable:next function_body_length cyclomatic_complexity
         func executeAsync(options: API.Options, callbackQueue: DispatchQueue?,
                           childObjects: [NSDictionary: PointerType]? = nil,
@@ -283,7 +280,6 @@
                     }
                     urlRequest.httpBody = bodyData.encoded
                 } else {
-<<<<<<< HEAD
                     if (urlBody as? ParseCloud) != nil {
                         guard let bodyData = try? ParseCoding.parseEncoder().encode(urlBody) else {
                             completion(.failure(ParseError(code: .unknownError,
@@ -298,13 +294,6 @@
                             return
                         }
                         urlRequest.httpBody = bodyData
-=======
-                    guard let bodyData = try? ParseCoding
-                            .parseEncoder()
-                            .encode(urlBody) else {
-                            return .failure(ParseError(code: .unknownError,
-                                                       message: "couldn't encode body \(urlBody)"))
->>>>>>> 3f1c897c
                     }
                 }
             }
@@ -570,13 +559,10 @@
     }
 }
 
-<<<<<<< HEAD
 //This has been disabled, looking into getting it working in the future.
 //It's only needed for sending batches of childObjects which currently isn't being used.
 /*
-=======
 // MARK: Batch - Child Objects
->>>>>>> 3f1c897c
 extension API.Command where T: Encodable {
 
     internal var data: Data? {
@@ -628,8 +614,4 @@
         let batchCommand = BatchCommand(requests: commands)
         return RESTBatchCommandTypeEncodable<T>(method: .POST, path: .batch, body: batchCommand, mapper: mapper)
     }
-<<<<<<< HEAD
-}*/
-=======
-} // swiftlint:disable:this file_length
->>>>>>> 3f1c897c
+}*/