//
//  Responses.swift
//  ParseSwift
//
//  Created by Florent Vilmart on 17-08-20.
//  Copyright © 2020 Parse Community. All rights reserved.
//

import Foundation

internal struct SaveResponse: Decodable {
    var objectId: String
    var createdAt: Date
    var updatedAt: Date {
        return createdAt
    }

<<<<<<< HEAD
    func apply<T>(_ object: T) -> T where T: ParseObject {
=======
    func apply<T>(to object: T) -> T where T: ObjectType {
>>>>>>> 8d10c1cc
        var object = object
        object.objectId = objectId
        object.createdAt = createdAt
        object.updatedAt = updatedAt
        return object
    }
}

internal struct UpdateResponse: Decodable {
    var updatedAt: Date

<<<<<<< HEAD
    func apply<T>(_ object: T) -> T where T: ParseObject {
=======
    func apply<T>(to object: T) -> T where T: ObjectType {
>>>>>>> 8d10c1cc
        var object = object
        object.updatedAt = updatedAt
        return object
    }
}

internal struct FetchResponse: Decodable {
    var createdAt: Date
    var updatedAt: Date

    func apply<T>(to object: T) -> T where T: ObjectType {
        var object = object
        object.createdAt = createdAt
        object.updatedAt = updatedAt
        return object
    }
}<|MERGE_RESOLUTION|>--- conflicted
+++ resolved
@@ -15,11 +15,7 @@
         return createdAt
     }
 
-<<<<<<< HEAD
-    func apply<T>(_ object: T) -> T where T: ParseObject {
-=======
     func apply<T>(to object: T) -> T where T: ObjectType {
->>>>>>> 8d10c1cc
         var object = object
         object.objectId = objectId
         object.createdAt = createdAt
@@ -31,11 +27,7 @@
 internal struct UpdateResponse: Decodable {
     var updatedAt: Date
 
-<<<<<<< HEAD
-    func apply<T>(_ object: T) -> T where T: ParseObject {
-=======
     func apply<T>(to object: T) -> T where T: ObjectType {
->>>>>>> 8d10c1cc
         var object = object
         object.updatedAt = updatedAt
         return object
