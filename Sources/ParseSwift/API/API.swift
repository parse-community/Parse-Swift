//
//  API.swift
//  ParseSwift
//
//  Created by Florent Vilmart on 17-08-19.
//  Copyright © 2017 Parse. All rights reserved.
//

import Foundation

public struct API {

    internal enum Method: String, Encodable {
        case GET, POST, PUT, DELETE
    }

    internal enum Endpoint: Encodable {
        case batch
        case objects(className: String)
        case object(className: String, objectId: String)
        case login
        case signup
        case logout
<<<<<<< HEAD
        case passwordReset
        case functions(name: String)
        case jobs(name: String)
=======
        case file(fileName: String)
>>>>>>> 3f1c897c
        case any(String)

        var urlComponent: String {
            switch self {
            case .batch:
                return "/batch"
            case .objects(let className):
                return "/classes/\(className)"
            case .object(let className, let objectId):
                return "/classes/\(className)/\(objectId)"
            case .login:
                return "/login"
            case .signup:
                return "/users"
            case .logout:
                return "/users/logout"
<<<<<<< HEAD
            case .passwordReset:
                return "/requestPasswordReset"
            case .functions(name: let name):
                return "/functions/\(name)"
            case .jobs(name: let name):
                return "/jobs/\(name)"
=======
            case .file(let fileName):
                return "/files/\(fileName)"
>>>>>>> 3f1c897c
            case .any(let path):
                return path
            }
        }

        public func encode(to encoder: Encoder) throws {
            var container = encoder.singleValueContainer()
            try container.encode(urlComponent)
        }
    }

    public typealias Options = Set<API.Option>

    public enum Option: Hashable {
        case useMasterKey // swiftlint:disable:this inclusive_language
        case sessionToken(String)
        case installationId(String)
        case mimeType(String)
        case fileSize(String)
        case removeMimeType
        case metadata([String: String])
        case tags([String: String])

        public func hash(into hasher: inout Hasher) {
            switch self {
            case .useMasterKey:
                hasher.combine(1)
            case .sessionToken:
                hasher.combine(2)
            case .installationId:
                hasher.combine(3)
            case .mimeType:
                hasher.combine(4)
            case .fileSize:
                hasher.combine(5)
            case .removeMimeType:
                hasher.combine(6)
            case .metadata:
                hasher.combine(7)
            case .tags:
                hasher.combine(8)
            }
        }
    }

    // swiftlint:disable:next cyclomatic_complexity
    internal static func getHeaders(options: API.Options) -> [String: String] {
        var headers: [String: String] = ["X-Parse-Application-Id": ParseConfiguration.applicationId,
                                         "Content-Type": "application/json"]
        if let clientKey = ParseConfiguration.clientKey {
            headers["X-Parse-Client-Key"] = clientKey
        }

        if let token = BaseParseUser.currentUserContainer?.sessionToken {
            headers["X-Parse-Session-Token"] = token
        }

        if let installationId = BaseParseInstallation.currentInstallationContainer.installationId {
            headers["X-Parse-Installation-Id"] = installationId
        }

        options.forEach { (option) in
            switch option {
            case .useMasterKey:
                headers["X-Parse-Master-Key"] = ParseConfiguration.masterKey
            case .sessionToken(let sessionToken):
                headers["X-Parse-Session-Token"] = sessionToken
            case .installationId(let installationId):
                headers["X-Parse-Installation-Id"] = installationId
            case .mimeType(let mimeType):
                headers["Content-Type"] = mimeType
            case .fileSize(let fileSize):
                headers["Content-Length"] = fileSize
            case .removeMimeType:
                headers.removeValue(forKey: "Content-Type")
            case .metadata(let metadata):
                metadata.forEach {(key, value) -> Void in
                    headers[key] = value
                }
            case .tags(let tags):
                tags.forEach {(key, value) -> Void in
                    headers[key] = value
                }
            }
        }

        return headers
    }
}

internal extension Dictionary where Key == String, Value == String? {
    func getQueryItems() -> [URLQueryItem] {
        return map { (key, value) -> URLQueryItem in
            return URLQueryItem(name: key, value: value)
        }
    }
}<|MERGE_RESOLUTION|>--- conflicted
+++ resolved
@@ -21,13 +21,10 @@
         case login
         case signup
         case logout
-<<<<<<< HEAD
+        case file(fileName: String)
         case passwordReset
         case functions(name: String)
         case jobs(name: String)
-=======
-        case file(fileName: String)
->>>>>>> 3f1c897c
         case any(String)
 
         var urlComponent: String {
@@ -44,17 +41,14 @@
                 return "/users"
             case .logout:
                 return "/users/logout"
-<<<<<<< HEAD
+            case .file(let fileName):
+                return "/files/\(fileName)"
             case .passwordReset:
                 return "/requestPasswordReset"
             case .functions(name: let name):
                 return "/functions/\(name)"
             case .jobs(name: let name):
                 return "/jobs/\(name)"
-=======
-            case .file(let fileName):
-                return "/files/\(fileName)"
->>>>>>> 3f1c897c
             case .any(let path):
                 return path
             }
