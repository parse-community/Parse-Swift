--- conflicted
+++ resolved
@@ -142,13 +142,8 @@
 
     // swiftlint:disable large_tuple
     internal func encode<T: ParseObject>(_ value: T,
-<<<<<<< HEAD
                                          objectsSavedBeforeThisOne: [AnyEncodable: PointerType]?,
-                                         filesSavedBeforeThisOne: [UUID: ParseFile]?) throws -> (encoded: Data, unique: Set<UniqueObject>, unsavedChildren: [Encodable]) {
-=======
-                                         objectsSavedBeforeThisOne: [String: PointerType]?,
                                          filesSavedBeforeThisOne: [UUID: ParseFile]?) throws -> (encoded: Data, unique: PointerType?, unsavedChildren: [Encodable]) {
->>>>>>> eb755d26
         let keysToSkip: Set<String>!
         if !ParseSwift.configuration.isAllowingCustomObjectIds {
             keysToSkip = SkipKeys.object.keys()
@@ -170,16 +165,10 @@
     }
 
     // swiftlint:disable large_tuple
-<<<<<<< HEAD
-    internal func encode(_ value: ParseType, collectChildren: Bool,
-                         objectsSavedBeforeThisOne: [AnyEncodable: PointerType]?,
-                         filesSavedBeforeThisOne: [UUID: ParseFile]?) throws -> (encoded: Data, unique: Set<UniqueObject>, unsavedChildren: [Encodable]) {
-=======
     internal func encode(_ value: ParseType,
                          collectChildren: Bool,
-                         objectsSavedBeforeThisOne: [String: PointerType]?,
+                         objectsSavedBeforeThisOne: [AnyEncodable: PointerType]?,
                          filesSavedBeforeThisOne: [UUID: ParseFile]?) throws -> (encoded: Data, unique: PointerType?, unsavedChildren: [Encodable]) {
->>>>>>> eb755d26
         let keysToSkip: Set<String>!
         if !ParseSwift.configuration.isAllowingCustomObjectIds {
             keysToSkip = SkipKeys.object.keys()
@@ -260,17 +249,11 @@
         throw ParseError(code: .unknownError, message: "This method shouldn't be used. Either use the JSONEncoder or if you are encoding a ParseObject use \"encodeObject\"")
     }
 
-<<<<<<< HEAD
-    func encodeObject(_ value: Encodable, collectChildren: Bool,
-                      objectsSavedBeforeThisOne: [AnyEncodable: PointerType]?,
-                      filesSavedBeforeThisOne: [UUID: ParseFile]?) throws -> (encoded: Data, unique: Set<UniqueObject>, unsavedChildren: [Encodable]) {
-=======
     func encodeObject(_ value: Encodable,
                       collectChildren: Bool,
                       uniquePointer: PointerType?,
-                      objectsSavedBeforeThisOne: [String: PointerType]?,
+                      objectsSavedBeforeThisOne: [AnyEncodable: PointerType]?,
                       filesSavedBeforeThisOne: [UUID: ParseFile]?) throws -> (encoded: Data, unique: PointerType?, unsavedChildren: [Encodable]) {
->>>>>>> eb755d26
 
         let encoder = _ParseEncoder(codingPath: codingPath, dictionary: dictionary, skippingKeys: skippedKeys)
         encoder.collectChildren = collectChildren
@@ -360,11 +343,6 @@
             } else {
                 valueToEncode = pointer
             }
-<<<<<<< HEAD
-        } else {
-            let hashOfCurrentObject = AnyEncodable(value)
-            if self.collectChildren {
-=======
         } else if let object = value as? Objectable {
             if let pointer = try? PointerType(object) {
                 if let uniquePointer = self.uniquePointer,
@@ -383,9 +361,8 @@
                     let acl = try? ParseACL.defaultACL() {
                     object.ACL = acl
                 }
-                let hashOfCurrentObject = try BaseObjectable.createHash(object)
                 valueToEncode = object
->>>>>>> eb755d26
+                let hashOfCurrentObject = AnyEncodable(value)
                 if let pointerForCurrentObject = self.objectsSavedBeforeThisOne?[hashOfCurrentObject] {
                     valueToEncode = pointerForCurrentObject
                 } else if self.collectChildren {
