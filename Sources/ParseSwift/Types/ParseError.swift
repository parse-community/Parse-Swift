--- conflicted
+++ resolved
@@ -22,8 +22,6 @@
         self.code = code
         self.message = message
         self.otherCode = nil
-<<<<<<< HEAD
-=======
     }
 
     /// A textual representation of this error.
@@ -33,7 +31,6 @@
         } else {
             return "ParseError code=\(code.rawValue) error=\(message)"
         }
->>>>>>> 0faebdcc
     }
 
     enum CodingKeys: String, CodingKey {
