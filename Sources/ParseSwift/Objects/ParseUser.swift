--- conflicted
+++ resolved
@@ -403,15 +403,8 @@
             revokeCommand(refreshToken: refreshToken).executeAsync(options: options) { result in
                 callbackQueue.async {
 
-<<<<<<< HEAD
                     //Always let user logout locally, no matter the error.
-                    deleteCurrentContainerFromKeychain()
-                    BaseParseInstallation.deleteCurrentContainerFromKeychain()
-                    BaseConfig.deleteCurrentContainerFromKeychain()
-=======
-                //Always let user logout locally, no matter the error.
-                deleteCurrentKeychain()
->>>>>>> e1137fc1
+                    deleteCurrentKeychain()
 
                     switch result {
 
@@ -431,9 +424,7 @@
                 callbackQueue.async {
 
                     //Always let user logout locally, no matter the error.
-                    deleteCurrentContainerFromKeychain()
-                    BaseParseInstallation.deleteCurrentContainerFromKeychain()
-                    BaseConfig.deleteCurrentContainerFromKeychain()
+                    deleteCurrentKeychain()
 
                     switch result {
 
