--- conflicted
+++ resolved
@@ -531,9 +531,6 @@
      - important: If an object saved has the same objectId as current, it will automatically update the current.
     */
     public func save(options: API.Options = []) throws -> Self {
-<<<<<<< HEAD
-        var childObjects: [AnyEncodable: PointerType]?
-=======
         try save(ignoringCustomObjectIdConfig: false,
                  options: options)
     }
@@ -564,8 +561,7 @@
                      options: API.Options = []) throws -> Self {
         var options = options
         options.insert(.cachePolicy(.reloadIgnoringLocalCacheData))
-        var childObjects: [String: PointerType]?
->>>>>>> eb755d26
+        var childObjects: [AnyEncodable: PointerType]?
         var childFiles: [UUID: ParseFile]?
         var error: ParseError?
         let group = DispatchGroup()
@@ -943,13 +939,9 @@
                  transaction: Bool = ParseSwift.configuration.isUsingTransactions,
                  ignoringCustomObjectIdConfig: Bool = false,
                  options: API.Options = []) throws -> [(Result<Self.Element, ParseError>)] {
-<<<<<<< HEAD
-        var childObjects = [AnyEncodable: PointerType]()
-=======
         var options = options
         options.insert(.cachePolicy(.reloadIgnoringLocalCacheData))
-        var childObjects = [String: PointerType]()
->>>>>>> eb755d26
+        var childObjects = [AnyEncodable: PointerType]()
         var childFiles = [UUID: ParseFile]()
         var error: ParseError?
 
