--- conflicted
+++ resolved
@@ -10,11 +10,7 @@
 
 enum ParseConstants {
     static let sdk = "swift"
-<<<<<<< HEAD
-    static let version = "1.9.7"
-=======
     static let version = "1.9.8"
->>>>>>> e1e5bd7c
     static let fileManagementDirectory = "parse/"
     static let fileManagementPrivateDocumentsDirectory = "Private Documents/"
     static let fileManagementLibraryDirectory = "Library/"
