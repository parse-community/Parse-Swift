//
//  ParseConstants.swift
//  ParseSwift
//
//  Created by Corey Baker on 9/7/20.
//  Copyright © 2020 Parse Community. All rights reserved.
//

import Foundation

enum ParseConstants {
    static let sdk = "swift"
<<<<<<< HEAD
    static let version = "1.9.10"
=======
    static let version = "4.0.0"
>>>>>>> 054a2265
    static let fileManagementDirectory = "parse/"
    static let fileManagementPrivateDocumentsDirectory = "Private Documents/"
    static let fileManagementLibraryDirectory = "Library/"
    static let fileDownloadsDirectory = "Downloads"
    static let bundlePrefix = "com.parse.ParseSwift"
    static let batchLimit = 50
    #if os(iOS)
    static let deviceType = "ios"
    #elseif os(macOS)
    static let deviceType = "osx"
    #elseif os(tvOS)
    static let deviceType = "tvos"
    #elseif os(watchOS)
    static let deviceType = "applewatch"
    #elseif os(Linux)
    static let deviceType = "linux"
    #elseif os(Android)
    static let deviceType = "android"
    #elseif os(Windows)
    static let deviceType = "windows"
    #endif
}

enum Method: String {
    case save, create, replace, update
}<|MERGE_RESOLUTION|>--- conflicted
+++ resolved
@@ -10,11 +10,7 @@
 
 enum ParseConstants {
     static let sdk = "swift"
-<<<<<<< HEAD
-    static let version = "1.9.10"
-=======
     static let version = "4.0.0"
->>>>>>> 054a2265
     static let fileManagementDirectory = "parse/"
     static let fileManagementPrivateDocumentsDirectory = "Private Documents/"
     static let fileManagementLibraryDirectory = "Library/"
