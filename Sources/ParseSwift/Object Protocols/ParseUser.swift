--- conflicted
+++ resolved
@@ -137,13 +137,8 @@
         callbackQueue: DispatchQueue = .main,
         completion: @escaping (Result<Self, ParseError>) -> Void
     ) {
-<<<<<<< HEAD
-        return loginCommand(username: username, password: password)
+        loginCommand(username: username, password: password)
             .executeAsync(options: options, callbackQueue: callbackQueue, completion: completion)
-=======
-        loginCommand(username: username, password: password)
-            .executeAsync(options: [], callbackQueue: callbackQueue, completion: completion)
->>>>>>> 3f1c897c
     }
 
     internal static func loginCommand(username: String,
@@ -192,7 +187,6 @@
      - parameter completion: A block that will be called when logging out, completes or fails.
     */
     public static func logout(options: API.Options = [], callbackQueue: DispatchQueue = .main,
-<<<<<<< HEAD
                               completion: @escaping (ParseError?) -> Void) {
         logoutCommand().executeAsync(options: options, callbackQueue: callbackQueue) { result in
             switch result {
@@ -202,11 +196,6 @@
             case .failure(let error):
                 completion(error)
             }
-=======
-                              completion: @escaping (Result<Bool, ParseError>) -> Void) {
-        logoutCommand().executeAsync(options: options, callbackQueue: callbackQueue) { result in
-            completion(result.map { true })
->>>>>>> 3f1c897c
         }
     }
 
@@ -273,16 +262,11 @@
      Signs up the user *synchronously*.
 
      This will also enforce that the username isn't already taken.
-<<<<<<< HEAD
-     - parameter username: The username of the user.
-     - parameter password: The password of the user.
-=======
 
      - warning: Make sure that password and username are set before calling this method.
      - parameter username: The username of the user.
      - parameter password: The password of the user.
      - parameter options: A set of options used to sign up users. Defaults to an empty set.
->>>>>>> 3f1c897c
      - returns: Returns whether the sign up was successful.
     */
     public static func signup(username: String,
@@ -296,10 +280,7 @@
      This will also enforce that the username isn't already taken.
 
      - warning: Make sure that password and username are set before calling this method.
-<<<<<<< HEAD
-=======
      - parameter options: A set of options used to sign up users. Defaults to an empty set.
->>>>>>> 3f1c897c
      - returns: Returns whether the sign up was successful.
     */
     public func signup(options: API.Options = []) throws -> Self {
@@ -319,11 +300,7 @@
     */
     public func signup(options: API.Options = [], callbackQueue: DispatchQueue = .main,
                        completion: @escaping (Result<Self, ParseError>) -> Void) {
-<<<<<<< HEAD
-        return signupCommand().executeAsync(options: options, callbackQueue: callbackQueue, completion: completion)
-=======
         signupCommand().executeAsync(options: options, callbackQueue: callbackQueue, completion: completion)
->>>>>>> 3f1c897c
     }
 
     /**
@@ -331,10 +308,7 @@
 
      This will also enforce that the username isn't already taken.
 
-<<<<<<< HEAD
-=======
      - warning: Make sure that password and username are set before calling this method.
->>>>>>> 3f1c897c
      - parameter username: The username of the user.
      - parameter password: The password of the user.
      - parameter options: A set of options used to sign up users. Defaults to an empty set.
@@ -349,13 +323,8 @@
         callbackQueue: DispatchQueue = .main,
         completion: @escaping (Result<Self, ParseError>) -> Void
     ) {
-<<<<<<< HEAD
-        return signupCommand(username: username, password: password)
+        signupCommand(username: username, password: password)
             .executeAsync(options: options, callbackQueue: callbackQueue, completion: completion)
-=======
-        signupCommand(username: username, password: password)
-            .executeAsync(options: [], callbackQueue: callbackQueue, completion: completion)
->>>>>>> 3f1c897c
     }
 
     internal static func signupCommand(username: String,
