import Foundation
#if canImport(FoundationNetworking)
import FoundationNetworking
#endif

// swiftlint:disable line_length

/// The Configuration for a Parse client.
public struct ParseConfiguration {

    /// The application id of your Parse application.
    public internal(set) var applicationId: String

    /// The master key of your Parse application.
    public internal(set) var masterKey: String? // swiftlint:disable:this inclusive_language

    /// The client key of your Parse application.
    public internal(set) var clientKey: String?

    /// The server URL to connect to Parse Server.
    public internal(set) var serverURL: URL

    /// The live query server URL to connect to Parse Server.
    public internal(set) var liveQuerysServerURL: URL?

    /// Allows objectIds to be created on the client.
    public internal(set) var isAllowingCustomObjectIds = false

    /// Use transactions when saving/updating multiple objects.
    /// - warning: This is experimental.
    public internal(set) var isUsingTransactions = false

    /// Use the **$eq** query constraint when querying.
    /// - warning: This is known not to work for LiveQueries on Parse Servers < 5.0.0.
    public internal(set) var isUsingEqualQueryConstraint = false

    /// The default caching policy for all http requests that determines when to
    /// return a response from the cache. Defaults to `useProtocolCachePolicy`.
    /// See Apple's [documentation](https://developer.apple.com/documentation/foundation/url_loading_system/accessing_cached_data)
    /// for more info.
    public internal(set) var requestCachePolicy = URLRequest.CachePolicy.useProtocolCachePolicy

    /// A dictionary of additional headers to send with requests. See Apple's
    /// [documentation](https://developer.apple.com/documentation/foundation/urlsessionconfiguration/1411532-httpadditionalheaders)
    /// for more info.
    public internal(set) var httpAdditionalHeaders: [AnyHashable: Any]?

    /// The memory capacity of the cache, in bytes. Defaults to 512KB.
    public internal(set) var cacheMemoryCapacity = 512_000

    /// The disk capacity of the cache, in bytes. Defaults to 10MB.
    public internal(set) var cacheDiskCapacity = 10_000_000

    /// If your app previously used the iOS Objective-C SDK, setting this value
    /// to `true` will attempt to migrate relevant data stored in the Keychain to
    /// ParseSwift. Defaults to `false`.
    public internal(set) var isMigratingFromObjcSDK: Bool = false

    /// Deletes the Parse Keychain when the app is running for the first time.
    /// Defaults to `false`.
    public internal(set) var isDeletingKeychainIfNeeded: Bool = false

    /// Maximum number of times to try to connect to Parse Server.
    /// Defaults to 5.
    public internal(set) var maxConnectionAttempts: Int = 5

    internal var authentication: ((URLAuthenticationChallenge,
                                   (URLSession.AuthChallengeDisposition,
                                    URLCredential?) -> Void) -> Void)?
    internal var mountPath: String
    internal var isTestingSDK = false //Enable this only for certain tests like ParseFile

    /**
     Create a Parse Swift configuration.
     - parameter applicationId: The application id of your Parse application.
     - parameter clientKey: The client key of your Parse application.
     - parameter masterKey: The master key of your Parse application.
     - parameter serverURL: The server URL to connect to Parse Server.
     - parameter liveQueryServerURL: The live query server URL to connect to Parse Server.
     - parameter isAllowingCustomObjectIds: Allows objectIds to be created on the client.
     side for each object. Must be enabled on the server to work.
<<<<<<< HEAD
     - parameter useTransactions: Use transactions when saving/updating multiple objects.
     - parameter isUsingEqualQueryConstraint: Use the **$eq** query constraint when querying.
=======
     - parameter isUsingTransactions: Use transactions when saving/updating multiple objects.
>>>>>>> 4c611acf
     - parameter keyValueStore: A key/value store that conforms to the `ParseKeyValueStore`
     protocol. Defaults to `nil` in which one will be created an memory, but never persisted. For Linux, this
     this is the only store available since there is no Keychain. Linux users should replace this store with an
     encrypted one.
     - parameter requestCachePolicy: The default caching policy for all http requests that determines
     when to return a response from the cache. Defaults to `useProtocolCachePolicy`. See Apple's [documentation](https://developer.apple.com/documentation/foundation/url_loading_system/accessing_cached_data)
     for more info.
     - parameter cacheMemoryCapacity: The memory capacity of the cache, in bytes. Defaults to 512KB.
     - parameter cacheDiskCapacity: The disk capacity of the cache, in bytes. Defaults to 10MB.
     - parameter isMigratingFromObjcSDK: If your app previously used the iOS Objective-C SDK, setting this value
     to `true` will attempt to migrate relevant data stored in the Keychain to ParseSwift. Defaults to `false`.
     - parameter isDeletingKeychainIfNeeded: Deletes the Parse Keychain when the app is running for the first time.
     Defaults to `false`.
     - parameter httpAdditionalHeaders: A dictionary of additional headers to send with requests. See Apple's
     [documentation](https://developer.apple.com/documentation/foundation/urlsessionconfiguration/1411532-httpadditionalheaders)
     for more info.
     - parameter maxConnectionAttempts: Maximum number of times to try to connect to Parse Server.
     Defaults to 5.
     - parameter authentication: A callback block that will be used to receive/accept/decline network challenges.
     Defaults to `nil` in which the SDK will use the default OS authentication methods for challenges.
     It should have the following argument signature: `(challenge: URLAuthenticationChallenge,
     completionHandler: (URLSession.AuthChallengeDisposition, URLCredential?) -> Void) -> Void`.
     See Apple's [documentation](https://developer.apple.com/documentation/foundation/urlsessiontaskdelegate/1411595-urlsession) for more for details.
     - warning: `isUsingTransactions` is experimental.
     */
    public init(applicationId: String,
                clientKey: String? = nil,
                masterKey: String? = nil,
                serverURL: URL,
                liveQueryServerURL: URL? = nil,
<<<<<<< HEAD
                allowCustomObjectId: Bool = false,
                useTransactions: Bool = false,
                isUsingEqualQueryConstraint: Bool = false,
=======
                isAllowingCustomObjectIds: Bool = false,
                isUsingTransactions: Bool = false,
>>>>>>> 4c611acf
                keyValueStore: ParseKeyValueStore? = nil,
                requestCachePolicy: URLRequest.CachePolicy = .useProtocolCachePolicy,
                cacheMemoryCapacity: Int = 512_000,
                cacheDiskCapacity: Int = 10_000_000,
                isMigratingFromObjcSDK: Bool = false,
                isDeletingKeychainIfNeeded: Bool = false,
                httpAdditionalHeaders: [AnyHashable: Any]? = nil,
                maxConnectionAttempts: Int = 5,
                authentication: ((URLAuthenticationChallenge,
                                  (URLSession.AuthChallengeDisposition,
                                   URLCredential?) -> Void) -> Void)? = nil) {
        self.applicationId = applicationId
        self.clientKey = clientKey
        self.masterKey = masterKey
        self.serverURL = serverURL
        self.liveQuerysServerURL = liveQueryServerURL
<<<<<<< HEAD
        self.allowCustomObjectId = allowCustomObjectId
        self.useTransactions = useTransactions
        self.isUsingEqualQueryConstraint = isUsingEqualQueryConstraint
=======
        self.isAllowingCustomObjectIds = isAllowingCustomObjectIds
        self.isUsingTransactions = isUsingTransactions
>>>>>>> 4c611acf
        self.mountPath = "/" + serverURL.pathComponents
            .filter { $0 != "/" }
            .joined(separator: "/")
        self.authentication = authentication
        self.requestCachePolicy = requestCachePolicy
        self.cacheMemoryCapacity = cacheMemoryCapacity
        self.cacheDiskCapacity = cacheDiskCapacity
        self.isMigratingFromObjcSDK = isMigratingFromObjcSDK
        self.isDeletingKeychainIfNeeded = isDeletingKeychainIfNeeded
        self.httpAdditionalHeaders = httpAdditionalHeaders
        self.maxConnectionAttempts = maxConnectionAttempts
        ParseStorage.shared.use(keyValueStore ?? InMemoryKeyValueStore())
    }
}

/**
 `ParseSwift` contains static methods to handle global configuration for the Parse framework.
 */
public struct ParseSwift {

    public internal(set) static var configuration: ParseConfiguration!
    static var sessionDelegate: ParseURLSessionDelegate!

    /**
     Configure the Parse Swift client. This should only be used when starting your app. Typically in the
     `application(... didFinishLaunchingWithOptions launchOptions...)`.
     - parameter configuration: The Parse configuration.
     */
    static public func initialize(configuration: ParseConfiguration) {
        Self.configuration = configuration
        Self.sessionDelegate = ParseURLSessionDelegate(callbackQueue: .main,
                                                       authentication: configuration.authentication)
        isDeletingKeychainIfNeeded()

        do {
            let previousSDKVersion = try ParseVersion(ParseVersion.current)
            let currentSDKVersion = try ParseVersion(ParseConstants.version)
            let oneNineEightSDKVersion = try ParseVersion("1.9.8")

            // All migrations from previous versions to current should occur here:
            #if !os(Linux) && !os(Android) && !os(Windows)
            if previousSDKVersion < oneNineEightSDKVersion {
                // Old macOS Keychain can't be used because it's global to all apps.
                _ = KeychainStore.old
                KeychainStore.shared.copy(keychain: KeychainStore.old)
                // Need to delete the old Keychain because a new one is created with bundleId.
                try? KeychainStore.old.deleteAll()
            }
            #endif
            if currentSDKVersion > previousSDKVersion {
                ParseVersion.current = currentSDKVersion.string
            }
        } catch {
            // Migrate old installations made with ParseSwift < 1.3.0
            if let currentInstallation = BaseParseInstallation.current {
                if currentInstallation.objectId == nil {
                    BaseParseInstallation.deleteCurrentContainerFromKeychain()
                    // Prepare installation
                    BaseParseInstallation.createNewInstallationIfNeeded()
                }
            } else {
                // Prepare installation
                BaseParseInstallation.createNewInstallationIfNeeded()
            }
            ParseVersion.current = ParseConstants.version
        }

        // Migrate installations with installationId, but missing
        // currentInstallation, ParseSwift < 1.9.10
        if let installationId = BaseParseInstallation.currentContainer.installationId,
           BaseParseInstallation.currentContainer.currentInstallation == nil {
            if let foundInstallation = try? BaseParseInstallation
                .query("installationId" == installationId)
                .first(options: [.cachePolicy(.reloadIgnoringLocalCacheData)]) {
                let newContainer = CurrentInstallationContainer<BaseParseInstallation>(currentInstallation: foundInstallation,
                                                                                       installationId: installationId)
                BaseParseInstallation.currentContainer = newContainer
                BaseParseInstallation.saveCurrentContainerToKeychain()
            }
        }
        BaseParseInstallation.createNewInstallationIfNeeded()

        #if !os(Linux) && !os(Android) && !os(Windows)
        if configuration.isMigratingFromObjcSDK {
            if let identifier = Bundle.main.bundleIdentifier {
                let objcParseKeychain = KeychainStore(service: "\(identifier).com.parse.sdk")
                guard let installationId: String = objcParseKeychain.object(forKey: "installationId"),
                      BaseParseInstallation.current?.installationId != installationId else {
                    return
                }
                var updatedInstallation = BaseParseInstallation.current
                updatedInstallation?.installationId = installationId
                BaseParseInstallation.currentContainer.installationId = installationId
                BaseParseInstallation.currentContainer.currentInstallation = updatedInstallation
                BaseParseInstallation.saveCurrentContainerToKeychain()
            }
        }
        #endif
    }

    /**
     Configure the Parse Swift client. This should only be used when starting your app. Typically in the
     `application(... didFinishLaunchingWithOptions launchOptions...)`.
     - parameter applicationId: The application id of your Parse application.
     - parameter clientKey: The client key of your Parse application.
     - parameter masterKey: The master key of your Parse application.
     - parameter serverURL: The server URL to connect to Parse Server.
     - parameter liveQueryServerURL: The live query server URL to connect to Parse Server.
     - parameter isAllowingCustomObjectIds: Allows objectIds to be created on the client.
     side for each object. Must be enabled on the server to work.
<<<<<<< HEAD
     - parameter useTransactions: Use transactions when saving/updating multiple objects.
     - parameter isUsingEqualQueryConstraint: Use the **$eq** query constraint when querying.
=======
     - parameter isUsingTransactions: Use transactions when saving/updating multiple objects.
>>>>>>> 4c611acf
     - parameter keyValueStore: A key/value store that conforms to the `ParseKeyValueStore`
     protocol. Defaults to `nil` in which one will be created an memory, but never persisted. For Linux, this
     this is the only store available since there is no Keychain. Linux users should replace this store with an
     encrypted one.
     - parameter requestCachePolicy: The default caching policy for all http requests that determines
     when to return a response from the cache. Defaults to `useProtocolCachePolicy`. See Apple's [documentation](https://developer.apple.com/documentation/foundation/url_loading_system/accessing_cached_data)
     for more info.
     - parameter cacheMemoryCapacity: The memory capacity of the cache, in bytes. Defaults to 512KB.
     - parameter cacheDiskCapacity: The disk capacity of the cache, in bytes. Defaults to 10MB.
     - parameter isMigratingFromObjcSDK: If your app previously used the iOS Objective-C SDK, setting this value
     to `true` will attempt to migrate relevant data stored in the Keychain to ParseSwift. Defaults to `false`.
     - parameter isDeletingKeychainIfNeeded: Deletes the Parse Keychain when the app is running for the first time.
     Defaults to `false`.
     - parameter httpAdditionalHeaders: A dictionary of additional headers to send with requests. See Apple's
     [documentation](https://developer.apple.com/documentation/foundation/urlsessionconfiguration/1411532-httpadditionalheaders)
     for more info.
     - parameter authentication: A callback block that will be used to receive/accept/decline network challenges.
     Defaults to `nil` in which the SDK will use the default OS authentication methods for challenges.
     It should have the following argument signature: `(challenge: URLAuthenticationChallenge,
     completionHandler: (URLSession.AuthChallengeDisposition, URLCredential?) -> Void) -> Void`.
     See Apple's [documentation](https://developer.apple.com/documentation/foundation/urlsessiontaskdelegate/1411595-urlsession) for more for details.
     - warning: `isUsingTransactions` is experimental.
     */
    static public func initialize(
        applicationId: String,
        clientKey: String? = nil,
        masterKey: String? = nil,
        serverURL: URL,
        liveQueryServerURL: URL? = nil,
<<<<<<< HEAD
        allowCustomObjectId: Bool = false,
        useTransactions: Bool = false,
        isUsingEqualQueryConstraint: Bool = false,
=======
        isAllowingCustomObjectIds: Bool = false,
        isUsingTransactions: Bool = false,
>>>>>>> 4c611acf
        keyValueStore: ParseKeyValueStore? = nil,
        requestCachePolicy: URLRequest.CachePolicy = .useProtocolCachePolicy,
        cacheMemoryCapacity: Int = 512_000,
        cacheDiskCapacity: Int = 10_000_000,
        isMigratingFromObjcSDK: Bool = false,
        isDeletingKeychainIfNeeded: Bool = false,
        httpAdditionalHeaders: [AnyHashable: Any]? = nil,
        maxConnectionAttempts: Int = 5,
        authentication: ((URLAuthenticationChallenge,
                          (URLSession.AuthChallengeDisposition,
                           URLCredential?) -> Void) -> Void)? = nil
    ) {
        initialize(configuration: .init(applicationId: applicationId,
                                        clientKey: clientKey,
                                        masterKey: masterKey,
                                        serverURL: serverURL,
                                        liveQueryServerURL: liveQueryServerURL,
<<<<<<< HEAD
                                        allowCustomObjectId: allowCustomObjectId,
                                        useTransactions: useTransactions,
                                        isUsingEqualQueryConstraint: isUsingEqualQueryConstraint,
=======
                                        isAllowingCustomObjectIds: isAllowingCustomObjectIds,
                                        isUsingTransactions: isUsingTransactions,
>>>>>>> 4c611acf
                                        keyValueStore: keyValueStore,
                                        requestCachePolicy: requestCachePolicy,
                                        cacheMemoryCapacity: cacheMemoryCapacity,
                                        cacheDiskCapacity: cacheDiskCapacity,
                                        isMigratingFromObjcSDK: isMigratingFromObjcSDK,
                                        isDeletingKeychainIfNeeded: isDeletingKeychainIfNeeded,
                                        httpAdditionalHeaders: httpAdditionalHeaders,
                                        maxConnectionAttempts: maxConnectionAttempts,
                                        authentication: authentication))
    }

    internal static func initialize(applicationId: String,
                                    clientKey: String? = nil,
                                    masterKey: String? = nil,
                                    serverURL: URL,
                                    liveQueryServerURL: URL? = nil,
<<<<<<< HEAD
                                    allowCustomObjectId: Bool = false,
                                    useTransactions: Bool = false,
                                    isUsingEqualQueryConstraint: Bool = false,
=======
                                    isAllowingCustomObjectIds: Bool = false,
                                    isUsingTransactions: Bool = false,
>>>>>>> 4c611acf
                                    keyValueStore: ParseKeyValueStore? = nil,
                                    requestCachePolicy: URLRequest.CachePolicy = .useProtocolCachePolicy,
                                    cacheMemoryCapacity: Int = 512_000,
                                    cacheDiskCapacity: Int = 10_000_000,
                                    isMigratingFromObjcSDK: Bool = false,
                                    isDeletingKeychainIfNeeded: Bool = false,
                                    httpAdditionalHeaders: [AnyHashable: Any]? = nil,
                                    maxConnectionAttempts: Int = 5,
                                    isTesting: Bool = false,
                                    authentication: ((URLAuthenticationChallenge,
                                                      (URLSession.AuthChallengeDisposition,
                                                       URLCredential?) -> Void) -> Void)? = nil) {
        var configuration = ParseConfiguration(applicationId: applicationId,
                                               clientKey: clientKey,
                                               masterKey: masterKey,
                                               serverURL: serverURL,
                                               liveQueryServerURL: liveQueryServerURL,
<<<<<<< HEAD
                                               allowCustomObjectId: allowCustomObjectId,
                                               useTransactions: useTransactions,
                                               isUsingEqualQueryConstraint: isUsingEqualQueryConstraint,
=======
                                               isAllowingCustomObjectIds: isAllowingCustomObjectIds,
                                               isUsingTransactions: isUsingTransactions,
>>>>>>> 4c611acf
                                               keyValueStore: keyValueStore,
                                               requestCachePolicy: requestCachePolicy,
                                               cacheMemoryCapacity: cacheMemoryCapacity,
                                               cacheDiskCapacity: cacheDiskCapacity,
                                               isMigratingFromObjcSDK: isMigratingFromObjcSDK,
                                               isDeletingKeychainIfNeeded: isDeletingKeychainIfNeeded,
                                               httpAdditionalHeaders: httpAdditionalHeaders,
                                               maxConnectionAttempts: maxConnectionAttempts,
                                               authentication: authentication)
        configuration.isTestingSDK = isTesting
        initialize(configuration: configuration)
    }

    static internal func isDeletingKeychainIfNeeded() {
        #if !os(Linux) && !os(Android) && !os(Windows)
        // Clear items out of the Keychain on app first run.
        if UserDefaults.standard.object(forKey: ParseConstants.bundlePrefix) == nil {
            if Self.configuration.isDeletingKeychainIfNeeded == true {
                try? KeychainStore.old.deleteAll()
                try? KeychainStore.shared.deleteAll()
            }
            clearCache()
            // This is no longer the first run
            UserDefaults.standard.setValue(String(ParseConstants.bundlePrefix),
                                           forKey: ParseConstants.bundlePrefix)
            UserDefaults.standard.synchronize()
        }
        #endif
    }

    /**
     Update the authentication callback.
     - parameter authentication: A callback block that will be used to receive/accept/decline network challenges.
     Defaults to `nil` in which the SDK will use the default OS authentication methods for challenges.
     It should have the following argument signature: `(challenge: URLAuthenticationChallenge,
     completionHandler: (URLSession.AuthChallengeDisposition, URLCredential?) -> Void) -> Void`.
     See Apple's [documentation](https://developer.apple.com/documentation/foundation/urlsessiontaskdelegate/1411595-urlsession) for more for details.
     */
    static public func updateAuthentication(_ authentication: ((URLAuthenticationChallenge,
                                                         (URLSession.AuthChallengeDisposition,
                                                          URLCredential?) -> Void) -> Void)?) {
        Self.sessionDelegate = ParseURLSessionDelegate(callbackQueue: .main,
                                                       authentication: authentication)
    }

    #if !os(Linux) && !os(Android) && !os(Windows)
    /**
     Delete the Parse iOS Objective-C SDK Keychain from the device.
     - note: ParseSwift uses a different Keychain. After migration, the iOS Objective-C SDK Keychain is no longer needed.
     - warning: The keychain cannot be recovered after deletion.
     */
    static public func deleteObjectiveCKeychain() throws {
        if let identifier = Bundle.main.bundleIdentifier {
            let objcParseKeychain = KeychainStore(service: "\(identifier).com.parse.sdk")
            try objcParseKeychain.deleteAll()
        }
    }
    #endif

    /**
     Manually remove all stored cache.
     - note: The OS typically handles this automatically.
     */
    static public func clearCache() {
        URLSession.parse.configuration.urlCache?.removeAllCachedResponses()
    }
}<|MERGE_RESOLUTION|>--- conflicted
+++ resolved
@@ -79,12 +79,8 @@
      - parameter liveQueryServerURL: The live query server URL to connect to Parse Server.
      - parameter isAllowingCustomObjectIds: Allows objectIds to be created on the client.
      side for each object. Must be enabled on the server to work.
-<<<<<<< HEAD
-     - parameter useTransactions: Use transactions when saving/updating multiple objects.
+     - parameter isUsingTransactions: Use transactions when saving/updating multiple objects.
      - parameter isUsingEqualQueryConstraint: Use the **$eq** query constraint when querying.
-=======
-     - parameter isUsingTransactions: Use transactions when saving/updating multiple objects.
->>>>>>> 4c611acf
      - parameter keyValueStore: A key/value store that conforms to the `ParseKeyValueStore`
      protocol. Defaults to `nil` in which one will be created an memory, but never persisted. For Linux, this
      this is the only store available since there is no Keychain. Linux users should replace this store with an
@@ -115,15 +111,10 @@
                 masterKey: String? = nil,
                 serverURL: URL,
                 liveQueryServerURL: URL? = nil,
-<<<<<<< HEAD
                 allowCustomObjectId: Bool = false,
-                useTransactions: Bool = false,
-                isUsingEqualQueryConstraint: Bool = false,
-=======
                 isAllowingCustomObjectIds: Bool = false,
                 isUsingTransactions: Bool = false,
->>>>>>> 4c611acf
-                keyValueStore: ParseKeyValueStore? = nil,
+                isUsingEqualQueryConstraint: Bool = false,
                 requestCachePolicy: URLRequest.CachePolicy = .useProtocolCachePolicy,
                 cacheMemoryCapacity: Int = 512_000,
                 cacheDiskCapacity: Int = 10_000_000,
@@ -139,14 +130,9 @@
         self.masterKey = masterKey
         self.serverURL = serverURL
         self.liveQuerysServerURL = liveQueryServerURL
-<<<<<<< HEAD
-        self.allowCustomObjectId = allowCustomObjectId
-        self.useTransactions = useTransactions
-        self.isUsingEqualQueryConstraint = isUsingEqualQueryConstraint
-=======
         self.isAllowingCustomObjectIds = isAllowingCustomObjectIds
         self.isUsingTransactions = isUsingTransactions
->>>>>>> 4c611acf
+        self.isUsingEqualQueryConstraint = isUsingEqualQueryConstraint
         self.mountPath = "/" + serverURL.pathComponents
             .filter { $0 != "/" }
             .joined(separator: "/")
@@ -257,16 +243,11 @@
      - parameter liveQueryServerURL: The live query server URL to connect to Parse Server.
      - parameter isAllowingCustomObjectIds: Allows objectIds to be created on the client.
      side for each object. Must be enabled on the server to work.
-<<<<<<< HEAD
-     - parameter useTransactions: Use transactions when saving/updating multiple objects.
+     - parameter isUsingTransactions: Use transactions when saving/updating multiple objects.
      - parameter isUsingEqualQueryConstraint: Use the **$eq** query constraint when querying.
-=======
-     - parameter isUsingTransactions: Use transactions when saving/updating multiple objects.
->>>>>>> 4c611acf
      - parameter keyValueStore: A key/value store that conforms to the `ParseKeyValueStore`
      protocol. Defaults to `nil` in which one will be created an memory, but never persisted. For Linux, this
      this is the only store available since there is no Keychain. Linux users should replace this store with an
-     encrypted one.
      - parameter requestCachePolicy: The default caching policy for all http requests that determines
      when to return a response from the cache. Defaults to `useProtocolCachePolicy`. See Apple's [documentation](https://developer.apple.com/documentation/foundation/url_loading_system/accessing_cached_data)
      for more info.
@@ -292,20 +273,12 @@
         masterKey: String? = nil,
         serverURL: URL,
         liveQueryServerURL: URL? = nil,
-<<<<<<< HEAD
-        allowCustomObjectId: Bool = false,
-        useTransactions: Bool = false,
-        isUsingEqualQueryConstraint: Bool = false,
-=======
         isAllowingCustomObjectIds: Bool = false,
         isUsingTransactions: Bool = false,
->>>>>>> 4c611acf
+        isUsingEqualQueryConstraint: Bool = false,
         keyValueStore: ParseKeyValueStore? = nil,
         requestCachePolicy: URLRequest.CachePolicy = .useProtocolCachePolicy,
         cacheMemoryCapacity: Int = 512_000,
-        cacheDiskCapacity: Int = 10_000_000,
-        isMigratingFromObjcSDK: Bool = false,
-        isDeletingKeychainIfNeeded: Bool = false,
         httpAdditionalHeaders: [AnyHashable: Any]? = nil,
         maxConnectionAttempts: Int = 5,
         authentication: ((URLAuthenticationChallenge,
@@ -317,23 +290,15 @@
                                         masterKey: masterKey,
                                         serverURL: serverURL,
                                         liveQueryServerURL: liveQueryServerURL,
-<<<<<<< HEAD
-                                        allowCustomObjectId: allowCustomObjectId,
-                                        useTransactions: useTransactions,
-                                        isUsingEqualQueryConstraint: isUsingEqualQueryConstraint,
-=======
                                         isAllowingCustomObjectIds: isAllowingCustomObjectIds,
                                         isUsingTransactions: isUsingTransactions,
->>>>>>> 4c611acf
+                                        isUsingEqualQueryConstraint: isUsingEqualQueryConstraint,
                                         keyValueStore: keyValueStore,
                                         requestCachePolicy: requestCachePolicy,
                                         cacheMemoryCapacity: cacheMemoryCapacity,
                                         cacheDiskCapacity: cacheDiskCapacity,
                                         isMigratingFromObjcSDK: isMigratingFromObjcSDK,
                                         isDeletingKeychainIfNeeded: isDeletingKeychainIfNeeded,
-                                        httpAdditionalHeaders: httpAdditionalHeaders,
-                                        maxConnectionAttempts: maxConnectionAttempts,
-                                        authentication: authentication))
     }
 
     internal static func initialize(applicationId: String,
@@ -341,14 +306,9 @@
                                     masterKey: String? = nil,
                                     serverURL: URL,
                                     liveQueryServerURL: URL? = nil,
-<<<<<<< HEAD
-                                    allowCustomObjectId: Bool = false,
-                                    useTransactions: Bool = false,
-                                    isUsingEqualQueryConstraint: Bool = false,
-=======
                                     isAllowingCustomObjectIds: Bool = false,
                                     isUsingTransactions: Bool = false,
->>>>>>> 4c611acf
+                                    isUsingEqualQueryConstraint: Bool = false,
                                     keyValueStore: ParseKeyValueStore? = nil,
                                     requestCachePolicy: URLRequest.CachePolicy = .useProtocolCachePolicy,
                                     cacheMemoryCapacity: Int = 512_000,
@@ -360,20 +320,15 @@
                                     isTesting: Bool = false,
                                     authentication: ((URLAuthenticationChallenge,
                                                       (URLSession.AuthChallengeDisposition,
-                                                       URLCredential?) -> Void) -> Void)? = nil) {
+                                                       URLCredential?) -> Void) -> Void)? = nil)
         var configuration = ParseConfiguration(applicationId: applicationId,
                                                clientKey: clientKey,
                                                masterKey: masterKey,
                                                serverURL: serverURL,
                                                liveQueryServerURL: liveQueryServerURL,
-<<<<<<< HEAD
                                                allowCustomObjectId: allowCustomObjectId,
                                                useTransactions: useTransactions,
                                                isUsingEqualQueryConstraint: isUsingEqualQueryConstraint,
-=======
-                                               isAllowingCustomObjectIds: isAllowingCustomObjectIds,
-                                               isUsingTransactions: isUsingTransactions,
->>>>>>> 4c611acf
                                                keyValueStore: keyValueStore,
                                                requestCachePolicy: requestCachePolicy,
                                                cacheMemoryCapacity: cacheMemoryCapacity,
@@ -383,9 +338,6 @@
                                                httpAdditionalHeaders: httpAdditionalHeaders,
                                                maxConnectionAttempts: maxConnectionAttempts,
                                                authentication: authentication)
-        configuration.isTestingSDK = isTesting
-        initialize(configuration: configuration)
-    }
 
     static internal func isDeletingKeychainIfNeeded() {
         #if !os(Linux) && !os(Android) && !os(Windows)
