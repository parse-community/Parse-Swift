--- conflicted
+++ resolved
@@ -52,8 +52,6 @@
     public var className: String {
         return Self.className
     }
-<<<<<<< HEAD
-=======
 
     static func createHash(_ object: Encodable) throws -> String {
         let encoded = try ParseCoding.parseEncoder().encode(object)
@@ -62,7 +60,6 @@
         }
         return hashString
     }
->>>>>>> eb755d26
 }
 
 // MARK: Convenience
