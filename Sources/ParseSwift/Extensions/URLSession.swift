//
//  URLSession.swift
//  ParseSwift
//
//  Original file, URLSession+sync.swift, created by Florent Vilmart on 17-09-24.
//  Name change to URLSession.swift and support for sync/async by Corey Baker on 7/25/20.
//  Copyright © 2020 Parse Community. All rights reserved.
//

import Foundation
#if canImport(FoundationNetworking)
import FoundationNetworking
#endif

internal extension URLSession {
    static let parse: URLSession = {
        if !ParseSwift.configuration.isTestingSDK {
            let configuration = URLSessionConfiguration.default
            configuration.urlCache = URLCache.parse
            configuration.requestCachePolicy = ParseSwift.configuration.requestCachePolicy
            configuration.httpAdditionalHeaders = ParseSwift.configuration.httpAdditionalHeaders
            return URLSession(configuration: configuration,
                              delegate: ParseSwift.sessionDelegate,
                              delegateQueue: nil)
        } else {
            let session = URLSession.shared
            session.configuration.urlCache = URLCache.parse
            return URLSession.shared
        }
    }()

    static func reconnectInterval(_ maxExponent: Int) -> Int {
        let min = NSDecimalNumber(decimal: Swift.min(30, pow(2, maxExponent) - 1))
        return Int.random(in: 0 ..< Int(truncating: min))
    }

    func makeResult<U>(request: URLRequest,
                       responseData: Data?,
                       urlResponse: URLResponse?,
                       responseError: Error?,
                       mapper: @escaping (Data) throws -> U) -> Result<U, ParseError> {
        if let responseError = responseError {
            print("****1: \(responseError)")
            guard let parseError = responseError as? ParseError else {
                return .failure(ParseError(code: .unknownError,
                                           message: "Unable to connect with parse-server: \(responseError)"))
            }
            print("****2: \(parseError)")
            return .failure(parseError)
        }
        guard let response = urlResponse else {
            guard let parseError = responseError as? ParseError else {
                return .failure(ParseError(code: .unknownError,
                                           message: "No response from server"))
            }
            return .failure(parseError)
        }
        if let responseData = responseData {
<<<<<<< HEAD
            print("****3: \(String(data: responseData, encoding: .utf8))")
=======
>>>>>>> a9dd890e
            if let error = try? ParseCoding.jsonDecoder().decode(ParseError.self, from: responseData) {
                return .failure(error)
            }
            if URLSession.parse.configuration.urlCache?.cachedResponse(for: request) == nil {
<<<<<<< HEAD
                URLSession.parse.configuration.urlCache?.storeCachedResponse(.init(response: response,
                                                          data: responseData),
                                                    for: request)
            }
            do {
                print("**** 4")
                return try .success(mapper(responseData))
            } catch {
                print("**** 6")
=======
                URLSession.parse.configuration.urlCache?
                    .storeCachedResponse(.init(response: response,
                                               data: responseData),
                                         for: request)
            }
            do {
                return try .success(mapper(responseData))
            } catch {
>>>>>>> a9dd890e
                guard let parseError = error as? ParseError else {
                    guard JSONSerialization.isValidJSONObject(responseData),
                          let json = try? JSONSerialization
                            .data(withJSONObject: responseData,
                              options: .prettyPrinted) else {
                        let nsError = error as NSError
                        if nsError.code == 4865,
                          let description = nsError.userInfo["NSDebugDescription"] {
                            return .failure(ParseError(code: .unknownError, message: "Invalid struct: \(description)"))
                        }
                        return .failure(ParseError(code: .unknownError,
                                                   // swiftlint:disable:next line_length
                                                   message: "Error decoding parse-server response: \(response) with error: \(error.localizedDescription) Format: \(String(describing: String(data: responseData, encoding: .utf8)))"))
                    }
                    return .failure(ParseError(code: .unknownError,
                                               // swiftlint:disable:next line_length
                                               message: "Error decoding parse-server response: \(response) with error: \(error.localizedDescription) Format: \(String(describing: String(data: json, encoding: .utf8)))"))
                }
                print("**** 7: \(parseError)")
                return .failure(parseError)
            }
        }

        return .failure(ParseError(code: .unknownError,
                                   message: "Unable to connect with parse-server: \(String(describing: urlResponse))."))
    }

    func makeResult<U>(request: URLRequest,
                       location: URL?,
                       urlResponse: URLResponse?,
                       responseError: Error?,
                       mapper: @escaping (Data) throws -> U) -> Result<U, ParseError> {
        guard let response = urlResponse else {
            guard let parseError = responseError as? ParseError else {
                return .failure(ParseError(code: .unknownError,
                                           message: "No response from server"))
            }
            return .failure(parseError)
        }
        if let responseError = responseError {
            guard let parseError = responseError as? ParseError else {
                return .failure(ParseError(code: .unknownError,
                                           message: "Unable to connect with parse-server: \(responseError)"))
            }
            return .failure(parseError)
        }

        if let location = location {
            do {
                let data = try ParseCoding.jsonEncoder().encode(location)
                return try .success(mapper(data))
            } catch {
                guard let parseError = error as? ParseError else {
                    return .failure(ParseError(code: .unknownError,
                                               // swiftlint:disable:next line_length
                                               message: "Error decoding parse-server response: \(response) with error: \(error.localizedDescription)"))
                }
                return .failure(parseError)
            }
        }

        return .failure(ParseError(code: .unknownError,
                                   message: "Unable to connect with parse-server: \(response)."))
    }

    func dataTask<U>(
        with request: URLRequest,
        callbackQueue: DispatchQueue,
        attempts: Int = 1,
        mapper: @escaping (Data) throws -> U,
        completion: @escaping(Result<U, ParseError>) -> Void
    ) {

        dataTask(with: request) { (responseData, urlResponse, responseError) in
            guard let httpResponse = urlResponse as? HTTPURLResponse else {
                completion(self.makeResult(request: request,
                                           responseData: responseData,
                                           urlResponse: urlResponse,
                                           responseError: responseError,
                                           mapper: mapper))
                return
            }
            let statusCode = httpResponse.statusCode
            guard (200...299).contains(statusCode) else {
                guard statusCode >= 500,
                      attempts <= ParseSwift.configuration.maxConnectionAttempts + 1,
                      responseData == nil else {
                          completion(self.makeResult(request: request,
                                                     responseData: responseData,
                                                     urlResponse: urlResponse,
                                                     responseError: responseError,
                                                     mapper: mapper))
                          return
                    }
                let attempts = attempts + 1
                callbackQueue.asyncAfter(deadline: .now() + DispatchTimeInterval
                                                .seconds(Self.reconnectInterval(2))) {
                    self.dataTask(with: request,
                                  callbackQueue: callbackQueue,
                                  attempts: attempts,
                                  mapper: mapper,
                                  completion: completion)
                }
                return
            }
            completion(self.makeResult(request: request,
                                       responseData: responseData,
                                       urlResponse: urlResponse,
                                       responseError: responseError,
                                       mapper: mapper))
        }.resume()
    }
}

internal extension URLSession {
    func uploadTask<U>( // swiftlint:disable:this function_parameter_count
        notificationQueue: DispatchQueue,
        with request: URLRequest,
        from data: Data?,
        from file: URL?,
        progress: ((URLSessionTask, Int64, Int64, Int64) -> Void)?,
        mapper: @escaping (Data) throws -> U,
        completion: @escaping(Result<U, ParseError>) -> Void
    ) {
        var task: URLSessionTask?
        if let data = data {
            task = uploadTask(with: request, from: data) { (responseData, urlResponse, responseError) in
                completion(self.makeResult(request: request,
                                           responseData: responseData,
                                           urlResponse: urlResponse,
                                           responseError: responseError,
                                           mapper: mapper))
            }
        } else if let file = file {
            task = uploadTask(with: request, fromFile: file) { (responseData, urlResponse, responseError) in
                completion(self.makeResult(request: request,
                                           responseData: responseData,
                                           urlResponse: urlResponse,
                                           responseError: responseError,
                                           mapper: mapper))
            }
        } else {
            completion(.failure(ParseError(code: .unknownError, message: "data and file both can't be nil")))
        }
        if let task = task {
            ParseSwift.sessionDelegate.uploadDelegates[task] = progress
            ParseSwift.sessionDelegate.taskCallbackQueues[task] = notificationQueue
            task.resume()
        }
    }

    func downloadTask<U>(
        notificationQueue: DispatchQueue,
        with request: URLRequest,
        progress: ((URLSessionDownloadTask, Int64, Int64, Int64) -> Void)?,
        mapper: @escaping (Data) throws -> U,
        completion: @escaping(Result<U, ParseError>) -> Void
    ) {
        let task = downloadTask(with: request) { (location, urlResponse, responseError) in
            let result = self.makeResult(request: request,
                                         location: location,
                                         urlResponse: urlResponse,
                                         responseError: responseError, mapper: mapper)
            if case .success(let file) = result {
                guard let response = urlResponse,
                      let parseFile = file as? ParseFile,
                      let fileLocation = parseFile.localURL,
                      let data = try? ParseCoding.jsonEncoder().encode(fileLocation) else {
                          completion(result)
                          return
                }
                if URLSession.parse.configuration.urlCache?.cachedResponse(for: request) == nil {
                    URLSession.parse.configuration.urlCache?
                        .storeCachedResponse(.init(response: response,
                                                   data: data),
                                             for: request)
                }
            }
            completion(result)
        }
        ParseSwift.sessionDelegate.downloadDelegates[task] = progress
        ParseSwift.sessionDelegate.taskCallbackQueues[task] = notificationQueue
        task.resume()
    }

    func downloadTask<U>(
        with request: URLRequest,
        mapper: @escaping (Data) throws -> U,
        completion: @escaping(Result<U, ParseError>) -> Void
    ) {
        downloadTask(with: request) { (location, urlResponse, responseError) in
            completion(self.makeResult(request: request,
                                       location: location,
                                       urlResponse: urlResponse,
                                       responseError: responseError,
                                       mapper: mapper))
        }.resume()
    }
}<|MERGE_RESOLUTION|>--- conflicted
+++ resolved
@@ -56,25 +56,10 @@
             return .failure(parseError)
         }
         if let responseData = responseData {
-<<<<<<< HEAD
-            print("****3: \(String(data: responseData, encoding: .utf8))")
-=======
->>>>>>> a9dd890e
             if let error = try? ParseCoding.jsonDecoder().decode(ParseError.self, from: responseData) {
                 return .failure(error)
             }
             if URLSession.parse.configuration.urlCache?.cachedResponse(for: request) == nil {
-<<<<<<< HEAD
-                URLSession.parse.configuration.urlCache?.storeCachedResponse(.init(response: response,
-                                                          data: responseData),
-                                                    for: request)
-            }
-            do {
-                print("**** 4")
-                return try .success(mapper(responseData))
-            } catch {
-                print("**** 6")
-=======
                 URLSession.parse.configuration.urlCache?
                     .storeCachedResponse(.init(response: response,
                                                data: responseData),
@@ -83,7 +68,6 @@
             do {
                 return try .success(mapper(responseData))
             } catch {
->>>>>>> a9dd890e
                 guard let parseError = error as? ParseError else {
                     guard JSONSerialization.isValidJSONObject(responseData),
                           let json = try? JSONSerialization
