--- conflicted
+++ resolved
@@ -21,13 +21,8 @@
 initializeParseCustomObjectId()
 
 //: Create your own value typed `ParseObject`.
-<<<<<<< HEAD
-struct GameScore: ParseObjectMutable {
-    //: Those are required for Object
-=======
-struct GameScore: ParseObject {
+struct GameScore: ParseObject, ParseObjectMutable {
     //: These are required by ParseObject
->>>>>>> 126f4f6a
     var objectId: String?
     var createdAt: Date?
     var updatedAt: Date?
