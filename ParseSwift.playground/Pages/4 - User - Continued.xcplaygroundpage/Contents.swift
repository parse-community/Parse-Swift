//: [Previous](@previous)

//: For this page, make sure your build target is set to ParseSwift (macOS) and targeting
//: `My Mac` or whatever the name of your mac is. Also be sure your `Playground Settings`
//: in the `File Inspector` is `Platform = macOS`. This is because
//: Keychain in iOS Playgrounds behaves differently. Every page in Playgrounds should
//: be set to build for `macOS` unless specified.

import PlaygroundSupport
import Foundation
import ParseSwift

PlaygroundPage.current.needsIndefiniteExecution = true
initializeParse()

<<<<<<< HEAD
struct User: ParseUserMutable {
    //: These are required for `ParseObject`.
=======
struct User: ParseUser {
    //: These are required by `ParseObject`.
>>>>>>> 126f4f6a
    var objectId: String?
    var createdAt: Date?
    var updatedAt: Date?
    var ACL: ParseACL?

    //: These are required by `ParseUser`.
    var username: String?
    var email: String?
    var emailVerified: Bool?
    var password: String?
    var authData: [String: [String: String]?]?

    //: Your custom keys.
    var customKey: String?
    var score: GameScore?
    var targetScore: GameScore?
    var allScores: [GameScore]?
}

//: It's recommended to place custom initializers in an extension
//: to preserve the convenience initializer.
extension User {
    //: Custom init for signup.
    init(username: String, password: String, email: String) {
        self.username = username
        self.password = password
        self.email = email
    }
}

//: Create your own value typed `ParseObject`.
struct GameScore: ParseObject {
    //: These are required by ParseObject
    var objectId: String?
    var createdAt: Date?
    var updatedAt: Date?
    var ACL: ParseACL?

    //: Your own properties.
    var score: Int? = 0
}

//: It's recommended to place custom initializers in an extension
//: to preserve the convenience initializer.
extension GameScore {
    //: Custom initializer.
    init(score: Int) {
        self.score = score
    }

    init(objectId: String?) {
        self.objectId = objectId
    }
}

//: Logging out - synchronously
do {
    try User.logout()
    print("Successfully logged out")
} catch let error {
    print("Error logging out: \(error)")
}

/*: Login - asynchronously - Performs work on background
    queue and returns to specified callbackQueue.
    If no callbackQueue is specified it returns to main queue.
*/
User.login(username: "hello", password: "world") { result in

    switch result {
    case .success(let user):

        guard let currentUser = User.current else {
            assertionFailure("Error: current user not stored locally")
            return
        }
        assert(currentUser.hasSameObjectId(as: user))
        print("Successfully logged in as user: \(user)")

    case .failure(let error):
        print("Error logging in: \(error)")
    }
}

/*: Save your first `customKey` value to your `ParseUser`
    Asynchrounously - Performs work on background
    queue and returns to specified callbackQueue.
    If no callbackQueue is specified it returns to main queue.
    Using `mutable` allows you to only send the updated keys to the
    parse server as opposed to the whole object.
*/
var currentUser = User.current?.mutable
currentUser?.customKey = "myCustom"
currentUser?.score = GameScore(score: 12)
currentUser?.targetScore = GameScore(score: 100)
currentUser?.allScores = [GameScore(score: 5), GameScore(score: 8)]
currentUser?.save { result in

    switch result {
    case .success(let updatedUser):
        print("Successfully save custom fields of User to ParseServer: \(updatedUser)")
    case .failure(let error):
        print("Failed to update user: \(error)")
    }
}

//: Looking at the output of user from the previous login, it only has
//: a pointer to the `score` and `targetScore` fields. You can
//: fetch using `include` to get the score.
User.current?.fetch(includeKeys: ["score"]) { result in
    switch result {
    case .success:
        print("Successfully fetched user with score key: \(String(describing: User.current))")
    case .failure(let error):
        print("Error fetching score: \(error)")
    }
}

//: The `target` score is still missing. You can get all pointer fields at
//: once by including `["*"]`.
User.current?.fetch(includeKeys: ["*"]) { result in
    switch result {
    case .success:
        print("Successfully fetched user with all keys: \(String(describing: User.current))")
    case .failure(let error):
        print("Error fetching score: \(error)")
    }
}

//: Logging out - synchronously.
do {
    try User.logout()
    print("Successfully logged out")
} catch let error {
    print("Error logging out: \(error)")
}

//: To add additional information when signing up a user,
//: you should create an instance of your user first.
var newUser = User(username: "parse", password: "aPassword*", email: "parse@parse.com")
//: Add any other additional information.
newUser.customKey = "mind"
newUser.signup { result in

    switch result {
    case .success(let user):

        guard let currentUser = User.current else {
            assertionFailure("Error: current user not stored locally")
            return
        }
        assert(currentUser.hasSameObjectId(as: user))
        print("Successfully signed up as user: \(user)")

    case .failure(let error):
        print("Error logging in: \(error)")
    }
}

//: Logging out - synchronously.
do {
    try User.logout()
    print("Successfully logged out")
} catch let error {
    print("Error logging out: \(error)")
}

//: Verification Email - synchronously.
do {
    try User.verificationEmail(email: "hello@parse.org")
    print("Successfully requested verification email be sent")
} catch let error {
    print("Error requesting verification email be sent: \(error)")
}

//: Password Reset Request - synchronously.
do {
    try User.passwordReset(email: "hello@parse.org")
    print("Successfully requested password reset")
} catch let error {
    print("Error requesting password reset: \(error)")
}

//: Logging in anonymously.
User.anonymous.login { result in
    switch result {
    case .success:
        print("Successfully logged in \(String(describing: User.current))")
        print("Session token: \(String(describing: User.current?.sessionToken))")
    case .failure(let error):
        print("Error logging in: \(error)")
    }
}

//: Convert the anonymous user to a real new user.
var currentUser2 = User.current?.mutable
currentUser2?.username = "bye"
currentUser2?.password = "world"
currentUser2?.signup { result in
    switch result {

    case .success(let user):
        print("Parse signup successful: \(user)")
        print("Session token: \(String(describing: User.current?.sessionToken))")
    case .failure(let error):
        print("Error logging in: \(error)")
    }
}

PlaygroundPage.current.finishExecution()
//: [Next](@next)<|MERGE_RESOLUTION|>--- conflicted
+++ resolved
@@ -13,13 +13,8 @@
 PlaygroundPage.current.needsIndefiniteExecution = true
 initializeParse()
 
-<<<<<<< HEAD
-struct User: ParseUserMutable {
-    //: These are required for `ParseObject`.
-=======
-struct User: ParseUser {
+struct User: ParseUser, ParseObjectMutable {
     //: These are required by `ParseObject`.
->>>>>>> 126f4f6a
     var objectId: String?
     var createdAt: Date?
     var updatedAt: Date?
