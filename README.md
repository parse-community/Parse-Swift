--- conflicted
+++ resolved
@@ -1,4 +1,3 @@
-<<<<<<< HEAD
 <p align="center">
     <img alt="Parse Platform" src="logo large.png" width="200">
   </a>
@@ -72,11 +71,4 @@
 ```
 Please chechout the [Swift Playground](https://github.com/parse-community/Parse-Swift/tree/master/ParseSwift.playground) for more usage information.
 
-[docs]: http://docs.parseplatform.org/ios/guide/
-=======
-# Parse-Swift
-
-> There is currently no maintainer for this repository, new maintainers are welcome here or on the Parse Objective-c SDK
-
-[EXPERIMENTAL] Parse pure Swift SDK
->>>>>>> 86bdeb05
+[docs]: http://docs.parseplatform.org/ios/guide/