--- conflicted
+++ resolved
@@ -4,11 +4,7 @@
     types: [published]
 env:
   CI_XCODE_VER: '/Applications/Xcode_11.7.app/Contents/Developer'
-<<<<<<< HEAD
-  CI_XCODE_BETA_VER: '/Applications/Xcode_13.0.app/Contents/Developer'
-=======
   CI_XCODE_13: '/Applications/Xcode_13.2.1.app/Contents/Developer'
->>>>>>> 054a2265
 
 jobs:
   cocoapods:
@@ -35,29 +31,16 @@
       - uses: actions/checkout@v2
       - name: Get release version
         run: echo "TAG=${GITHUB_REF/refs\/tags\//}" >> $GITHUB_ENV
-<<<<<<< HEAD
-      - name: Build
-        run: set -o pipefail && env NSUnbufferedIO=YES xcodebuild docbuild -scheme ParseSwift\ \(macOS\) -derivedDataPath DerivedData | xcpretty
-=======
+      #- name: Build
+      #  run: set -o pipefail && env NSUnbufferedIO=YES xcodebuild docbuild -scheme ParseSwift\ \(macOS\) -derivedDataPath DerivedData | xcpretty
  #     - name: Use multiple cores
  #       run: defaults write com.apple.dt.XCBuild EnableSwiftBuildSystemIntegration 1
       - name: Create Jazzy Docs
         run: ./Scripts/jazzy.sh
->>>>>>> 054a2265
         env:
-          DEVELOPER_DIR: ${{ env.CI_XCODE_BETA_VER }}
           BUILD_VERSION: ${{ env.TAG }}
-<<<<<<< HEAD
-      - name: Copy files
-        run: |
-          DOCDIR=$(find DerivedData -type d -name '*.doccarchive')
-          mkdir -p docs/api
-          cp -rf "${DOCDIR}/" docs/api
-      - name: Deploy Docs
-=======
           DEVELOPER_DIR: ${{ env.CI_XCODE_13 }}
       - name: Deploy Jazzy Docs
->>>>>>> 054a2265
         uses: peaceiris/actions-gh-pages@v3
         with:
           github_token: ${{ secrets.GITHUB_TOKEN }}
