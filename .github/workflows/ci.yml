name: ci
on:
  push:
    branches: [ main ]
  pull_request:
    branches: '*'
env:
  CI_XCODE_VER: '/Applications/Xcode_11.7.app/Contents/Developer'
<<<<<<< HEAD
  CI_XCODE_BETA_VER: '/Applications/Xcode_13.0.app/Contents/Developer'
=======
  CI_XCODE_13: '/Applications/Xcode_13.2.1.app/Contents/Developer'
>>>>>>> 054a2265

jobs:
  xcode-test-ios:
    runs-on: macos-latest
    steps:
    - uses: actions/checkout@v2
    #- name: Use multiple cores
    #  run: defaults write com.apple.dt.XCBuild EnableSwiftBuildSystemIntegration 1
    - name: Build-Test
      run: set -o pipefail && env NSUnbufferedIO=YES xcodebuild -workspace Parse.xcworkspace -scheme ParseSwift\ \(iOS\) -destination platform\=iOS\ Simulator,name\=iPhone\ 12\ Pro\ Max -derivedDataPath DerivedData -test-iterations 10 -retry-tests-on-failure clean test | xcpretty
      env:
          DEVELOPER_DIR: ${{ env.CI_XCODE_13 }}
    - name: Prepare codecov
      uses: sersoft-gmbh/swift-coverage-action@v2
      id: coverage-files
      with:
        format: lcov
        search-paths: ./DerivedData
      env:
          DEVELOPER_DIR: ${{ env.CI_XCODE_13 }}
    - name: Upload coverage to Codecov
      uses: codecov/codecov-action@v2
      with:
        files: ${{join(fromJSON(steps.coverage-files.outputs.files), ',')}}
        env_vars: IOS
        fail_ci_if_error: true
      env:
          DEVELOPER_DIR: ${{ env.CI_XCODE_13 }}

  xcode-test-macos:
    runs-on: macos-latest
    steps:
    - uses: actions/checkout@v2
    - name: Create and set the default keychain
      run: |
        security create-keychain -p "" temporary
        security default-keychain -s temporary
        security unlock-keychain -p "" temporary
        security set-keychain-settings -lut 7200 temporary
    #- name: Use multiple cores
    #  run: defaults write com.apple.dt.XCBuild EnableSwiftBuildSystemIntegration 1
    - name: Build-Test
      run: set -o pipefail && env NSUnbufferedIO=YES xcodebuild -workspace Parse.xcworkspace -scheme ParseSwift\ \(macOS\) -destination platform\=macOS -derivedDataPath DerivedData -test-iterations 10 -retry-tests-on-failure clean test | xcpretty
      env:
          DEVELOPER_DIR: ${{ env.CI_XCODE_13 }}
    - name: Prepare codecov
      uses: sersoft-gmbh/swift-coverage-action@v2
      id: coverage-files
      with:
        format: lcov
        search-paths: ./DerivedData
      env:
          DEVELOPER_DIR: ${{ env.CI_XCODE_13 }}
    - name: Upload coverage to Codecov
      uses: codecov/codecov-action@v2
      with:
        files: ${{join(fromJSON(steps.coverage-files.outputs.files), ',')}}
        env_vars: MACOS
        fail_ci_if_error: true
      env:
          DEVELOPER_DIR: ${{ env.CI_XCODE_13 }}

  xcode-test-tvos:
    runs-on: macos-latest
    steps:
    - uses: actions/checkout@v2
    #- name: Use multiple cores
    #  run: defaults write com.apple.dt.XCBuild EnableSwiftBuildSystemIntegration 1
    - name: Build
      run: set -o pipefail && env NSUnbufferedIO=YES xcodebuild -workspace Parse.xcworkspace -scheme ParseSwift\ \(tvOS\) -destination platform\=tvOS\ Simulator,name\=Apple\ TV -derivedDataPath DerivedData -test-iterations 10 -retry-tests-on-failure clean test | xcpretty
      env:
          DEVELOPER_DIR: ${{ env.CI_XCODE_13 }}
    - name: Prepare codecov
      uses: sersoft-gmbh/swift-coverage-action@v2
      id: coverage-files
      with:
        format: lcov
        search-paths: ./DerivedData
      env:
          DEVELOPER_DIR: ${{ env.CI_XCODE_13 }}
    - name: Upload coverage to Codecov
      uses: codecov/codecov-action@v2
      with:
        files: ${{join(fromJSON(steps.coverage-files.outputs.files), ',')}}
        env_vars: TVOS
        fail_ci_if_error: true
      env:
          DEVELOPER_DIR: ${{ env.CI_XCODE_13 }}

  xcode-build-watchos:
    runs-on: macos-latest
    steps:
    - uses: actions/checkout@v2
    #- name: Use multiple cores
    #  run: defaults write com.apple.dt.XCBuild EnableSwiftBuildSystemIntegration 1
    - name: Build
      run: set -o pipefail && env NSUnbufferedIO=YES xcodebuild -target ParseSwift\ \(watchOS\) | xcpretty
      env:
          DEVELOPER_DIR: ${{ env.CI_XCODE_13 }}
    - name: Upload coverage to Codecov
      uses: codecov/codecov-action@v2
      with:
        env_vars: WATCHOS
      env:
          DEVELOPER_DIR: ${{ env.CI_XCODE_13 }}

  spm-test:
    runs-on: macos-latest
    steps:
    - uses: actions/checkout@v2
    - name: Create and set the default keychain
      run: |
        security create-keychain -p "" temporary
        security default-keychain -s temporary
        security unlock-keychain -p "" temporary
        security set-keychain-settings -lut 7200 temporary
    - name: Use multiple cores
      run: defaults write com.apple.dt.XCBuild EnableSwiftBuildSystemIntegration 1
    - name: Build and Test
      run: swift test --enable-code-coverage -v
      env:
          DEVELOPER_DIR: ${{ env.CI_XCODE_13 }}
    - name: Prepare codecov
      uses: sersoft-gmbh/swift-coverage-action@v2
      id: coverage-files
      with:
        format: lcov
        search-paths: ./.build
      env:
          DEVELOPER_DIR: ${{ env.CI_XCODE_13 }}
    - name: Upload coverage to Codecov
      uses: codecov/codecov-action@v2
      with:
        files: ${{join(fromJSON(steps.coverage-files.outputs.files), ',')}}
        env_vars: SPM
        fail_ci_if_error: true
      env:
          DEVELOPER_DIR: ${{ env.CI_XCODE_13 }}

  spm-test-5_2:
    needs: xcode-build-watchos
    runs-on: macos-latest
    steps:
    - uses: actions/checkout@v2
    - name: Create and set the default keychain
      run: |
        security create-keychain -p "" temporary
        security default-keychain -s temporary
        security unlock-keychain -p "" temporary
        security set-keychain-settings -lut 7200 temporary
    - name: Build and Test
      run: swift test --enable-code-coverage -v
      env:
          DEVELOPER_DIR: ${{ env.CI_XCODE_VER }}
    - name: Prepare codecov
      uses: sersoft-gmbh/swift-coverage-action@v2
      id: coverage-files
      with:
        format: lcov
        search-paths: ./.build
    - name: Upload coverage to Codecov
      uses: codecov/codecov-action@v2
      with:
        files: ${{join(fromJSON(steps.coverage-files.outputs.files), ',')}}
        env_vars: SPM5_2
        fail_ci_if_error: true
      env:
          DEVELOPER_DIR: ${{ env.CI_XCODE_VER }}
 
  linux:
    runs-on: ubuntu-18.04
    steps:
      - uses: actions/checkout@v2
      - uses: sersoft-gmbh/SwiftyActions@v1
        with:
          release-version: "5"
          github-token: ${{ secrets.GITHUB_TOKEN }}
      - name: Build and Test
        run: swift test --enable-test-discovery --enable-code-coverage -v
      - name: Prepare codecov
        run: |
          llvm-cov export -format="lcov" .build/x86_64-unknown-linux-gnu/debug/ParseSwiftPackageTests.xctest -instr-profile .build/x86_64-unknown-linux-gnu/debug/codecov/default.profdata > info_linux.lcov
      - name: Upload coverage to Codecov
        uses: codecov/codecov-action@v2
        with:
          env_vars: LINUX
          fail_ci_if_error: true
          
  windows:
    runs-on: windows-2019
    steps:
      - uses: actions/checkout@v2
      - uses: MaxDesiatov/swift-windows-action@v1
        with:
          swift-version: "5.5.1"
          shell-action: swift test --enable-test-discovery --enable-code-coverage -v
      - name: Upload coverage to Codecov
        uses: codecov/codecov-action@v2
        with:
          env_vars: WINDOWS
          fail_ci_if_error: false
  
  docs:
    needs: xcode-build-watchos
    runs-on: macos-11
    steps:
      - uses: actions/checkout@v2
      - name: Build
        run: set -o pipefail && env NSUnbufferedIO=YES xcodebuild docbuild -scheme ParseSwift\ \(macOS\) -derivedDataPath DerivedData | xcpretty
        env:
<<<<<<< HEAD
          DEVELOPER_DIR: ${{ env.CI_XCODE_BETA_VER }}
          BUILD_VERSION: ${{ env.TAG }}
      - name: Copy files
        run: |
          DOCDIR=$(find DerivedData -type d -name '*.doccarchive')
          mkdir -p docs/api
          cp -rf "${DOCDIR}/" docs/api

=======
          BUILD_VERSION: '1.8.3'
          DEVELOPER_DIR: ${{ env.CI_XCODE_13 }}
    
>>>>>>> 054a2265
  cocoapods:
    needs: xcode-build-watchos
    runs-on: macos-latest
    steps:
      - uses: actions/checkout@v2
      - name: Update Framework Version
        run: ./Scripts/update_build
        env:
          BUILD_VERSION: '1.8.3'
      - name: CocoaPods
        run: pod lib lint --allow-warnings
        env:
          DEVELOPER_DIR: ${{ env.CI_XCODE_13 }}

  carthage:
   needs: xcode-build-watchos
   runs-on: macos-latest
   steps:
     - uses: actions/checkout@v2
     - name: Carthage 
       run: ./carthage.sh build --no-skip-current --use-xcframeworks
       env:
          DEVELOPER_DIR: ${{ env.CI_XCODE_13 }}<|MERGE_RESOLUTION|>--- conflicted
+++ resolved
@@ -6,11 +6,7 @@
     branches: '*'
 env:
   CI_XCODE_VER: '/Applications/Xcode_11.7.app/Contents/Developer'
-<<<<<<< HEAD
-  CI_XCODE_BETA_VER: '/Applications/Xcode_13.0.app/Contents/Developer'
-=======
   CI_XCODE_13: '/Applications/Xcode_13.2.1.app/Contents/Developer'
->>>>>>> 054a2265
 
 jobs:
   xcode-test-ios:
@@ -218,23 +214,14 @@
     runs-on: macos-11
     steps:
       - uses: actions/checkout@v2
-      - name: Build
-        run: set -o pipefail && env NSUnbufferedIO=YES xcodebuild docbuild -scheme ParseSwift\ \(macOS\) -derivedDataPath DerivedData | xcpretty
+      #- name: Build
+      #  run: set -o pipefail && env NSUnbufferedIO=YES xcodebuild docbuild -scheme ParseSwift\ \(macOS\) -derivedDataPath DerivedData | xcpretty
+      - name: Create Jazzy Docs
+        run: ./Scripts/jazzy.sh
         env:
-<<<<<<< HEAD
-          DEVELOPER_DIR: ${{ env.CI_XCODE_BETA_VER }}
-          BUILD_VERSION: ${{ env.TAG }}
-      - name: Copy files
-        run: |
-          DOCDIR=$(find DerivedData -type d -name '*.doccarchive')
-          mkdir -p docs/api
-          cp -rf "${DOCDIR}/" docs/api
-
-=======
           BUILD_VERSION: '1.8.3'
           DEVELOPER_DIR: ${{ env.CI_XCODE_13 }}
     
->>>>>>> 054a2265
   cocoapods:
     needs: xcode-build-watchos
     runs-on: macos-latest
