# Parse-Swift Changelog

### main
[Full Changelog](https://github.com/parse-community/Parse-Swift/compare/1.9.8...main)
* _Contributing to this repo? Add info about your change here to be included in the next release_

### 1.9.8
[Full Changelog](https://github.com/parse-community/Parse-Swift/compare/1.9.7...1.9.8)

<<<<<<< HEAD
__New features__
- Supports Swift 5.5 async/await ([#212](https://github.com/parse-community/Parse-Swift/pull/212)), thanks to [Corey Baker](https://github.com/cbaker6).
=======
__Fixes__
- Use a seperate Keychain for each app bundleId. This only effects macOS apps as their Keychain is handled by the OS differently. For macOS app developers only, the user who logged in last to your app will have their Keychain upgraded to the patched version. Other users/apps will either need to login again or logout then login again ([#224](https://github.com/parse-community/Parse-Swift/pull/224)), thanks to [Corey Baker](https://github.com/cbaker6).
>>>>>>> e1e5bd7c

### 1.9.7
[Full Changelog](https://github.com/parse-community/Parse-Swift/compare/1.9.6...1.9.7)

__Improvements__
- Properly allow a mixed custom objectId environment without compromising safety checks using .save(). If a developer wants to ignore the objectId checks, they need to specify isIgnoreCustomObjectIdConfig = true each time ([#222](https://github.com/parse-community/Parse-Swift/pull/222)), thanks to [Corey Baker](https://github.com/cbaker6).

### 1.9.6
[Full Changelog](https://github.com/parse-community/Parse-Swift/compare/1.9.5...1.9.6)

__Fixes__
- Query withinMiles and withinKilometers was not returning unsorted results when sort=false ([#219](https://github.com/parse-community/Parse-Swift/pull/219)), thanks to [Corey Baker](https://github.com/cbaker6).

### 1.9.5
[Full Changelog](https://github.com/parse-community/Parse-Swift/compare/1.9.4...1.9.5)

__Improvements__
- LiveQuery web socket connections handle URL error codes -1001 "The request timed out" and -1011 "There was a bad response from the server." ([#217](https://github.com/parse-community/Parse-Swift/pull/217)), thanks to [Lukas Smilek](https://github.com/lsmilek1).

__New features__
- Supports Swift 5.5 async/await ([#212](https://github.com/parse-community/Parse-Swift/pull/212)), thanks to [Corey Baker](https://github.com/cbaker6).

### 1.9.4
[Full Changelog](https://github.com/parse-community/Parse-Swift/compare/1.9.3...1.9.4)

__Fixes__
- Fix LiveQuery reconnections when server disconnects. Always receive and pass connection errors to ParseLiveQuery delegate ([#211](https://github.com/parse-community/Parse-Swift/pull/211)), thanks to [Corey Baker](https://github.com/cbaker6).

### 1.9.3
[Full Changelog](https://github.com/parse-community/Parse-Swift/compare/1.9.2...1.9.3)

__Improvements__
- Ensure delegate set before resuming a ParseLiveQuery task ([#209](https://github.com/parse-community/Parse-Swift/pull/209)), thanks to [Corey Baker](https://github.com/cbaker6).

### 1.9.2
[Full Changelog](https://github.com/parse-community/Parse-Swift/compare/1.9.1...1.9.2)

__Improvements__
- ParseLiveQuery checks all states of a websocket and reacts as needed after an error ([#207](https://github.com/parse-community/Parse-Swift/pull/207)), thanks to [Corey Baker](https://github.com/cbaker6).

### 1.9.1
[Full Changelog](https://github.com/parse-community/Parse-Swift/compare/1.9.0...1.9.1)

__Improvements__
- Clear caching when a user logs out ([#198](https://github.com/parse-community/Parse-Swift/pull/198)), thanks to [Corey Baker](https://github.com/cbaker6).
- Close all LiveQuery connections when a user logs out ([#199](https://github.com/parse-community/Parse-Swift/pull/199)), thanks to [Corey Baker](https://github.com/cbaker6).
- ParseLiveQuery attempts to reconnect upon disconnection error ([#204](https://github.com/parse-community/Parse-Swift/pull/204)), thanks to [Corey Baker](https://github.com/cbaker6).
- Make ParseFileManager public so developers can easily find the location of ParseFiles ([#205](https://github.com/parse-community/Parse-Swift/pull/205)), thanks to [Corey Baker](https://github.com/cbaker6).

__Fixes__
- Fix Facebook and Twitter login setting incorrect keys ([#202](https://github.com/parse-community/Parse-Swift/pull/202)), thanks to [Daniel Blyth](https://github.com/dblythy).

### 1.9.0
[Full Changelog](https://github.com/parse-community/Parse-Swift/compare/1.8.6...1.9.0)

__New features__
- (Breaking Change) Added a new type, QueryViewModel which conforms to ObservableObject. The new type serves as a view model property for any Parse Query. Simply call query.viewModel to use the view model with any SwiftUI view. QueryViewModel can be subclassed for customization. In addition, developers can create their own view models for queries by conforming to QueryObservable. LiveQuery Subscription's inherrit from QueryViewModel meaning instances of Subscription provides a single view model that publishes updates from LiveQuery events and traditional find, first, count, and aggregate queries. A breaking change is introduced for those use custom subscriptions as ParseSubscription has been renamed to QuerySubscribable ([#183](https://github.com/parse-community/Parse-Swift/pull/183)), thanks to [Corey Baker](https://github.com/cbaker6).
- Added a new type, CloudViewModel which conforms to ObservableObject. The new type serves as a view model property for any Cloud Code. Simply call cloud.viewModel to use the view model with any SwiftUI view. CloudViewModel can be subclassed for customization. In addition, developers can create their own view models for queries by conforming to CloudObservable ([#183](https://github.com/parse-community/Parse-Swift/pull/183)), thanks to [Corey Baker](https://github.com/cbaker6).
- Added two missing Parse types, ParseBytes and ParsePolygon ([#190](https://github.com/parse-community/Parse-Swift/pull/190)), thanks to [Corey Baker](https://github.com/cbaker6).
- Added caching of http requests along with adding additional headers. Caching and additional headers can be set when initializing the SDK. Caching can also be set per request using API.Options ([#196](https://github.com/parse-community/Parse-Swift/pull/196)), thanks to [Corey Baker](https://github.com/cbaker6).

__Improvements__
- Removed CommonCrypto and now uses encoded string as a hash for child ParseObjects across all OS's ([#184](https://github.com/parse-community/Parse-Swift/pull/184)), thanks to [Corey Baker](https://github.com/cbaker6).
- All types now conform to CustomStringConvertible ([#185](https://github.com/parse-community/Parse-Swift/pull/185)), thanks to [Corey Baker](https://github.com/cbaker6).
- Setting limit = 0 of a query doesn't query the server and instead just returns empty or no results depending on the query ([#189](https://github.com/parse-community/Parse-Swift/pull/189)), thanks to [Corey Baker](https://github.com/cbaker6).
- ParseGeoPoint initializer now throws if geopoints are out-of-bounds instead of asserting ([#190](https://github.com/parse-community/Parse-Swift/pull/190)), thanks to [Corey Baker](https://github.com/cbaker6).
- Persist all properties of ParseUser and ParseInstallation to keychain so they can be accessed via current. Developers don't have to fetch the ParseUser or ParseInstlation after app restart anymore ([#191](https://github.com/parse-community/Parse-Swift/pull/191)), thanks to [Corey Baker](https://github.com/cbaker6).

__Fixes__
- Fixed a bug when signing up from a ParseUser instance resulted in custom keys not being persisted to the keychain ([#187](https://github.com/parse-community/Parse-Swift/pull/187)), thanks to [Corey Baker](https://github.com/cbaker6).
- Fixed a bug where countExplain query result wasn't returned as an array  ([#189](https://github.com/parse-community/Parse-Swift/pull/189)), thanks to [Corey Baker](https://github.com/cbaker6).
- The query withinPolygon(key: String, points: [ParseGeoPoint]) now works correctly and sends an array of doubles instead of an array of GeoPoint's ([#190](https://github.com/parse-community/Parse-Swift/pull/190)), thanks to [Corey Baker](https://github.com/cbaker6).
- Fixed a bug where the ParseEncoder incorrectly detects a circular dependency when two child objects are the same ([#194](https://github.com/parse-community/Parse-Swift/pull/194)), thanks to [Corey Baker](https://github.com/cbaker6).
- Make sure all LiveQuery socket changes are received on the correct queue to prevent threading issues ([#195](https://github.com/parse-community/Parse-Swift/pull/195)), thanks to [Corey Baker](https://github.com/cbaker6).

### 1.8.6
[Full Changelog](https://github.com/parse-community/Parse-Swift/compare/1.8.5...1.8.6)

__Improvements__
- Added SwiftUI query combine example to playgrounds. Skip id when encoding ParseObjects ([#181](https://github.com/parse-community/Parse-Swift/pull/181)), thanks to [Corey Baker](https://github.com/cbaker6).
- Persist current SDK version for migrating between versions ([#182](https://github.com/parse-community/Parse-Swift/pull/182)), thanks to [Corey Baker](https://github.com/cbaker6).

### 1.8.5
[Full Changelog](https://github.com/parse-community/Parse-Swift/compare/1.8.4...1.8.5)

__Fixes__
- Fixed a bug in LiveQuery when a close frame is sent from the server that resulted in closing
all running websocket tasks instead of the particular task the request was intended for. The fix
includes a new delegate method named `closedSocket()` which provides the close code
and reason the server closed the connection ([#176](https://github.com/parse-community/Parse-Swift/pull/176)), thanks to [Corey Baker](https://github.com/cbaker6).

### 1.8.4
[Full Changelog](https://github.com/parse-community/Parse-Swift/compare/1.8.3...1.8.4)

__Fixes__
- Switched context header X-Parse-Context to X-Parse-Cloud-Context to match server ([#170](https://github.com/parse-community/Parse-Swift/pull/170)), thanks to [Corey Baker](https://github.com/cbaker6).
- Fixed a bug in LiveQuery that prevented reconnecting after a connection was closed. Also added a sendPing method to LiveQuery ([#172](https://github.com/parse-community/Parse-Swift/pull/172)), thanks to [Corey Baker](https://github.com/cbaker6).

### 1.8.3
[Full Changelog](https://github.com/parse-community/Parse-Swift/compare/1.8.2...1.8.3)

__Fixes__
- Fixed a bug that prevented saving ParseObjects that had Pointers as properties ([#169](https://github.com/parse-community/Parse-Swift/pull/169)), thanks to [Corey Baker](https://github.com/cbaker6).

### 1.8.2
[Full Changelog](https://github.com/parse-community/Parse-Swift/compare/1.8.1...1.8.2)

__Improvements__
- Ensure pipeline and fields are checked when comparing queries ([#163](https://github.com/parse-community/Parse-Swift/pull/163)), thanks to [Corey Baker](https://github.com/cbaker6).
- Allow custom error codes to be thrown from Cloud Functions ([#165](https://github.com/parse-community/Parse-Swift/pull/165)), thanks to [Daniel Blyth](https://github.com/dblythy).

### 1.8.1
[Full Changelog](https://github.com/parse-community/Parse-Swift/compare/1.8.0...1.8.1)

__Improvements__
- Append instead of replace when using query select, exclude, include, and fields ([#155](https://github.com/parse-community/Parse-Swift/pull/155)), thanks to [Corey Baker](https://github.com/cbaker6).

__Fixes__
- Transactions currently don't work when using mongoDB(postgres does work) on the parse-server. Internal use of transactions are disabled by default. If you want the Swift SDK to use transactions internally, you need to set useTransactionsInternally=true when configuring the client. It is recommended not to use transactions if you are using mongoDB until it's fixed on the server ([#158](https://github.com/parse-community/Parse-Swift/pull/158)), thanks to [Corey Baker](https://github.com/cbaker6).

### 1.8.0
[Full Changelog](https://github.com/parse-community/Parse-Swift/compare/1.7.2...1.8.0)

__New features__
- Add ParseAnalytics. Requires app tracking authorization in latest OS's ([#147](https://github.com/parse-community/Parse-Swift/pull/147)), thanks to [Corey Baker](https://github.com/cbaker6).

__Improvements__
- Adds the ability to directly use == as a QueryConstraint on a field that's a ParseObject ([#147](https://github.com/parse-community/Parse-Swift/pull/147)), thanks to [Corey Baker](https://github.com/cbaker6).
- Future proof SDK by always sending client version header. Also added http method PATCH to API for future use ([#146](https://github.com/parse-community/Parse-Swift/pull/146)), thanks to [Corey Baker](https://github.com/cbaker6).

__Fixes__
- Fixed an error that occured when deleting a ParseFile which resulted in the file being downloaded locally ([#147](https://github.com/parse-community/Parse-Swift/pull/147)), thanks to [Corey Baker](https://github.com/cbaker6).

### 1.7.2
[Full Changelog](https://github.com/parse-community/Parse-Swift/compare/1.7.1...1.7.2)

__New features__
- Added ability to send context with object by specifying it within options ([#140](https://github.com/parse-community/Parse-Swift/pull/140)), thanks to [Corey Baker](https://github.com/cbaker6).

__Fixes__
- ParseFiles can't be updated from the client and will now throw an error if attempted. Instead another file should be created and the older file should be deleted by the developer. ([#144](https://github.com/parse-community/Parse-Swift/pull/144)), thanks to [Corey Baker](https://github.com/cbaker6).
- Fixed issue where Swift SDK prevented fetching of Parse objects when custom objectId was enabled ([#139](https://github.com/parse-community/Parse-Swift/pull/139)), thanks to [Corey Baker](https://github.com/cbaker6).

__Improvements__
- Add playground example of saving Parse objects with a custom objectId ([#137](https://github.com/parse-community/Parse-Swift/pull/137)), thanks to [Corey Baker](https://github.com/cbaker6).
- Improved comparison of query constraints by comparing value ([#140](https://github.com/parse-community/Parse-Swift/pull/140)), thanks to [Corey Baker](https://github.com/cbaker6).

### 1.7.1
[Full Changelog](https://github.com/parse-community/Parse-Swift/compare/1.7.0...1.7.1)

__New features__
- Can now check the health of a Parse Server using ParseHealth. ([#134](https://github.com/parse-community/Parse-Swift/pull/134)), thanks to [Corey Baker](https://github.com/cbaker6).

### 1.7.0
[Full Changelog](https://github.com/parse-community/Parse-Swift/compare/1.6.0...1.7.0)

__Improvements__
- Add emailVerified to ParseUser. Make relative query take a QueryConstraint as an argument. Add more documentation ([#129](https://github.com/parse-community/Parse-Swift/pull/129)), thanks to [Corey Baker](https://github.com/cbaker6).

### 1.6.0
[Full Changelog](https://github.com/parse-community/Parse-Swift/compare/1.5.1...1.6.0)

__Improvements__
- Make AnyCodable internal. If developers want to use AnyCodable, AnyEncodable, or AnyDecodable for `explain` or `ParseCloud`, they should add the [AnyCodable](https://github.com/Flight-School/AnyCodable) package to their app. In addition developers can create their own type-erased wrappers or use whatever they desire ([#127](https://github.com/parse-community/Parse-Swift/pull/127)), thanks to [Corey Baker](https://github.com/cbaker6).

### 1.5.1
[Full Changelog](https://github.com/parse-community/Parse-Swift/compare/1.5.0...1.5.1)

__Improvements__
- Update ParseError to match server and make ParseError and ParseObject Pointer documentation public ([#125](https://github.com/parse-community/Parse-Swift/pull/125)), thanks to [Corey Baker](https://github.com/cbaker6).

### 1.5.0
[Full Changelog](https://github.com/parse-community/Parse-Swift/compare/1.4.0...1.5.0)

__Improvements__
- (Breaking Change) Aggregrate takes any Encodable type. Query planning methods are now: findExlpain, firstEplain, countExplain, etc. The distinct query now works. The client will also not throw an error anymore when attempting to delete a File and the masterKey isn't available. The developer will still need to configure the server to delete the file properly ([#122](https://github.com/parse-community/Parse-Swift/pull/122)), thanks to [Corey Baker](https://github.com/cbaker6).

### 1.4.0
[Full Changelog](https://github.com/parse-community/Parse-Swift/compare/1.3.1...1.4.0)

__Improvements__
- (Breaking Change) A query hint can now be set using a method and its return type is automatically inferred. In addition, a hint can now be any Encodable type instead of just a String ([#119](https://github.com/parse-community/Parse-Swift/pull/119)), thanks to [Corey Baker](https://github.com/cbaker6).

### 1.3.1
[Full Changelog](https://github.com/parse-community/Parse-Swift/compare/1.3.0...1.3.1)

__New features__
- Add findAll query to find all objects ([#118](https://github.com/parse-community/Parse-Swift/pull/118)), thanks to [Corey Baker](https://github.com/cbaker6).
- Can now delete the iOS Objective-C SDK Keychain from app ([#118](https://github.com/parse-community/Parse-Swift/pull/118)), thanks to [Corey Baker](https://github.com/cbaker6).
- Migrate installationId from obj-c SDK ([#117](https://github.com/parse-community/Parse-Swift/pull/117)), thanks to [Corey Baker](https://github.com/cbaker6).

__Improvements__
- Added ability to initialize SDK with ParseConfiguration. Can now update certificate pinning authorization after SDK is initializated ([#117](https://github.com/parse-community/Parse-Swift/pull/117)), thanks to [Corey Baker](https://github.com/cbaker6).

### 1.3.0
[Full Changelog](https://github.com/parse-community/Parse-Swift/compare/1.2.6...1.3.0)

__Improvements__
- (Breaking Change) No longer require dispatch to main queue when using ParseInstallation. The side effect of this is badge is no longer retrieved by the SDK. The developer should retrieve the badge count on their own and save it to `ParseInstallation` if they require badge ([#114](https://github.com/parse-community/Parse-Swift/pull/114)), thanks to [Corey Baker](https://github.com/cbaker6).

__Fixes__
- (Breaking Change) Correctly saves objectId of ParseInstallation to Keychain when saving to server. Also fixes issue when using deleteAll with current ParseUser and ParseInstallation. Old installations will automatically be migrated to the new one. If you end up having issues you can delete all of the installations in your ParseDashboard that were created with Parse-Swift < 1.30. If you are not able to do this, you can all log out of devices using Parse-Swift < 1.30 and then log back in ([#116](https://github.com/parse-community/Parse-Swift/pull/116)), thanks to [Corey Baker](https://github.com/cbaker6).

### 1.2.6
[Full Changelog](https://github.com/parse-community/Parse-Swift/compare/1.2.5...1.2.6)

__Fixes__
- Recreate installation automatically after deletion from Keychain ([#112](https://github.com/parse-community/Parse-Swift/pull/112)), thanks to [Corey Baker](https://github.com/cbaker6).
- Error when linking auth types due to server not sending sessionToken ([#109](https://github.com/parse-community/Parse-Swift/pull/109)), thanks to [Corey Baker](https://github.com/cbaker6).

### 1.2.5
[Full Changelog](https://github.com/parse-community/Parse-Swift/compare/1.2.4...1.2.5)

__Fixes__
- Let ParseFacebook accept expiresIn parameter instead of converting to date ([#104](https://github.com/parse-community/Parse-Swift/pull/104)), thanks to [Corey Baker](https://github.com/cbaker6).

### 1.2.4
[Full Changelog](https://github.com/parse-community/Parse-Swift/compare/1.2.3...1.2.4)

__Fixes__
- Ensure all dates are encoded/decoded to the proper UTC time ([#103](https://github.com/parse-community/Parse-Swift/pull/103)), thanks to [Corey Baker](https://github.com/cbaker6).

### 1.2.3
[Full Changelog](https://github.com/parse-community/Parse-Swift/compare/1.2.2...1.2.3)

__Fixes__
- Fixed a bug that prevented custom objectIds from working ([#101](https://github.com/parse-community/Parse-Swift/pull/101)), thanks to [Corey Baker](https://github.com/cbaker6).

### 1.2.2
[Full Changelog](https://github.com/parse-community/Parse-Swift/compare/1.2.1...1.2.2)

__New features__
- Allow custom objectIds ([#100](https://github.com/parse-community/Parse-Swift/pull/100)), thanks to [Corey Baker](https://github.com/cbaker6).
- Add ParseTwitter and ParseFacebook authentication ([#97](https://github.com/parse-community/Parse-Swift/pull/97)), thanks to [Abdulaziz Alhomaidhi](https://github.com/abs8090).
- Add build support for Android ([#90](https://github.com/parse-community/Parse-Swift/pull/90)), thanks to [jt9897253](https://github.com/jt9897253).

__Fixes__
- There was another bug after a user first logs in anonymously and then becomes a real user. The authData sent to the server wasn't stripped, keep the user anonymous instead of making them a real user ([#100](https://github.com/parse-community/Parse-Swift/pull/100)), thanks to [Corey Baker](https://github.com/cbaker6).

### 1.2.1
[Full Changelog](https://github.com/parse-community/Parse-Swift/compare/1.2.0...1.2.1)

__Improvements__
- Child objects are now automatically saved in batches using transactions. This will result in less network overhead and prevent uneccessary clean up of data on the server if a child objects throws an error while saving ([#94](https://github.com/parse-community/Parse-Swift/pull/94)), thanks to [Corey Baker](https://github.com/cbaker6).

__Fixes__
- There was a bug after a user first logs in anonymously and then becomes a real user as the server sends a new sessionToken when this occurs, but the SDK used the old sessionToken, resulting in an invalid sessionToken error ([#94](https://github.com/parse-community/Parse-Swift/pull/94)), thanks to [Corey Baker](https://github.com/cbaker6).

### 1.2.0
[Full Changelog](https://github.com/parse-community/Parse-Swift/compare/1.1.6...1.2.0)

__New features__
- Add transaction support to batch saveAll and deleteAll ([#89](https://github.com/parse-community/Parse-Swift/pull/89)), thanks to [Corey Baker](https://github.com/cbaker6).
- Add modifiers to containsString, hasPrefix, hasSuffix ([#85](https://github.com/parse-community/Parse-Swift/pull/85)), thanks to [Corey Baker](https://github.com/cbaker6).

__Improvements__
- (Breaking Change) Allows return types to be specified for `ParseCloud`, query `hint`, and `explain` (see playgrounds for examples). Changed functionality of synchronous `query.first()`. It use to return nil if no values are found. Now it will throw an error if none are found. ([#92](https://github.com/parse-community/Parse-Swift/pull/92)), thanks to [Corey Baker](https://github.com/cbaker6).
- Better error reporting when decode errors occur ([#92](https://github.com/parse-community/Parse-Swift/pull/92)), thanks to [Corey Baker](https://github.com/cbaker6).
- Can use a variadic version of exclude. Added examples of select and exclude query in playgrounds ([#88](https://github.com/parse-community/Parse-Swift/pull/88)), thanks to [Corey Baker](https://github.com/cbaker6).

### 1.1.6
[Full Changelog](https://github.com/parse-community/Parse-Swift/compare/1.1.5...1.1.6)

__Fixes__
- Send correct SDK version number to Parse Server ([#84](https://github.com/parse-community/Parse-Swift/pull/84)), thanks to [Corey Baker](https://github.com/cbaker6).

### 1.1.5
[Full Changelog](https://github.com/parse-community/Parse-Swift/compare/1.1.4...1.1.5)

__Improvements__
- Make it easier to use `ParseApple` ([#81](https://github.com/parse-community/Parse-Swift/pull/81)), thanks to [Corey Baker](https://github.com/cbaker6).
- `ParseACL` improvements. Only call `ParseUser.current` when necessary ([#80](https://github.com/parse-community/Parse-Swift/pull/80)), thanks to [Corey Baker](https://github.com/cbaker6).

### 1.1.4
[Full Changelog](https://github.com/parse-community/Parse-Swift/compare/1.1.3...1.1.4)

__New features__
- LDAP authentication support ([#79](https://github.com/parse-community/Parse-Swift/pull/79)), thanks to [Corey Baker](https://github.com/cbaker6).
- Support for push notifications through `ParseInstallation` ([#78](https://github.com/parse-community/Parse-Swift/pull/78)), thanks to [Corey Baker](https://github.com/cbaker6).
- Fetch with include ([#74](https://github.com/parse-community/Parse-Swift/pull/74)), thanks to [Corey Baker](https://github.com/cbaker6).

__Improvements__
- Added `ParseLiveQuery` SwiftUI example to Playgrounds ([#77](https://github.com/parse-community/Parse-Swift/pull/77)), thanks to [Corey Baker](https://github.com/cbaker6).

### 1.1.3
[Full Changelog](https://github.com/parse-community/Parse-Swift/compare/1.1.2...1.1.3)

__New features__
- SwiftUI ready! ([#73](https://github.com/parse-community/Parse-Swift/pull/73)), thanks to [Corey Baker](https://github.com/cbaker6).

__Fixes__
- Fixes some issues with `ParseUser.logout` ([#73](https://github.com/parse-community/Parse-Swift/pull/73)), thanks to [Corey Baker](https://github.com/cbaker6).

### 1.1.2
[Full Changelog](https://github.com/parse-community/Parse-Swift/compare/1.1.1...1.1.2)

__Fixes__
Installing via SPM crashes ([#69](https://github.com/parse-community/Parse-Swift/pull/69)), thanks to [pmmlo](https://github.com/pmmlo).

### 1.1.1
[Full Changelog](https://github.com/parse-community/Parse-Swift/compare/1.1.0...1.1.1)

__Fixes__
- Expose `ParseLiveQuery` subscription properties ([#66](https://github.com/parse-community/Parse-Swift/pull/66)), thanks to [Corey Baker](https://github.com/cbaker6).

### 1.1.0
[Full Changelog](https://github.com/parse-community/Parse-Swift/compare/1.0.2...1.1.0)

__New features__
- Enable `ParseFile` for Linux ([#64](https://github.com/parse-community/Parse-Swift/pull/64)), thanks to [jt9897253](https://github.com/jt9897253).
- Use a `ParseLiveQuery` subscription as a SwiftUI view model ([#65](https://github.com/parse-community/Parse-Swift/pull/65)), thanks to [Corey Baker](https://github.com/cbaker6).
- Idempotency support ([#62](https://github.com/parse-community/Parse-Swift/pull/62)), thanks to [Corey Baker](https://github.com/cbaker6).

### 1.0.2
[Full Changelog](https://github.com/parse-community/Parse-Swift/compare/1.0.0...1.0.2)

__New features__
- Linux support. See the PR for limitations ([#59](https://github.com/parse-community/Parse-Swift/pull/59)), thanks to [Corey Baker](https://github.com/cbaker6).

### 1.0.0

__New features__
- Config support ([#56](https://github.com/parse-community/Parse-Swift/pull/56)), thanks to [Corey Baker](https://github.com/cbaker6) and [Tom Fox](https://github.com/TomWFox).
- Role and Relation support. Also improved Parse operations and added examples in Playgrounds ([#54](https://github.com/parse-community/Parse-Swift/pull/54)), thanks to [Corey Baker](https://github.com/cbaker6) and [Tom Fox](https://github.com/TomWFox).
- Added more `Query` support for distinct, aggregate, nor, containedBy, and relative time ([#54](https://github.com/parse-community/Parse-Swift/pull/54)), thanks to [Corey Baker](https://github.com/cbaker6) and [Tom Fox](https://github.com/TomWFox).
- Annonymous and Apple login along with `ParseAuthentication` protocol for support of any adapter ([#53](https://github.com/parse-community/Parse-Swift/pull/53)), thanks to [Corey Baker](https://github.com/cbaker6) and [Tom Fox](https://github.com/TomWFox).
- Developer side network authentication for certificate pinning. Parse-Swift can share authentication with `ParseLiveQuery` or they can use seperate ([#45](https://github.com/parse-community/Parse-Swift/pull/45)), thanks to [Corey Baker](https://github.com/cbaker6) and [Tom Fox](https://github.com/TomWFox).
- Full LiveQuery support (min requirement: macOS 10.15, iOS 13.0, watchOS 6.0, tvOS 13.0) ([#45](https://github.com/parse-community/Parse-Swift/pull/45)), thanks to [Corey Baker](https://github.com/cbaker6) and [Tom Fox](https://github.com/TomWFox).
- Support of Cloud and Job functions along with password reset and verification email request ([#43](https://github.com/parse-community/Parse-Swift/pull/43)), thanks to [Corey Baker](https://github.com/cbaker6) and [Tom Fox](https://github.com/TomWFox).
- Add `ParseFile` support ([#40](https://github.com/parse-community/Parse-Swift/pull/40)), thanks to [Corey Baker](https://github.com/cbaker6).
- Add `deleteAll` to Parse objects ([#34](https://github.com/parse-community/Parse-Swift/pull/34)), thanks to [Corey Baker](https://github.com/cbaker6).
- Save child pointers and deep saving of objects ([#21](https://github.com/parse-community/Parse-Swift/pull/21)), thanks to [Corey Baker](https://github.com/cbaker6).
- Persist `ParseUser`, `ParseInstallation`, and default `ParseACL` to Keychain ([#19](https://github.com/parse-community/Parse-Swift/pull/19)), thanks to [Corey Baker](https://github.com/cbaker6).
- Add PrimitiveObectStore protocol that extends Keychain Store ([#13](https://github.com/parse-community/Parse-Swift/pull/13)), thanks to [Pranjal Satija](https://github.com/pranjalsatija).
- Add `AnyCodable` support ([#12](https://github.com/parse-community/Parse-Swift/pull/12)), thanks to [Corey Baker](https://github.com/cbaker6) and [Shawn Baek](https://github.com/ShawnBaek).
- Add Keychain storage ([#7](https://github.com/parse-community/Parse-Swift/pull/7)), thanks to [Florent Vilmart](https://github.com/flovilmart).
- Add `ParseError`, SwiftLint, saveAll, SPM, synchronous support ([#6](https://github.com/parse-community/Parse-Swift/pull/6)), thanks to [Florent Vilmart](https://github.com/flovilmart).
- Create Parse-Swift project, project Playground, and add Travis CI ([#1](https://github.com/parse-community/Parse-Swift/pull/1)), thanks to [Florent Vilmart](https://github.com/flovilmart).

__Improvements__
- Naming conventions and structure ([#54](https://github.com/parse-community/Parse-Swift/pull/54)), thanks to [Corey Baker](https://github.com/cbaker6) and [Tom Fox](https://github.com/TomWFox).
- Improve network progress updates and threading ([#51](https://github.com/parse-community/Parse-Swift/pull/51)), thanks to [Corey Baker](https://github.com/cbaker6).
- User login now uses `POST` instead of `GET` ([#45](https://github.com/parse-community/Parse-Swift/pull/45)), thanks to [Corey Baker](https://github.com/cbaker6) and [Tom Fox](https://github.com/TomWFox).
- Dedicated Parse URLSession for more control and delegation ([#45](https://github.com/parse-community/Parse-Swift/pull/45)), thanks to [Corey Baker](https://github.com/cbaker6) and [Tom Fox](https://github.com/TomWFox).
- Objects are batched in groups of 50 ([#43](https://github.com/parse-community/Parse-Swift/pull/43)), thanks to [Corey Baker](https://github.com/cbaker6) and [Tom Fox](https://github.com/TomWFox).
- Add default queues to async calls ([#38](https://github.com/parse-community/Parse-Swift/pull/38)), thanks to [Corey Baker](https://github.com/cbaker6).
- Persist queried and fetch objects to Keychain if they match a `current` object already stored ([#34](https://github.com/parse-community/Parse-Swift/pull/34)), thanks to [Corey Baker](https://github.com/cbaker6).
- Improve ParseEncoder to support arrays ([#33](https://github.com/parse-community/Parse-Swift/pull/33)), thanks to [Corey Baker](https://github.com/cbaker6).
- Add a new ParseEncoder from Swift 5.3 open-source JSON encoder ([#21](https://github.com/parse-community/Parse-Swift/pull/21)), thanks to [Corey Baker](https://github.com/cbaker6).
- Full support of `ParseGeopoint` and improve querying ([#21](https://github.com/parse-community/Parse-Swift/pull/21)), thanks to [Corey Baker](https://github.com/cbaker6) and [Tom Fox](https://github.com/TomWFox).
- Improved async networking calls ([#15](https://github.com/parse-community/Parse-Swift/pull/15)), thanks to [Corey Baker](https://github.com/cbaker6).
- Rename and restructure project ([#13](https://github.com/parse-community/Parse-Swift/pull/13)), thanks to [Pranjal Satija](https://github.com/pranjalsatija).
- Update to Swift 5.0 ([#12](https://github.com/parse-community/Parse-Swift/pull/12)), thanks to [Corey Baker](https://github.com/cbaker6).
- Remove RESTCommand and add API.Command ([#6](https://github.com/parse-community/Parse-Swift/pull/6)), thanks to [Florent Vilmart](https://github.com/flovilmart).

__Fixes__
- Delete current installation during logout ([#52](https://github.com/parse-community/Parse-Swift/pull/52)), thanks to [Corey Baker](https://github.com/cbaker6).
- Parse server supports `$eq`, but this isn't supported by LiveQueryServer, switched to supported ([#48](https://github.com/parse-community/Parse-Swift/pull/48)), thanks to [Corey Baker](https://github.com/cbaker6).
- Bug when updating a ParseObject bug where objects was accidently converted to pointers ([#48](https://github.com/parse-community/Parse-Swift/pull/48)), thanks to [Corey Baker](https://github.com/cbaker6).
- User logout was calling the wrong endpoint ([#43](https://github.com/parse-community/Parse-Swift/pull/43)), thanks to [Corey Baker](https://github.com/cbaker6) and [Tom Fox](https://github.com/TomWFox).
- Fix an issue where ACL was overwritten with nil ([#40](https://github.com/parse-community/Parse-Swift/pull/40)), thanks to [Corey Baker](https://github.com/cbaker6).
- Update Keychain during fetch. Fix synchronous bug that occured with `ParseError` was thrown ([#38](https://github.com/parse-community/Parse-Swift/pull/38)), thanks to [Corey Baker](https://github.com/cbaker6).
- Fix ParseEncoder bugs ([#27](https://github.com/parse-community/Parse-Swift/pull/27)), thanks to [Corey Baker](https://github.com/cbaker6).
- Fix async callback queue bug ([#27](https://github.com/parse-community/Parse-Swift/pull/27)), thanks to [Corey Baker](https://github.com/cbaker6).
- Fix bugs in ParseACL and bump minimum OS support to `.iOS(.v11), .macOS(.v10_13), .tvOS(.v11), .watchOS(.v4)` ([#19](https://github.com/parse-community/Parse-Swift/pull/19)), thanks to [Corey Baker](https://github.com/cbaker6).
- Fix bugs in batch and save responses ([#15](https://github.com/parse-community/Parse-Swift/pull/15)), thanks to [Corey Baker](https://github.com/cbaker6).
- Fix Keychain tests ([#12](https://github.com/parse-community/Parse-Swift/pull/12)), thanks to [Corey Baker](https://github.com/cbaker6).<|MERGE_RESOLUTION|>--- conflicted
+++ resolved
@@ -4,16 +4,14 @@
 [Full Changelog](https://github.com/parse-community/Parse-Swift/compare/1.9.8...main)
 * _Contributing to this repo? Add info about your change here to be included in the next release_
 
+__New features__
+- Supports Swift 5.5 async/await ([#212](https://github.com/parse-community/Parse-Swift/pull/212)), thanks to [Corey Baker](https://github.com/cbaker6).
+
 ### 1.9.8
 [Full Changelog](https://github.com/parse-community/Parse-Swift/compare/1.9.7...1.9.8)
 
-<<<<<<< HEAD
-__New features__
-- Supports Swift 5.5 async/await ([#212](https://github.com/parse-community/Parse-Swift/pull/212)), thanks to [Corey Baker](https://github.com/cbaker6).
-=======
 __Fixes__
 - Use a seperate Keychain for each app bundleId. This only effects macOS apps as their Keychain is handled by the OS differently. For macOS app developers only, the user who logged in last to your app will have their Keychain upgraded to the patched version. Other users/apps will either need to login again or logout then login again ([#224](https://github.com/parse-community/Parse-Swift/pull/224)), thanks to [Corey Baker](https://github.com/cbaker6).
->>>>>>> e1e5bd7c
 
 ### 1.9.7
 [Full Changelog](https://github.com/parse-community/Parse-Swift/compare/1.9.6...1.9.7)
