# Parse-Swift Changelog

### main

[Full Changelog](https://github.com/parse-community/Parse-Swift/compare/2.3.0...main)
* _Contributing to this repo? Add info about your change here to be included in the next release_

<<<<<<< HEAD
__Improvements__
- Enable async/await for iOS13, tvOS13, watchOS6, and macOS10_15. All async/await methods are @MainActor's. Requires Xcode 13.2 or above to use async/await. Not compatible with Xcode 13.0/1. Still works with Xcode 11/12 ([#278](https://github.com/parse-community/Parse-Swift/pull/278)), thanks to [Corey Baker](https://github.com/cbaker6).
=======
### 2.3.0
[Full Changelog](https://github.com/parse-community/Parse-Swift/compare/2.2.6...2.3.0)

__New features__
- Add a retry mechanism to the SDK that randomly (up to 3 seconds each) tries to reconnect up to 5 times. The developer can increase or reduce the amount of retries when configuring the SDK ([#291](https://github.com/parse-community/Parse-Swift/pull/291)), thanks to [Corey Baker](https://github.com/cbaker6).
- Add toCLLocation and toCLLocationCoordinate2D methods for easy conversion from a ParseGeoPoint object. ([#287](https://github.com/parse-community/Parse-Swift/pull/287)), thanks to [Jayson Ng](https://github.com/jaysonng).

__Fixes__
- Fixed an issue where an annonymous couldn't be turned into a regular user using signup ([#291](https://github.com/parse-community/Parse-Swift/pull/291)), thanks to [Corey Baker](https://github.com/cbaker6).
- The default ACL is now deleted from the keychain when a user is logged out. This previously caused an issue when logging out a user and logging in as a different user caused all objects to only have ACL permisions for the logged in user ([#291](https://github.com/parse-community/Parse-Swift/pull/291)), thanks to [Corey Baker](https://github.com/cbaker6).
>>>>>>> 47342126

### 2.2.6
[Full Changelog](https://github.com/parse-community/Parse-Swift/compare/2.2.5...2.2.6)

__Fixes__
- Use default ACL automatically on newley created ParseObject's if a default ACL is available ([#284](https://github.com/parse-community/Parse-Swift/pull/284)), thanks to [Corey Baker](https://github.com/cbaker6).

### 2.2.5
[Full Changelog](https://github.com/parse-community/Parse-Swift/compare/2.2.4...2.2.5)

__Fixes__
- Overload QueryConstraint to accept Pointer<ParseObject> ([#281](https://github.com/parse-community/Parse-Swift/pull/281)), thanks to [Corey Baker](https://github.com/cbaker6).
- Add checks to build for Windows ([#281](https://github.com/parse-community/Parse-Swift/pull/281)), thanks to [Corey Baker](https://github.com/cbaker6).

### 2.2.4
[Full Changelog](https://github.com/parse-community/Parse-Swift/compare/2.2.3...2.2.4)

__Fixes__
- Delete all stored Parse data and cache when deleteKeychainIfNeeded is true ([#280](https://github.com/parse-community/Parse-Swift/pull/280)), thanks to [Corey Baker](https://github.com/cbaker6).

### 2.2.3
[Full Changelog](https://github.com/parse-community/Parse-Swift/compare/2.2.2...2.2.3)

__Fixes__
- Improve dpcumentation ([#276](https://github.com/parse-community/Parse-Swift/pull/276)), thanks to [Corey Baker](https://github.com/cbaker6).

### 2.2.2
[Full Changelog](https://github.com/parse-community/Parse-Swift/compare/2.2.1...2.2.2)

__Fixes__
- Improve equatable comparison of QueryConstraint ([#275](https://github.com/parse-community/Parse-Swift/pull/275)), thanks to [Corey Baker](https://github.com/cbaker6).

### 2.2.1
[Full Changelog](https://github.com/parse-community/Parse-Swift/compare/2.2.0...2.2.1)

__Fixes__
- Set the default cache policy for ParseFile to the default policy set when initializing the SDK ([#274](https://github.com/parse-community/Parse-Swift/pull/274)), thanks to [Corey Baker](https://github.com/cbaker6).

### 2.2.0
[Full Changelog](https://github.com/parse-community/Parse-Swift/compare/2.1.0...2.2.0)

__Improvements__
- Added ability to fetch ParsePointer using async/await ([#271](https://github.com/parse-community/Parse-Swift/pull/271)), thanks to [Corey Baker](https://github.com/cbaker6).

__Fixes__
- By default, don't use cache when fetching ParseObject's and ParseFile's. Developers can choose to fetch from cache if desired by passing the necessary option while fetching. Fixed a bug when the incorrect file location for a dowloaded ParseFile was being cached ([#272](https://github.com/parse-community/Parse-Swift/pull/272)), thanks to [Corey Baker](https://github.com/cbaker6).

### 2.1.0
[Full Changelog](https://github.com/parse-community/Parse-Swift/compare/2.0.3...2.1.0)

__Improvements__
- Make ParseUser.current, ParseInstallation.current, ParseConfig.current immutable. This prevents accidently setting to nil. When developers want to make changes, they should make mutable copies, mutate, then save ([#266](https://github.com/parse-community/Parse-Swift/pull/266)), thanks to [Corey Baker](https://github.com/cbaker6).
- Added the ParseObjectMutable protocol to make emptyObject more developer friendly ([#270](https://github.com/parse-community/Parse-Swift/pull/270)), thanks to [Damian Van de Kauter](https://github.com/novemTeam).


### 2.0.3
[Full Changelog](https://github.com/parse-community/Parse-Swift/compare/2.0.2...2.0.3)

__Fixes__
- Async/await methods should be available for watchOS 8+ ([#265](https://github.com/parse-community/Parse-Swift/pull/265)), thanks to [Corey Baker](https://github.com/cbaker6).

### 2.0.2
[Full Changelog](https://github.com/parse-community/Parse-Swift/compare/2.0.1...2.0.2)

__Improvements__
- Add static methods for accessing encoders/decoder so developers do not have to create instances to access ([#259](https://github.com/parse-community/Parse-Swift/pull/259)), thanks to [Corey Baker](https://github.com/cbaker6).

__Fixes__
- Parse ViewModels always dispatch to the main queue when updating published properties. This prevents possible issues when background async calls update properties used for views ([#260](https://github.com/parse-community/Parse-Swift/pull/260)), thanks to [Corey Baker](https://github.com/cbaker6).

### 2.0.1
[Full Changelog](https://github.com/parse-community/Parse-Swift/compare/2.0.0...2.0.1)

__Fixes__
- ParseUser should only encode email when User.current?.email is different from current user email ([#256](https://github.com/parse-community/Parse-Swift/pull/256)), thanks to [Corey Baker](https://github.com/cbaker6).

### 2.0.0
[Full Changelog](https://github.com/parse-community/Parse-Swift/compare/1.11.0...2.0.0)

__New features__
- Added option to delete Parse items from Keychain when the app is running for the first time  ([#254](https://github.com/parse-community/Parse-Swift/pull/254)), thanks to [Corey Baker](https://github.com/cbaker6).

__Improvements__
- (Breaking Change) ParseObject's now conform to Identifiable and can be used directly with SwiftUI without additonal properties needed. Drops support for iOS 12, tvOS 12, watchOS 5, and macOS 10.13/14 ([#254](https://github.com/parse-community/Parse-Swift/pull/254)), thanks to [Corey Baker](https://github.com/cbaker6).

### 1.11.0
[Full Changelog](https://github.com/parse-community/Parse-Swift/compare/1.10.4...1.11.0)

__Improvements__
- Added `operation` for `set` and `forceSet`, used for single key updates ([#248](https://github.com/parse-community/Parse-Swift/pull/248)), thanks to [Daniel Blyth](https://github.com/dblythy) and [Corey Baker](https://github.com/cbaker6).
- Add more detail to invalid struct errors ([#238](https://github.com/parse-community/Parse-Swift/pull/238)), thanks to [Daniel Blyth](https://github.com/dblythy).

### 1.10.4
[Full Changelog](https://github.com/parse-community/Parse-Swift/compare/1.10.3...1.10.4)

__Improvements__
- Improve documentation for ParseObject ([#253](https://github.com/parse-community/Parse-Swift/pull/253)), thanks to [Corey Baker](https://github.com/cbaker6).

### 1.10.3
[Full Changelog](https://github.com/parse-community/Parse-Swift/compare/1.10.2...1.10.3)

__Improvements__
- Update documents to show new Swift 5.5 async/await methods ([#252](https://github.com/parse-community/Parse-Swift/pull/252)), thanks to [Corey Baker](https://github.com/cbaker6).

### 1.10.2
[Full Changelog](https://github.com/parse-community/Parse-Swift/compare/1.10.1...1.10.2)

__New features__
- Supports Swift 5.5 async/await ([#212](https://github.com/parse-community/Parse-Swift/pull/212)), thanks to [Corey Baker](https://github.com/cbaker6).

__Improvements__
- Added an extension to compare a Swift Error with a single ParseError or multiple ParseErrors ([#250](https://github.com/parse-community/Parse-Swift/pull/250)), thanks to [Damian Van de Kauter](https://github.com/novemTeam).

### 1.10.1
[Full Changelog](https://github.com/parse-community/Parse-Swift/compare/1.10.0...1.10.1)

__Improvements__
- Removes emptyObject requirement that was added in #243. Instead, has a recommendation in playgrounds on how to use emptyObject to only send select modified keys to the server ([#249](https://github.com/parse-community/Parse-Swift/pull/249)), thanks to [Corey Baker](https://github.com/cbaker6).

### 1.10.0
[Full Changelog](https://github.com/parse-community/Parse-Swift/compare/1.9.10...1.10.0)

__Improvements__
- (Breaking Change) Provide ParseObject property, emptyObject, that makes it easy to send only modified keys to the server. This change "might" be breaking depending on your implementation as it requires ParseObjects to now have an empty initializer, init() ([#243](https://github.com/parse-community/Parse-Swift/pull/243)), thanks to [Corey Baker](https://github.com/cbaker6).

__Fixes__
- ParseUser shouldn't send email if it hasn't been modified or else email verification is resent ([#241](https://github.com/parse-community/Parse-Swift/pull/241)), thanks to [Corey Baker](https://github.com/cbaker6).

### 1.9.10
[Full Changelog](https://github.com/parse-community/Parse-Swift/compare/1.9.9...1.9.10)

__Fixes__
- ParseInstallation can't be retreived from Keychain after the first fun ([#236](https://github.com/parse-community/Parse-Swift/pull/236)), thanks to [Corey Baker](https://github.com/cbaker6).

### 1.9.9
[Full Changelog](https://github.com/parse-community/Parse-Swift/compare/1.9.8...1.9.9)

__Fixes__
- Saving ParseObjects with ParseFile properties now saves files on background queue ([#230](https://github.com/parse-community/Parse-Swift/pull/230)), thanks to [Corey Baker](https://github.com/cbaker6).

### 1.9.8
[Full Changelog](https://github.com/parse-community/Parse-Swift/compare/1.9.7...1.9.8)

__Fixes__
- Use a seperate Keychain for each app bundleId. This only effects macOS apps as their Keychain is handled by the OS differently. For macOS app developers only, the user who logged in last to your app will have their Keychain upgraded to the patched version. Other users/apps will either need to login again or logout then login again ([#224](https://github.com/parse-community/Parse-Swift/pull/224)), thanks to [Corey Baker](https://github.com/cbaker6).

### 1.9.7
[Full Changelog](https://github.com/parse-community/Parse-Swift/compare/1.9.6...1.9.7)

__Improvements__
- Properly allow a mixed custom objectId environment without compromising safety checks using .save(). If a developer wants to ignore the objectId checks, they need to specify isIgnoreCustomObjectIdConfig = true each time ([#222](https://github.com/parse-community/Parse-Swift/pull/222)), thanks to [Corey Baker](https://github.com/cbaker6).

### 1.9.6
[Full Changelog](https://github.com/parse-community/Parse-Swift/compare/1.9.5...1.9.6)

__Fixes__
- Query withinMiles and withinKilometers was not returning unsorted results when sort=false ([#219](https://github.com/parse-community/Parse-Swift/pull/219)), thanks to [Corey Baker](https://github.com/cbaker6).

### 1.9.5
[Full Changelog](https://github.com/parse-community/Parse-Swift/compare/1.9.4...1.9.5)

__Improvements__
- LiveQuery web socket connections handle URL error codes -1001 "The request timed out" and -1011 "There was a bad response from the server." ([#217](https://github.com/parse-community/Parse-Swift/pull/217)), thanks to [Lukas Smilek](https://github.com/lsmilek1).

### 1.9.4
[Full Changelog](https://github.com/parse-community/Parse-Swift/compare/1.9.3...1.9.4)

__Fixes__
- Fix LiveQuery reconnections when server disconnects. Always receive and pass connection errors to ParseLiveQuery delegate ([#211](https://github.com/parse-community/Parse-Swift/pull/211)), thanks to [Corey Baker](https://github.com/cbaker6).

### 1.9.3
[Full Changelog](https://github.com/parse-community/Parse-Swift/compare/1.9.2...1.9.3)

__Improvements__
- Ensure delegate set before resuming a ParseLiveQuery task ([#209](https://github.com/parse-community/Parse-Swift/pull/209)), thanks to [Corey Baker](https://github.com/cbaker6).

### 1.9.2
[Full Changelog](https://github.com/parse-community/Parse-Swift/compare/1.9.1...1.9.2)

__Improvements__
- ParseLiveQuery checks all states of a websocket and reacts as needed after an error ([#207](https://github.com/parse-community/Parse-Swift/pull/207)), thanks to [Corey Baker](https://github.com/cbaker6).

### 1.9.1
[Full Changelog](https://github.com/parse-community/Parse-Swift/compare/1.9.0...1.9.1)

__Improvements__
- Clear caching when a user logs out ([#198](https://github.com/parse-community/Parse-Swift/pull/198)), thanks to [Corey Baker](https://github.com/cbaker6).
- Close all LiveQuery connections when a user logs out ([#199](https://github.com/parse-community/Parse-Swift/pull/199)), thanks to [Corey Baker](https://github.com/cbaker6).
- ParseLiveQuery attempts to reconnect upon disconnection error ([#204](https://github.com/parse-community/Parse-Swift/pull/204)), thanks to [Corey Baker](https://github.com/cbaker6).
- Make ParseFileManager public so developers can easily find the location of ParseFiles ([#205](https://github.com/parse-community/Parse-Swift/pull/205)), thanks to [Corey Baker](https://github.com/cbaker6).

__Fixes__
- Fix Facebook and Twitter login setting incorrect keys ([#202](https://github.com/parse-community/Parse-Swift/pull/202)), thanks to [Daniel Blyth](https://github.com/dblythy).

### 1.9.0
[Full Changelog](https://github.com/parse-community/Parse-Swift/compare/1.8.6...1.9.0)

__New features__
- (Breaking Change) Added a new type, QueryViewModel which conforms to ObservableObject. The new type serves as a view model property for any Parse Query. Simply call query.viewModel to use the view model with any SwiftUI view. QueryViewModel can be subclassed for customization. In addition, developers can create their own view models for queries by conforming to QueryObservable. LiveQuery Subscription's inherrit from QueryViewModel meaning instances of Subscription provides a single view model that publishes updates from LiveQuery events and traditional find, first, count, and aggregate queries. A breaking change is introduced for those use custom subscriptions as ParseSubscription has been renamed to QuerySubscribable ([#183](https://github.com/parse-community/Parse-Swift/pull/183)), thanks to [Corey Baker](https://github.com/cbaker6).
- Added a new type, CloudViewModel which conforms to ObservableObject. The new type serves as a view model property for any Cloud Code. Simply call cloud.viewModel to use the view model with any SwiftUI view. CloudViewModel can be subclassed for customization. In addition, developers can create their own view models for queries by conforming to CloudObservable ([#183](https://github.com/parse-community/Parse-Swift/pull/183)), thanks to [Corey Baker](https://github.com/cbaker6).
- Added two missing Parse types, ParseBytes and ParsePolygon ([#190](https://github.com/parse-community/Parse-Swift/pull/190)), thanks to [Corey Baker](https://github.com/cbaker6).
- Added caching of http requests along with adding additional headers. Caching and additional headers can be set when initializing the SDK. Caching can also be set per request using API.Options ([#196](https://github.com/parse-community/Parse-Swift/pull/196)), thanks to [Corey Baker](https://github.com/cbaker6).

__Improvements__
- Removed CommonCrypto and now uses encoded string as a hash for child ParseObjects across all OS's ([#184](https://github.com/parse-community/Parse-Swift/pull/184)), thanks to [Corey Baker](https://github.com/cbaker6).
- All types now conform to CustomStringConvertible ([#185](https://github.com/parse-community/Parse-Swift/pull/185)), thanks to [Corey Baker](https://github.com/cbaker6).
- Setting limit = 0 of a query doesn't query the server and instead just returns empty or no results depending on the query ([#189](https://github.com/parse-community/Parse-Swift/pull/189)), thanks to [Corey Baker](https://github.com/cbaker6).
- ParseGeoPoint initializer now throws if geopoints are out-of-bounds instead of asserting ([#190](https://github.com/parse-community/Parse-Swift/pull/190)), thanks to [Corey Baker](https://github.com/cbaker6).
- Persist all properties of ParseUser and ParseInstallation to keychain so they can be accessed via current. Developers don't have to fetch the ParseUser or ParseInstlation after app restart anymore ([#191](https://github.com/parse-community/Parse-Swift/pull/191)), thanks to [Corey Baker](https://github.com/cbaker6).

__Fixes__
- Fixed a bug when signing up from a ParseUser instance resulted in custom keys not being persisted to the keychain ([#187](https://github.com/parse-community/Parse-Swift/pull/187)), thanks to [Corey Baker](https://github.com/cbaker6).
- Fixed a bug where countExplain query result wasn't returned as an array  ([#189](https://github.com/parse-community/Parse-Swift/pull/189)), thanks to [Corey Baker](https://github.com/cbaker6).
- The query withinPolygon(key: String, points: [ParseGeoPoint]) now works correctly and sends an array of doubles instead of an array of GeoPoint's ([#190](https://github.com/parse-community/Parse-Swift/pull/190)), thanks to [Corey Baker](https://github.com/cbaker6).
- Fixed a bug where the ParseEncoder incorrectly detects a circular dependency when two child objects are the same ([#194](https://github.com/parse-community/Parse-Swift/pull/194)), thanks to [Corey Baker](https://github.com/cbaker6).
- Make sure all LiveQuery socket changes are received on the correct queue to prevent threading issues ([#195](https://github.com/parse-community/Parse-Swift/pull/195)), thanks to [Corey Baker](https://github.com/cbaker6).

### 1.8.6
[Full Changelog](https://github.com/parse-community/Parse-Swift/compare/1.8.5...1.8.6)

__Improvements__
- Added SwiftUI query combine example to playgrounds. Skip id when encoding ParseObjects ([#181](https://github.com/parse-community/Parse-Swift/pull/181)), thanks to [Corey Baker](https://github.com/cbaker6).
- Persist current SDK version for migrating between versions ([#182](https://github.com/parse-community/Parse-Swift/pull/182)), thanks to [Corey Baker](https://github.com/cbaker6).

### 1.8.5
[Full Changelog](https://github.com/parse-community/Parse-Swift/compare/1.8.4...1.8.5)

__Fixes__
- Fixed a bug in LiveQuery when a close frame is sent from the server that resulted in closing
all running websocket tasks instead of the particular task the request was intended for. The fix
includes a new delegate method named `closedSocket()` which provides the close code
and reason the server closed the connection ([#176](https://github.com/parse-community/Parse-Swift/pull/176)), thanks to [Corey Baker](https://github.com/cbaker6).

### 1.8.4
[Full Changelog](https://github.com/parse-community/Parse-Swift/compare/1.8.3...1.8.4)

__Fixes__
- Switched context header X-Parse-Context to X-Parse-Cloud-Context to match server ([#170](https://github.com/parse-community/Parse-Swift/pull/170)), thanks to [Corey Baker](https://github.com/cbaker6).
- Fixed a bug in LiveQuery that prevented reconnecting after a connection was closed. Also added a sendPing method to LiveQuery ([#172](https://github.com/parse-community/Parse-Swift/pull/172)), thanks to [Corey Baker](https://github.com/cbaker6).

### 1.8.3
[Full Changelog](https://github.com/parse-community/Parse-Swift/compare/1.8.2...1.8.3)

__Fixes__
- Fixed a bug that prevented saving ParseObjects that had Pointers as properties ([#169](https://github.com/parse-community/Parse-Swift/pull/169)), thanks to [Corey Baker](https://github.com/cbaker6).

### 1.8.2
[Full Changelog](https://github.com/parse-community/Parse-Swift/compare/1.8.1...1.8.2)

__Improvements__
- Ensure pipeline and fields are checked when comparing queries ([#163](https://github.com/parse-community/Parse-Swift/pull/163)), thanks to [Corey Baker](https://github.com/cbaker6).
- Allow custom error codes to be thrown from Cloud Functions ([#165](https://github.com/parse-community/Parse-Swift/pull/165)), thanks to [Daniel Blyth](https://github.com/dblythy).

### 1.8.1
[Full Changelog](https://github.com/parse-community/Parse-Swift/compare/1.8.0...1.8.1)

__Improvements__
- Append instead of replace when using query select, exclude, include, and fields ([#155](https://github.com/parse-community/Parse-Swift/pull/155)), thanks to [Corey Baker](https://github.com/cbaker6).

__Fixes__
- Transactions currently don't work when using mongoDB(postgres does work) on the parse-server. Internal use of transactions are disabled by default. If you want the Swift SDK to use transactions internally, you need to set useTransactionsInternally=true when configuring the client. It is recommended not to use transactions if you are using mongoDB until it's fixed on the server ([#158](https://github.com/parse-community/Parse-Swift/pull/158)), thanks to [Corey Baker](https://github.com/cbaker6).

### 1.8.0
[Full Changelog](https://github.com/parse-community/Parse-Swift/compare/1.7.2...1.8.0)

__New features__
- Add ParseAnalytics. Requires app tracking authorization in latest OS's ([#147](https://github.com/parse-community/Parse-Swift/pull/147)), thanks to [Corey Baker](https://github.com/cbaker6).

__Improvements__
- Adds the ability to directly use == as a QueryConstraint on a field that's a ParseObject ([#147](https://github.com/parse-community/Parse-Swift/pull/147)), thanks to [Corey Baker](https://github.com/cbaker6).
- Future proof SDK by always sending client version header. Also added http method PATCH to API for future use ([#146](https://github.com/parse-community/Parse-Swift/pull/146)), thanks to [Corey Baker](https://github.com/cbaker6).

__Fixes__
- Fixed an error that occured when deleting a ParseFile which resulted in the file being downloaded locally ([#147](https://github.com/parse-community/Parse-Swift/pull/147)), thanks to [Corey Baker](https://github.com/cbaker6).

### 1.7.2
[Full Changelog](https://github.com/parse-community/Parse-Swift/compare/1.7.1...1.7.2)

__New features__
- Added ability to send context with object by specifying it within options ([#140](https://github.com/parse-community/Parse-Swift/pull/140)), thanks to [Corey Baker](https://github.com/cbaker6).

__Fixes__
- ParseFiles can't be updated from the client and will now throw an error if attempted. Instead another file should be created and the older file should be deleted by the developer. ([#144](https://github.com/parse-community/Parse-Swift/pull/144)), thanks to [Corey Baker](https://github.com/cbaker6).
- Fixed issue where Swift SDK prevented fetching of Parse objects when custom objectId was enabled ([#139](https://github.com/parse-community/Parse-Swift/pull/139)), thanks to [Corey Baker](https://github.com/cbaker6).

__Improvements__
- Add playground example of saving Parse objects with a custom objectId ([#137](https://github.com/parse-community/Parse-Swift/pull/137)), thanks to [Corey Baker](https://github.com/cbaker6).
- Improved comparison of query constraints by comparing value ([#140](https://github.com/parse-community/Parse-Swift/pull/140)), thanks to [Corey Baker](https://github.com/cbaker6).

### 1.7.1
[Full Changelog](https://github.com/parse-community/Parse-Swift/compare/1.7.0...1.7.1)

__New features__
- Can now check the health of a Parse Server using ParseHealth. ([#134](https://github.com/parse-community/Parse-Swift/pull/134)), thanks to [Corey Baker](https://github.com/cbaker6).

### 1.7.0
[Full Changelog](https://github.com/parse-community/Parse-Swift/compare/1.6.0...1.7.0)

__Improvements__
- Add emailVerified to ParseUser. Make relative query take a QueryConstraint as an argument. Add more documentation ([#129](https://github.com/parse-community/Parse-Swift/pull/129)), thanks to [Corey Baker](https://github.com/cbaker6).

### 1.6.0
[Full Changelog](https://github.com/parse-community/Parse-Swift/compare/1.5.1...1.6.0)

__Improvements__
- Make AnyCodable internal. If developers want to use AnyCodable, AnyEncodable, or AnyDecodable for `explain` or `ParseCloud`, they should add the [AnyCodable](https://github.com/Flight-School/AnyCodable) package to their app. In addition developers can create their own type-erased wrappers or use whatever they desire ([#127](https://github.com/parse-community/Parse-Swift/pull/127)), thanks to [Corey Baker](https://github.com/cbaker6).

### 1.5.1
[Full Changelog](https://github.com/parse-community/Parse-Swift/compare/1.5.0...1.5.1)

__Improvements__
- Update ParseError to match server and make ParseError and ParseObject Pointer documentation public ([#125](https://github.com/parse-community/Parse-Swift/pull/125)), thanks to [Corey Baker](https://github.com/cbaker6).

### 1.5.0
[Full Changelog](https://github.com/parse-community/Parse-Swift/compare/1.4.0...1.5.0)

__Improvements__
- (Breaking Change) Aggregrate takes any Encodable type. Query planning methods are now: findExlpain, firstEplain, countExplain, etc. The distinct query now works. The client will also not throw an error anymore when attempting to delete a File and the masterKey isn't available. The developer will still need to configure the server to delete the file properly ([#122](https://github.com/parse-community/Parse-Swift/pull/122)), thanks to [Corey Baker](https://github.com/cbaker6).

### 1.4.0
[Full Changelog](https://github.com/parse-community/Parse-Swift/compare/1.3.1...1.4.0)

__Improvements__
- (Breaking Change) A query hint can now be set using a method and its return type is automatically inferred. In addition, a hint can now be any Encodable type instead of just a String ([#119](https://github.com/parse-community/Parse-Swift/pull/119)), thanks to [Corey Baker](https://github.com/cbaker6).

### 1.3.1
[Full Changelog](https://github.com/parse-community/Parse-Swift/compare/1.3.0...1.3.1)

__New features__
- Add findAll query to find all objects ([#118](https://github.com/parse-community/Parse-Swift/pull/118)), thanks to [Corey Baker](https://github.com/cbaker6).
- Can now delete the iOS Objective-C SDK Keychain from app ([#118](https://github.com/parse-community/Parse-Swift/pull/118)), thanks to [Corey Baker](https://github.com/cbaker6).
- Migrate installationId from obj-c SDK ([#117](https://github.com/parse-community/Parse-Swift/pull/117)), thanks to [Corey Baker](https://github.com/cbaker6).

__Improvements__
- Added ability to initialize SDK with ParseConfiguration. Can now update certificate pinning authorization after SDK is initializated ([#117](https://github.com/parse-community/Parse-Swift/pull/117)), thanks to [Corey Baker](https://github.com/cbaker6).

### 1.3.0
[Full Changelog](https://github.com/parse-community/Parse-Swift/compare/1.2.6...1.3.0)

__Improvements__
- (Breaking Change) No longer require dispatch to main queue when using ParseInstallation. The side effect of this is badge is no longer retrieved by the SDK. The developer should retrieve the badge count on their own and save it to `ParseInstallation` if they require badge ([#114](https://github.com/parse-community/Parse-Swift/pull/114)), thanks to [Corey Baker](https://github.com/cbaker6).

__Fixes__
- (Breaking Change) Correctly saves objectId of ParseInstallation to Keychain when saving to server. Also fixes issue when using deleteAll with current ParseUser and ParseInstallation. Old installations will automatically be migrated to the new one. If you end up having issues you can delete all of the installations in your ParseDashboard that were created with Parse-Swift < 1.30. If you are not able to do this, you can all log out of devices using Parse-Swift < 1.30 and then log back in ([#116](https://github.com/parse-community/Parse-Swift/pull/116)), thanks to [Corey Baker](https://github.com/cbaker6).

### 1.2.6
[Full Changelog](https://github.com/parse-community/Parse-Swift/compare/1.2.5...1.2.6)

__Fixes__
- Recreate installation automatically after deletion from Keychain ([#112](https://github.com/parse-community/Parse-Swift/pull/112)), thanks to [Corey Baker](https://github.com/cbaker6).
- Error when linking auth types due to server not sending sessionToken ([#109](https://github.com/parse-community/Parse-Swift/pull/109)), thanks to [Corey Baker](https://github.com/cbaker6).

### 1.2.5
[Full Changelog](https://github.com/parse-community/Parse-Swift/compare/1.2.4...1.2.5)

__Fixes__
- Let ParseFacebook accept expiresIn parameter instead of converting to date ([#104](https://github.com/parse-community/Parse-Swift/pull/104)), thanks to [Corey Baker](https://github.com/cbaker6).

### 1.2.4
[Full Changelog](https://github.com/parse-community/Parse-Swift/compare/1.2.3...1.2.4)

__Fixes__
- Ensure all dates are encoded/decoded to the proper UTC time ([#103](https://github.com/parse-community/Parse-Swift/pull/103)), thanks to [Corey Baker](https://github.com/cbaker6).

### 1.2.3
[Full Changelog](https://github.com/parse-community/Parse-Swift/compare/1.2.2...1.2.3)

__Fixes__
- Fixed a bug that prevented custom objectIds from working ([#101](https://github.com/parse-community/Parse-Swift/pull/101)), thanks to [Corey Baker](https://github.com/cbaker6).

### 1.2.2
[Full Changelog](https://github.com/parse-community/Parse-Swift/compare/1.2.1...1.2.2)

__New features__
- Allow custom objectIds ([#100](https://github.com/parse-community/Parse-Swift/pull/100)), thanks to [Corey Baker](https://github.com/cbaker6).
- Add ParseTwitter and ParseFacebook authentication ([#97](https://github.com/parse-community/Parse-Swift/pull/97)), thanks to [Abdulaziz Alhomaidhi](https://github.com/abs8090).
- Add build support for Android ([#90](https://github.com/parse-community/Parse-Swift/pull/90)), thanks to [jt9897253](https://github.com/jt9897253).

__Fixes__
- There was another bug after a user first logs in anonymously and then becomes a real user. The authData sent to the server wasn't stripped, keep the user anonymous instead of making them a real user ([#100](https://github.com/parse-community/Parse-Swift/pull/100)), thanks to [Corey Baker](https://github.com/cbaker6).

### 1.2.1
[Full Changelog](https://github.com/parse-community/Parse-Swift/compare/1.2.0...1.2.1)

__Improvements__
- Child objects are now automatically saved in batches using transactions. This will result in less network overhead and prevent uneccessary clean up of data on the server if a child objects throws an error while saving ([#94](https://github.com/parse-community/Parse-Swift/pull/94)), thanks to [Corey Baker](https://github.com/cbaker6).

__Fixes__
- There was a bug after a user first logs in anonymously and then becomes a real user as the server sends a new sessionToken when this occurs, but the SDK used the old sessionToken, resulting in an invalid sessionToken error ([#94](https://github.com/parse-community/Parse-Swift/pull/94)), thanks to [Corey Baker](https://github.com/cbaker6).

### 1.2.0
[Full Changelog](https://github.com/parse-community/Parse-Swift/compare/1.1.6...1.2.0)

__New features__
- Add transaction support to batch saveAll and deleteAll ([#89](https://github.com/parse-community/Parse-Swift/pull/89)), thanks to [Corey Baker](https://github.com/cbaker6).
- Add modifiers to containsString, hasPrefix, hasSuffix ([#85](https://github.com/parse-community/Parse-Swift/pull/85)), thanks to [Corey Baker](https://github.com/cbaker6).

__Improvements__
- (Breaking Change) Allows return types to be specified for `ParseCloud`, query `hint`, and `explain` (see playgrounds for examples). Changed functionality of synchronous `query.first()`. It use to return nil if no values are found. Now it will throw an error if none are found. ([#92](https://github.com/parse-community/Parse-Swift/pull/92)), thanks to [Corey Baker](https://github.com/cbaker6).
- Better error reporting when decode errors occur ([#92](https://github.com/parse-community/Parse-Swift/pull/92)), thanks to [Corey Baker](https://github.com/cbaker6).
- Can use a variadic version of exclude. Added examples of select and exclude query in playgrounds ([#88](https://github.com/parse-community/Parse-Swift/pull/88)), thanks to [Corey Baker](https://github.com/cbaker6).

### 1.1.6
[Full Changelog](https://github.com/parse-community/Parse-Swift/compare/1.1.5...1.1.6)

__Fixes__
- Send correct SDK version number to Parse Server ([#84](https://github.com/parse-community/Parse-Swift/pull/84)), thanks to [Corey Baker](https://github.com/cbaker6).

### 1.1.5
[Full Changelog](https://github.com/parse-community/Parse-Swift/compare/1.1.4...1.1.5)

__Improvements__
- Make it easier to use `ParseApple` ([#81](https://github.com/parse-community/Parse-Swift/pull/81)), thanks to [Corey Baker](https://github.com/cbaker6).
- `ParseACL` improvements. Only call `ParseUser.current` when necessary ([#80](https://github.com/parse-community/Parse-Swift/pull/80)), thanks to [Corey Baker](https://github.com/cbaker6).

### 1.1.4
[Full Changelog](https://github.com/parse-community/Parse-Swift/compare/1.1.3...1.1.4)

__New features__
- LDAP authentication support ([#79](https://github.com/parse-community/Parse-Swift/pull/79)), thanks to [Corey Baker](https://github.com/cbaker6).
- Support for push notifications through `ParseInstallation` ([#78](https://github.com/parse-community/Parse-Swift/pull/78)), thanks to [Corey Baker](https://github.com/cbaker6).
- Fetch with include ([#74](https://github.com/parse-community/Parse-Swift/pull/74)), thanks to [Corey Baker](https://github.com/cbaker6).

__Improvements__
- Added `ParseLiveQuery` SwiftUI example to Playgrounds ([#77](https://github.com/parse-community/Parse-Swift/pull/77)), thanks to [Corey Baker](https://github.com/cbaker6).

### 1.1.3
[Full Changelog](https://github.com/parse-community/Parse-Swift/compare/1.1.2...1.1.3)

__New features__
- SwiftUI ready! ([#73](https://github.com/parse-community/Parse-Swift/pull/73)), thanks to [Corey Baker](https://github.com/cbaker6).

__Fixes__
- Fixes some issues with `ParseUser.logout` ([#73](https://github.com/parse-community/Parse-Swift/pull/73)), thanks to [Corey Baker](https://github.com/cbaker6).

### 1.1.2
[Full Changelog](https://github.com/parse-community/Parse-Swift/compare/1.1.1...1.1.2)

__Fixes__
Installing via SPM crashes ([#69](https://github.com/parse-community/Parse-Swift/pull/69)), thanks to [pmmlo](https://github.com/pmmlo).

### 1.1.1
[Full Changelog](https://github.com/parse-community/Parse-Swift/compare/1.1.0...1.1.1)

__Fixes__
- Expose `ParseLiveQuery` subscription properties ([#66](https://github.com/parse-community/Parse-Swift/pull/66)), thanks to [Corey Baker](https://github.com/cbaker6).

### 1.1.0
[Full Changelog](https://github.com/parse-community/Parse-Swift/compare/1.0.2...1.1.0)

__New features__
- Enable `ParseFile` for Linux ([#64](https://github.com/parse-community/Parse-Swift/pull/64)), thanks to [jt9897253](https://github.com/jt9897253).
- Use a `ParseLiveQuery` subscription as a SwiftUI view model ([#65](https://github.com/parse-community/Parse-Swift/pull/65)), thanks to [Corey Baker](https://github.com/cbaker6).
- Idempotency support ([#62](https://github.com/parse-community/Parse-Swift/pull/62)), thanks to [Corey Baker](https://github.com/cbaker6).

### 1.0.2
[Full Changelog](https://github.com/parse-community/Parse-Swift/compare/1.0.0...1.0.2)

__New features__
- Linux support. See the PR for limitations ([#59](https://github.com/parse-community/Parse-Swift/pull/59)), thanks to [Corey Baker](https://github.com/cbaker6).

### 1.0.0

__New features__
- Config support ([#56](https://github.com/parse-community/Parse-Swift/pull/56)), thanks to [Corey Baker](https://github.com/cbaker6) and [Tom Fox](https://github.com/TomWFox).
- Role and Relation support. Also improved Parse operations and added examples in Playgrounds ([#54](https://github.com/parse-community/Parse-Swift/pull/54)), thanks to [Corey Baker](https://github.com/cbaker6) and [Tom Fox](https://github.com/TomWFox).
- Added more `Query` support for distinct, aggregate, nor, containedBy, and relative time ([#54](https://github.com/parse-community/Parse-Swift/pull/54)), thanks to [Corey Baker](https://github.com/cbaker6) and [Tom Fox](https://github.com/TomWFox).
- Annonymous and Apple login along with `ParseAuthentication` protocol for support of any adapter ([#53](https://github.com/parse-community/Parse-Swift/pull/53)), thanks to [Corey Baker](https://github.com/cbaker6) and [Tom Fox](https://github.com/TomWFox).
- Developer side network authentication for certificate pinning. Parse-Swift can share authentication with `ParseLiveQuery` or they can use seperate ([#45](https://github.com/parse-community/Parse-Swift/pull/45)), thanks to [Corey Baker](https://github.com/cbaker6) and [Tom Fox](https://github.com/TomWFox).
- Full LiveQuery support (min requirement: macOS 10.15, iOS 13.0, watchOS 6.0, tvOS 13.0) ([#45](https://github.com/parse-community/Parse-Swift/pull/45)), thanks to [Corey Baker](https://github.com/cbaker6) and [Tom Fox](https://github.com/TomWFox).
- Support of Cloud and Job functions along with password reset and verification email request ([#43](https://github.com/parse-community/Parse-Swift/pull/43)), thanks to [Corey Baker](https://github.com/cbaker6) and [Tom Fox](https://github.com/TomWFox).
- Add `ParseFile` support ([#40](https://github.com/parse-community/Parse-Swift/pull/40)), thanks to [Corey Baker](https://github.com/cbaker6).
- Add `deleteAll` to Parse objects ([#34](https://github.com/parse-community/Parse-Swift/pull/34)), thanks to [Corey Baker](https://github.com/cbaker6).
- Save child pointers and deep saving of objects ([#21](https://github.com/parse-community/Parse-Swift/pull/21)), thanks to [Corey Baker](https://github.com/cbaker6).
- Persist `ParseUser`, `ParseInstallation`, and default `ParseACL` to Keychain ([#19](https://github.com/parse-community/Parse-Swift/pull/19)), thanks to [Corey Baker](https://github.com/cbaker6).
- Add PrimitiveObectStore protocol that extends Keychain Store ([#13](https://github.com/parse-community/Parse-Swift/pull/13)), thanks to [Pranjal Satija](https://github.com/pranjalsatija).
- Add `AnyCodable` support ([#12](https://github.com/parse-community/Parse-Swift/pull/12)), thanks to [Corey Baker](https://github.com/cbaker6) and [Shawn Baek](https://github.com/ShawnBaek).
- Add Keychain storage ([#7](https://github.com/parse-community/Parse-Swift/pull/7)), thanks to [Florent Vilmart](https://github.com/flovilmart).
- Add `ParseError`, SwiftLint, saveAll, SPM, synchronous support ([#6](https://github.com/parse-community/Parse-Swift/pull/6)), thanks to [Florent Vilmart](https://github.com/flovilmart).
- Create Parse-Swift project, project Playground, and add Travis CI ([#1](https://github.com/parse-community/Parse-Swift/pull/1)), thanks to [Florent Vilmart](https://github.com/flovilmart).

__Improvements__
- Naming conventions and structure ([#54](https://github.com/parse-community/Parse-Swift/pull/54)), thanks to [Corey Baker](https://github.com/cbaker6) and [Tom Fox](https://github.com/TomWFox).
- Improve network progress updates and threading ([#51](https://github.com/parse-community/Parse-Swift/pull/51)), thanks to [Corey Baker](https://github.com/cbaker6).
- User login now uses `POST` instead of `GET` ([#45](https://github.com/parse-community/Parse-Swift/pull/45)), thanks to [Corey Baker](https://github.com/cbaker6) and [Tom Fox](https://github.com/TomWFox).
- Dedicated Parse URLSession for more control and delegation ([#45](https://github.com/parse-community/Parse-Swift/pull/45)), thanks to [Corey Baker](https://github.com/cbaker6) and [Tom Fox](https://github.com/TomWFox).
- Objects are batched in groups of 50 ([#43](https://github.com/parse-community/Parse-Swift/pull/43)), thanks to [Corey Baker](https://github.com/cbaker6) and [Tom Fox](https://github.com/TomWFox).
- Add default queues to async calls ([#38](https://github.com/parse-community/Parse-Swift/pull/38)), thanks to [Corey Baker](https://github.com/cbaker6).
- Persist queried and fetch objects to Keychain if they match a `current` object already stored ([#34](https://github.com/parse-community/Parse-Swift/pull/34)), thanks to [Corey Baker](https://github.com/cbaker6).
- Improve ParseEncoder to support arrays ([#33](https://github.com/parse-community/Parse-Swift/pull/33)), thanks to [Corey Baker](https://github.com/cbaker6).
- Add a new ParseEncoder from Swift 5.3 open-source JSON encoder ([#21](https://github.com/parse-community/Parse-Swift/pull/21)), thanks to [Corey Baker](https://github.com/cbaker6).
- Full support of `ParseGeopoint` and improve querying ([#21](https://github.com/parse-community/Parse-Swift/pull/21)), thanks to [Corey Baker](https://github.com/cbaker6) and [Tom Fox](https://github.com/TomWFox).
- Improved async networking calls ([#15](https://github.com/parse-community/Parse-Swift/pull/15)), thanks to [Corey Baker](https://github.com/cbaker6).
- Rename and restructure project ([#13](https://github.com/parse-community/Parse-Swift/pull/13)), thanks to [Pranjal Satija](https://github.com/pranjalsatija).
- Update to Swift 5.0 ([#12](https://github.com/parse-community/Parse-Swift/pull/12)), thanks to [Corey Baker](https://github.com/cbaker6).
- Remove RESTCommand and add API.Command ([#6](https://github.com/parse-community/Parse-Swift/pull/6)), thanks to [Florent Vilmart](https://github.com/flovilmart).

__Fixes__
- Delete current installation during logout ([#52](https://github.com/parse-community/Parse-Swift/pull/52)), thanks to [Corey Baker](https://github.com/cbaker6).
- Parse server supports `$eq`, but this isn't supported by LiveQueryServer, switched to supported ([#49](https://github.com/parse-community/Parse-Swift/pull/49)), thanks to [Corey Baker](https://github.com/cbaker6).
- Bug when updating a ParseObject bug where objects was accidently converted to pointers ([#48](https://github.com/parse-community/Parse-Swift/pull/48)), thanks to [Corey Baker](https://github.com/cbaker6).
- User logout was calling the wrong endpoint ([#43](https://github.com/parse-community/Parse-Swift/pull/43)), thanks to [Corey Baker](https://github.com/cbaker6) and [Tom Fox](https://github.com/TomWFox).
- Fix an issue where ACL was overwritten with nil ([#40](https://github.com/parse-community/Parse-Swift/pull/40)), thanks to [Corey Baker](https://github.com/cbaker6).
- Update Keychain during fetch. Fix synchronous bug that occured with `ParseError` was thrown ([#38](https://github.com/parse-community/Parse-Swift/pull/38)), thanks to [Corey Baker](https://github.com/cbaker6).
- Fix ParseEncoder bugs ([#27](https://github.com/parse-community/Parse-Swift/pull/27)), thanks to [Corey Baker](https://github.com/cbaker6).
- Fix async callback queue bug ([#27](https://github.com/parse-community/Parse-Swift/pull/27)), thanks to [Corey Baker](https://github.com/cbaker6).
- Fix bugs in ParseACL and bump minimum OS support to `.iOS(.v11), .macOS(.v10_13), .tvOS(.v11), .watchOS(.v4)` ([#19](https://github.com/parse-community/Parse-Swift/pull/19)), thanks to [Corey Baker](https://github.com/cbaker6).
- Fix bugs in batch and save responses ([#15](https://github.com/parse-community/Parse-Swift/pull/15)), thanks to [Corey Baker](https://github.com/cbaker6).
- Fix Keychain tests ([#12](https://github.com/parse-community/Parse-Swift/pull/12)), thanks to [Corey Baker](https://github.com/cbaker6).<|MERGE_RESOLUTION|>--- conflicted
+++ resolved
@@ -5,21 +5,19 @@
 [Full Changelog](https://github.com/parse-community/Parse-Swift/compare/2.3.0...main)
 * _Contributing to this repo? Add info about your change here to be included in the next release_
 
-<<<<<<< HEAD
 __Improvements__
 - Enable async/await for iOS13, tvOS13, watchOS6, and macOS10_15. All async/await methods are @MainActor's. Requires Xcode 13.2 or above to use async/await. Not compatible with Xcode 13.0/1. Still works with Xcode 11/12 ([#278](https://github.com/parse-community/Parse-Swift/pull/278)), thanks to [Corey Baker](https://github.com/cbaker6).
-=======
+
 ### 2.3.0
 [Full Changelog](https://github.com/parse-community/Parse-Swift/compare/2.2.6...2.3.0)
 
 __New features__
 - Add a retry mechanism to the SDK that randomly (up to 3 seconds each) tries to reconnect up to 5 times. The developer can increase or reduce the amount of retries when configuring the SDK ([#291](https://github.com/parse-community/Parse-Swift/pull/291)), thanks to [Corey Baker](https://github.com/cbaker6).
-- Add toCLLocation and toCLLocationCoordinate2D methods for easy conversion from a ParseGeoPoint object. ([#287](https://github.com/parse-community/Parse-Swift/pull/287)), thanks to [Jayson Ng](https://github.com/jaysonng).
+- Add toCLLocation and toCLLocationCoordinate2D methods for easy conversion from a ParseGeoPoint object ([#287](https://github.com/parse-community/Parse-Swift/pull/287)), thanks to [Jayson Ng](https://github.com/jaysonng).
 
 __Fixes__
 - Fixed an issue where an annonymous couldn't be turned into a regular user using signup ([#291](https://github.com/parse-community/Parse-Swift/pull/291)), thanks to [Corey Baker](https://github.com/cbaker6).
 - The default ACL is now deleted from the keychain when a user is logged out. This previously caused an issue when logging out a user and logging in as a different user caused all objects to only have ACL permisions for the logged in user ([#291](https://github.com/parse-community/Parse-Swift/pull/291)), thanks to [Corey Baker](https://github.com/cbaker6).
->>>>>>> 47342126
 
 ### 2.2.6
 [Full Changelog](https://github.com/parse-community/Parse-Swift/compare/2.2.5...2.2.6)
