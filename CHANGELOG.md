# Parse-Swift Changelog

### main

[Full Changelog](https://github.com/parse-community/Parse-Swift/compare/3.1.2...main)
* _Contributing to this repo? Add info about your change here to be included in the next release_

<<<<<<< HEAD
__Improvements__
- Use DocC for SDK documentation instead of Jazzy ([#209](https://github.com/parse-community/Parse-Swift/pull/214)), thanks to [Corey Baker](https://github.com/cbaker6).
=======
### 4.0.0
[Full Changelog](https://github.com/parse-community/Parse-Swift/compare/3.1.2...4.0.0)

__New features__
- (Breaking Change) Add the ability to merge updated ParseObject's with original objects when using the 
    .mergeable property. To do this, developers need to add an implementation of merge() to 
    respective ParseObject's. The compiler will recommend the new originalData property be added to
    every ParseObject. If you used ParseObjectMutable in the past, you should remove it as it is now 
    part of ParseObject. In addition, all ParseObject properties should be optional and every object 
    needs to have a default initilizer of init(). See the Playgrounds for recommendations on how to 
    define a ParseObject. Look at the PR for 
    details on why this is important when using the SDK ([#315](https://github.com/parse-community/Parse-Swift/pull/315)), thanks to [Corey Baker](https://github.com/cbaker6).

__Improvements__
- (Breaking Change) Change the following method parameter names: isUsingMongoDB -> usingMongoDB, isIgnoreCustomObjectIdConfig -> ignoringCustomObjectIdConfig, isUsingEQ -> usingEqComparator ([#321](https://github.com/parse-community/Parse-Swift/pull/321)), thanks to [Corey Baker](https://github.com/cbaker6).
- (Breaking Change) Change the following method parameter names: isUsingTransactions -> usingTransactions, isAllowingCustomObjectIds -> allowingCustomObjectIds, isUsingEqualQueryConstraint -> usingEqualQueryConstraint, isMigratingFromObjcSDK -> migratingFromObjcSDK, isDeletingKeychainIfNeeded -> deletingKeychainIfNeeded ([#323](https://github.com/parse-community/Parse-Swift/pull/323)), thanks to [Corey Baker](https://github.com/cbaker6).

### 3.1.2
[Full Changelog](https://github.com/parse-community/Parse-Swift/compare/3.1.1...3.1.2)

__Fixes__
- Allowing building of the Swift SDK for Swift 5.5.0 and 5.5.1 re-enabling builds for Xcode 13.0 and 13.1. Note that async/await functionality is only available for Swift 5.5.2+ and Xcode 13.2+ ([#320](https://github.com/parse-community/Parse-Swift/pull/320)), thanks to [Corey Baker](https://github.com/cbaker6).
- Move the var score: Double? to a protocol named ParseQueryScorable. When developers want to sort by score using a matchesText QueryConstraint, they just conform their ParseObject's to ParseQueryScorable ([#319](https://github.com/parse-community/Parse-Swift/pull/319)), thanks to [Corey Baker](https://github.com/cbaker6).

### 3.1.1
[Full Changelog](https://github.com/parse-community/Parse-Swift/compare/3.1.0...3.1.1)

__Fixes__
- Always sort keys when using the ParseEncoder as it can cause issues when trying to save ParseObject's that have children ([#318](https://github.com/parse-community/Parse-Swift/pull/318)), thanks to [Corey Baker](https://github.com/cbaker6).

### 3.1.0
[Full Changelog](https://github.com/parse-community/Parse-Swift/compare/3.0.0...3.1.0)

__New features__
- Add the ability to explain MongoDB queries by setting usingMongoDB = true for the respective explain query ([#314](https://github.com/parse-community/Parse-Swift/pull/314)), thanks to [Corey Baker](https://github.com/cbaker6).

### 3.0.0
[Full Changelog](https://github.com/parse-community/Parse-Swift/compare/2.5.1...3.0.0)

__New features__
- Adds equalTo QueryConstraint along with ability to change the SDK default behavior of using $eq QueryConstraint parameter or not ([#310](https://github.com/parse-community/Parse-Swift/pull/310)), thanks to [Corey Baker](https://github.com/cbaker6).
- Adds isNull and isNotNull QueryConstraint along with the ability set/forceSet null using ParseOperation ([#308](https://github.com/parse-community/Parse-Swift/pull/308)), thanks to [Corey Baker](https://github.com/cbaker6).
- Adds auth support for GitHub, Google, and LinkedIn ([#307](https://github.com/parse-community/Parse-Swift/pull/307)), thanks to [Corey Baker](https://github.com/cbaker6).
- (Breaking Change) Adds options to matchesText QueryConstraint along with the ability to see matching score. The compiler will recommend the new score property be added to all ParseObjects ([#306](https://github.com/parse-community/Parse-Swift/pull/306)), thanks to [Corey Baker](https://github.com/cbaker6).
- Adds withCount query ([#306](https://github.com/parse-community/Parse-Swift/pull/306)), thanks to [Corey Baker](https://github.com/cbaker6).

__Improvements__
- (Breaking Change) Change boolean configuration parameters to match Swift conventions. The compilor should help with name changes ([#311](https://github.com/parse-community/Parse-Swift/pull/311)), thanks to [Corey Baker](https://github.com/cbaker6).
- Improve QueryWhere by making at a set of QueryConstraint's instead of any array. This dedupes the same constraint when encoding the query; improving the encoding speed when the same constraints are added ([#308](https://github.com/parse-community/Parse-Swift/pull/308)), thanks to [Corey Baker](https://github.com/cbaker6).

### 2.5.1
[Full Changelog](https://github.com/parse-community/Parse-Swift/compare/2.5.0...2.5.1)

__Improvements__
- Reduce call sites by having all methods with variadic arguments call their array counterparts ([#301](https://github.com/parse-community/Parse-Swift/pull/301)), thanks to [Corey Baker](https://github.com/cbaker6).

__Fixes__
- Let additional headers accept [AnyHashable: Any] ([#302](https://github.com/parse-community/Parse-Swift/pull/302)), thanks to [Corey Baker](https://github.com/cbaker6).
- Throw .missingObjectId when missing the client detects a missing objectId instead of throwing an .unknown error ([#300](https://github.com/parse-community/Parse-Swift/pull/300)), thanks to [Corey Baker](https://github.com/cbaker6).

### 2.5.0
[Full Changelog](https://github.com/parse-community/Parse-Swift/compare/2.4.0...2.5.0)

__New features__
- Added create(), replace(), update(), createAll(), replaceAll(), and updateAll() to ParseObjects. Currently, update() and updateAll() are unavaivalble due to limitations of PATCH on the Parse Server ([#299](https://github.com/parse-community/Parse-Swift/pull/299)), thanks to [Corey Baker](https://github.com/cbaker6).
- Added convenience methods to convert ParseObject's to Pointer<ParseObject>'s for QueryConstraint's: !=, containedIn, notContainedIn, containedBy, containsAll ([#298](https://github.com/parse-community/Parse-Swift/pull/298)), thanks to [Corey Baker](https://github.com/cbaker6).

### 2.4.0
[Full Changelog](https://github.com/parse-community/Parse-Swift/compare/2.3.1...2.4.0)

__New features__
- Added additional methods to ParseRelation to make it easier to create and query relations ([#294](https://github.com/parse-community/Parse-Swift/pull/294)), thanks to [Corey Baker](https://github.com/cbaker6).
- Enable async/await for iOS13, tvOS13, watchOS6, and macOS10_15. All async/await methods are MainActor's. Requires Xcode 13.2 or above to use async/await. Not compatible with Xcode 13.0/1, will need to upgrade to 13.2+. Still works with Xcode 11/12 ([#278](https://github.com/parse-community/Parse-Swift/pull/278)), thanks to [Corey Baker](https://github.com/cbaker6).

__Fixes__
- When transactions are enabled errors are now thrown from the client if the amount of objects in a transaction exceeds the batch size. An error will also be thrown if a developer attempts to save objects in a transation that has unsaved children ([#295](https://github.com/parse-community/Parse-Swift/pull/294)), thanks to [Corey Baker](https://github.com/cbaker6).

### 2.3.1
[Full Changelog](https://github.com/parse-community/Parse-Swift/compare/2.3.0...2.3.1)

__Fixes__
- Fixed an issue where querying an object didn't dispatch to the proper queue which can cause app crashes ([#293](https://github.com/parse-community/Parse-Swift/pull/293)), thanks to [Corey Baker](https://github.com/cbaker6).

### 2.3.0
[Full Changelog](https://github.com/parse-community/Parse-Swift/compare/2.2.6...2.3.0)

__New features__
- Add a retry mechanism to the SDK that randomly (up to 3 seconds each) tries to reconnect up to 5 times. The developer can increase or reduce the amount of retries when configuring the SDK ([#291](https://github.com/parse-community/Parse-Swift/pull/291)), thanks to [Corey Baker](https://github.com/cbaker6).
- Add toCLLocation and toCLLocationCoordinate2D methods for easy conversion from a ParseGeoPoint object ([#287](https://github.com/parse-community/Parse-Swift/pull/287)), thanks to [Jayson Ng](https://github.com/jaysonng).

__Fixes__
- Fixed an issue where an annonymous couldn't be turned into a regular user using signup ([#291](https://github.com/parse-community/Parse-Swift/pull/291)), thanks to [Corey Baker](https://github.com/cbaker6).
- The default ACL is now deleted from the keychain when a user is logged out. This previously caused an issue when logging out a user and logging in as a different user caused all objects to only have ACL permisions for the logged in user ([#291](https://github.com/parse-community/Parse-Swift/pull/291)), thanks to [Corey Baker](https://github.com/cbaker6).

### 2.2.6
[Full Changelog](https://github.com/parse-community/Parse-Swift/compare/2.2.5...2.2.6)

__Fixes__
- Use default ACL automatically on newley created ParseObject's if a default ACL is available ([#284](https://github.com/parse-community/Parse-Swift/pull/284)), thanks to [Corey Baker](https://github.com/cbaker6).

### 2.2.5
[Full Changelog](https://github.com/parse-community/Parse-Swift/compare/2.2.4...2.2.5)

__Fixes__
- Overload QueryConstraint to accept Pointer<ParseObject> ([#281](https://github.com/parse-community/Parse-Swift/pull/281)), thanks to [Corey Baker](https://github.com/cbaker6).
- Add checks to build for Windows ([#281](https://github.com/parse-community/Parse-Swift/pull/281)), thanks to [Corey Baker](https://github.com/cbaker6).

### 2.2.4
[Full Changelog](https://github.com/parse-community/Parse-Swift/compare/2.2.3...2.2.4)

__Fixes__
- Delete all stored Parse data and cache when isDeletingKeychainIfNeeded is true ([#280](https://github.com/parse-community/Parse-Swift/pull/280)), thanks to [Corey Baker](https://github.com/cbaker6).

### 2.2.3
[Full Changelog](https://github.com/parse-community/Parse-Swift/compare/2.2.2...2.2.3)

__Fixes__
- Improve dpcumentation ([#276](https://github.com/parse-community/Parse-Swift/pull/276)), thanks to [Corey Baker](https://github.com/cbaker6).

### 2.2.2
[Full Changelog](https://github.com/parse-community/Parse-Swift/compare/2.2.1...2.2.2)

__Fixes__
- Improve equatable comparison of QueryConstraint ([#275](https://github.com/parse-community/Parse-Swift/pull/275)), thanks to [Corey Baker](https://github.com/cbaker6).

### 2.2.1
[Full Changelog](https://github.com/parse-community/Parse-Swift/compare/2.2.0...2.2.1)

__Fixes__
- Set the default cache policy for ParseFile to the default policy set when initializing the SDK ([#274](https://github.com/parse-community/Parse-Swift/pull/274)), thanks to [Corey Baker](https://github.com/cbaker6).

### 2.2.0
[Full Changelog](https://github.com/parse-community/Parse-Swift/compare/2.1.0...2.2.0)

__Improvements__
- Added ability to fetch ParsePointer using async/await ([#271](https://github.com/parse-community/Parse-Swift/pull/271)), thanks to [Corey Baker](https://github.com/cbaker6).

__Fixes__
- By default, don't use cache when fetching ParseObject's and ParseFile's. Developers can choose to fetch from cache if desired by passing the necessary option while fetching. Fixed a bug when the incorrect file location for a dowloaded ParseFile was being cached ([#272](https://github.com/parse-community/Parse-Swift/pull/272)), thanks to [Corey Baker](https://github.com/cbaker6).

### 2.1.0
[Full Changelog](https://github.com/parse-community/Parse-Swift/compare/2.0.3...2.1.0)

__Improvements__
- Make ParseUser.current, ParseInstallation.current, ParseConfig.current immutable. This prevents accidently setting to nil. When developers want to make changes, they should make mutable copies, mutate, then save ([#266](https://github.com/parse-community/Parse-Swift/pull/266)), thanks to [Corey Baker](https://github.com/cbaker6).
- Added the ParseObjectMutable protocol to make emptyObject more developer friendly ([#270](https://github.com/parse-community/Parse-Swift/pull/270)), thanks to [Damian Van de Kauter](https://github.com/novemTeam).


### 2.0.3
[Full Changelog](https://github.com/parse-community/Parse-Swift/compare/2.0.2...2.0.3)

__Fixes__
- Async/await methods should be available for watchOS 8+ ([#265](https://github.com/parse-community/Parse-Swift/pull/265)), thanks to [Corey Baker](https://github.com/cbaker6).

### 2.0.2
[Full Changelog](https://github.com/parse-community/Parse-Swift/compare/2.0.1...2.0.2)

__Improvements__
- Add static methods for accessing encoders/decoder so developers do not have to create instances to access ([#259](https://github.com/parse-community/Parse-Swift/pull/259)), thanks to [Corey Baker](https://github.com/cbaker6).

__Fixes__
- Parse ViewModels always dispatch to the main queue when updating published properties. This prevents possible issues when background async calls update properties used for views ([#260](https://github.com/parse-community/Parse-Swift/pull/260)), thanks to [Corey Baker](https://github.com/cbaker6).

### 2.0.1
[Full Changelog](https://github.com/parse-community/Parse-Swift/compare/2.0.0...2.0.1)

__Fixes__
- ParseUser should only encode email when User.current?.email is different from current user email ([#256](https://github.com/parse-community/Parse-Swift/pull/256)), thanks to [Corey Baker](https://github.com/cbaker6).

### 2.0.0
[Full Changelog](https://github.com/parse-community/Parse-Swift/compare/1.11.0...2.0.0)

__New features__
- Added option to delete Parse items from Keychain when the app is running for the first time  ([#254](https://github.com/parse-community/Parse-Swift/pull/254)), thanks to [Corey Baker](https://github.com/cbaker6).

__Improvements__
- (Breaking Change) ParseObject's now conform to Identifiable and can be used directly with SwiftUI without additonal properties needed. Drops support for iOS 12, tvOS 12, watchOS 5, and macOS 10.13/14 ([#254](https://github.com/parse-community/Parse-Swift/pull/254)), thanks to [Corey Baker](https://github.com/cbaker6).

### 1.11.0
[Full Changelog](https://github.com/parse-community/Parse-Swift/compare/1.10.4...1.11.0)

__Improvements__
- Added `operation` for `set` and `forceSet`, used for single key updates ([#248](https://github.com/parse-community/Parse-Swift/pull/248)), thanks to [Daniel Blyth](https://github.com/dblythy) and [Corey Baker](https://github.com/cbaker6).
- Add more detail to invalid struct errors ([#238](https://github.com/parse-community/Parse-Swift/pull/238)), thanks to [Daniel Blyth](https://github.com/dblythy).

### 1.10.4
[Full Changelog](https://github.com/parse-community/Parse-Swift/compare/1.10.3...1.10.4)

__Improvements__
- Improve documentation for ParseObject ([#253](https://github.com/parse-community/Parse-Swift/pull/253)), thanks to [Corey Baker](https://github.com/cbaker6).

### 1.10.3
[Full Changelog](https://github.com/parse-community/Parse-Swift/compare/1.10.2...1.10.3)

__Improvements__
- Update documents to show new Swift 5.5 async/await methods ([#252](https://github.com/parse-community/Parse-Swift/pull/252)), thanks to [Corey Baker](https://github.com/cbaker6).

### 1.10.2
[Full Changelog](https://github.com/parse-community/Parse-Swift/compare/1.10.1...1.10.2)

__New features__
- Supports Swift 5.5 async/await ([#212](https://github.com/parse-community/Parse-Swift/pull/212)), thanks to [Corey Baker](https://github.com/cbaker6).

__Improvements__
- Added an extension to compare a Swift Error with a single ParseError or multiple ParseErrors ([#250](https://github.com/parse-community/Parse-Swift/pull/250)), thanks to [Damian Van de Kauter](https://github.com/novemTeam).

### 1.10.1
[Full Changelog](https://github.com/parse-community/Parse-Swift/compare/1.10.0...1.10.1)

__Improvements__
- Removes emptyObject requirement that was added in #243. Instead, has a recommendation in playgrounds on how to use emptyObject to only send select modified keys to the server ([#249](https://github.com/parse-community/Parse-Swift/pull/249)), thanks to [Corey Baker](https://github.com/cbaker6).

### 1.10.0
[Full Changelog](https://github.com/parse-community/Parse-Swift/compare/1.9.10...1.10.0)

__Improvements__
- (Breaking Change) Provide ParseObject property, emptyObject, that makes it easy to send only modified keys to the server. This change "might" be breaking depending on your implementation as it requires ParseObjects to now have an empty initializer, init() ([#243](https://github.com/parse-community/Parse-Swift/pull/243)), thanks to [Corey Baker](https://github.com/cbaker6).
>>>>>>> 054a2265

__Fixes__
- ParseUser shouldn't send email if it hasn't been modified or else email verification is resent ([#241](https://github.com/parse-community/Parse-Swift/pull/241)), thanks to [Corey Baker](https://github.com/cbaker6).

### 1.9.10
[Full Changelog](https://github.com/parse-community/Parse-Swift/compare/1.9.9...1.9.10)

__Fixes__
- ParseInstallation can't be retreived from Keychain after the first fun ([#236](https://github.com/parse-community/Parse-Swift/pull/236)), thanks to [Corey Baker](https://github.com/cbaker6).

### 1.9.9
[Full Changelog](https://github.com/parse-community/Parse-Swift/compare/1.9.8...1.9.9)

__Fixes__
- Saving ParseObjects with ParseFile properties now saves files on background queue ([#230](https://github.com/parse-community/Parse-Swift/pull/230)), thanks to [Corey Baker](https://github.com/cbaker6).

### 1.9.8
[Full Changelog](https://github.com/parse-community/Parse-Swift/compare/1.9.7...1.9.8)

__Fixes__
- Use a seperate Keychain for each app bundleId. This only effects macOS apps as their Keychain is handled by the OS differently. For macOS app developers only, the user who logged in last to your app will have their Keychain upgraded to the patched version. Other users/apps will either need to login again or logout then login again ([#224](https://github.com/parse-community/Parse-Swift/pull/224)), thanks to [Corey Baker](https://github.com/cbaker6).

### 1.9.7
[Full Changelog](https://github.com/parse-community/Parse-Swift/compare/1.9.6...1.9.7)

__Improvements__
- Properly allow a mixed custom objectId environment without compromising safety checks using .save(). If a developer wants to ignore the objectId checks, they need to specify ignoringCustomObjectIdConfig = true each time ([#222](https://github.com/parse-community/Parse-Swift/pull/222)), thanks to [Corey Baker](https://github.com/cbaker6).

### 1.9.6
[Full Changelog](https://github.com/parse-community/Parse-Swift/compare/1.9.5...1.9.6)

__Fixes__
- Query withinMiles and withinKilometers was not returning unsorted results when sort=false ([#219](https://github.com/parse-community/Parse-Swift/pull/219)), thanks to [Corey Baker](https://github.com/cbaker6).

### 1.9.5
[Full Changelog](https://github.com/parse-community/Parse-Swift/compare/1.9.4...1.9.5)

__Improvements__
- LiveQuery web socket connections handle URL error codes -1001 "The request timed out" and -1011 "There was a bad response from the server." ([#217](https://github.com/parse-community/Parse-Swift/pull/217)), thanks to [Lukas Smilek](https://github.com/lsmilek1).

### 1.9.4
[Full Changelog](https://github.com/parse-community/Parse-Swift/compare/1.9.3...1.9.4)

__Fixes__
- Fix LiveQuery reconnections when server disconnects. Always receive and pass connection errors to ParseLiveQuery delegate ([#211](https://github.com/parse-community/Parse-Swift/pull/211)), thanks to [Corey Baker](https://github.com/cbaker6).

### 1.9.3
[Full Changelog](https://github.com/parse-community/Parse-Swift/compare/1.9.2...1.9.3)

__Improvements__
- Ensure delegate set before resuming a ParseLiveQuery task ([#209](https://github.com/parse-community/Parse-Swift/pull/209)), thanks to [Corey Baker](https://github.com/cbaker6).

### 1.9.2
[Full Changelog](https://github.com/parse-community/Parse-Swift/compare/1.9.1...1.9.2)

__Improvements__
- ParseLiveQuery checks all states of a websocket and reacts as needed after an error ([#207](https://github.com/parse-community/Parse-Swift/pull/207)), thanks to [Corey Baker](https://github.com/cbaker6).

### 1.9.1
[Full Changelog](https://github.com/parse-community/Parse-Swift/compare/1.9.0...1.9.1)

__Improvements__
- Clear caching when a user logs out ([#198](https://github.com/parse-community/Parse-Swift/pull/198)), thanks to [Corey Baker](https://github.com/cbaker6).
- Close all LiveQuery connections when a user logs out ([#199](https://github.com/parse-community/Parse-Swift/pull/199)), thanks to [Corey Baker](https://github.com/cbaker6).
- ParseLiveQuery attempts to reconnect upon disconnection error ([#204](https://github.com/parse-community/Parse-Swift/pull/204)), thanks to [Corey Baker](https://github.com/cbaker6).
- Make ParseFileManager public so developers can easily find the location of ParseFiles ([#205](https://github.com/parse-community/Parse-Swift/pull/205)), thanks to [Corey Baker](https://github.com/cbaker6).

__Fixes__
- Fix Facebook and Twitter login setting incorrect keys ([#202](https://github.com/parse-community/Parse-Swift/pull/202)), thanks to [Daniel Blyth](https://github.com/dblythy).

### 1.9.0
[Full Changelog](https://github.com/parse-community/Parse-Swift/compare/1.8.6...1.9.0)

__New features__
- (Breaking Change) Added a new type, QueryViewModel which conforms to ObservableObject. The new type serves as a view model property for any Parse Query. Simply call query.viewModel to use the view model with any SwiftUI view. QueryViewModel can be subclassed for customization. In addition, developers can create their own view models for queries by conforming to QueryObservable. LiveQuery Subscription's inherrit from QueryViewModel meaning instances of Subscription provides a single view model that publishes updates from LiveQuery events and traditional find, first, count, and aggregate queries. A breaking change is introduced for those use custom subscriptions as ParseSubscription has been renamed to QuerySubscribable ([#183](https://github.com/parse-community/Parse-Swift/pull/183)), thanks to [Corey Baker](https://github.com/cbaker6).
- Added a new type, CloudViewModel which conforms to ObservableObject. The new type serves as a view model property for any Cloud Code. Simply call cloud.viewModel to use the view model with any SwiftUI view. CloudViewModel can be subclassed for customization. In addition, developers can create their own view models for queries by conforming to CloudObservable ([#183](https://github.com/parse-community/Parse-Swift/pull/183)), thanks to [Corey Baker](https://github.com/cbaker6).
- Added two missing Parse types, ParseBytes and ParsePolygon ([#190](https://github.com/parse-community/Parse-Swift/pull/190)), thanks to [Corey Baker](https://github.com/cbaker6).
- Added caching of http requests along with adding additional headers. Caching and additional headers can be set when initializing the SDK. Caching can also be set per request using API.Options ([#196](https://github.com/parse-community/Parse-Swift/pull/196)), thanks to [Corey Baker](https://github.com/cbaker6).

__Improvements__
- Removed CommonCrypto and now uses encoded string as a hash for child ParseObjects across all OS's ([#184](https://github.com/parse-community/Parse-Swift/pull/184)), thanks to [Corey Baker](https://github.com/cbaker6).
- All types now conform to CustomStringConvertible ([#185](https://github.com/parse-community/Parse-Swift/pull/185)), thanks to [Corey Baker](https://github.com/cbaker6).
- Setting limit = 0 of a query doesn't query the server and instead just returns empty or no results depending on the query ([#189](https://github.com/parse-community/Parse-Swift/pull/189)), thanks to [Corey Baker](https://github.com/cbaker6).
- ParseGeoPoint initializer now throws if geopoints are out-of-bounds instead of asserting ([#190](https://github.com/parse-community/Parse-Swift/pull/190)), thanks to [Corey Baker](https://github.com/cbaker6).
- Persist all properties of ParseUser and ParseInstallation to keychain so they can be accessed via current. Developers don't have to fetch the ParseUser or ParseInstlation after app restart anymore ([#191](https://github.com/parse-community/Parse-Swift/pull/191)), thanks to [Corey Baker](https://github.com/cbaker6).

__Fixes__
- Fixed a bug when signing up from a ParseUser instance resulted in custom keys not being persisted to the keychain ([#187](https://github.com/parse-community/Parse-Swift/pull/187)), thanks to [Corey Baker](https://github.com/cbaker6).
- Fixed a bug where countExplain query result wasn't returned as an array  ([#189](https://github.com/parse-community/Parse-Swift/pull/189)), thanks to [Corey Baker](https://github.com/cbaker6).
- The query withinPolygon(key: String, points: [ParseGeoPoint]) now works correctly and sends an array of doubles instead of an array of GeoPoint's ([#190](https://github.com/parse-community/Parse-Swift/pull/190)), thanks to [Corey Baker](https://github.com/cbaker6).
- Fixed a bug where the ParseEncoder incorrectly detects a circular dependency when two child objects are the same ([#194](https://github.com/parse-community/Parse-Swift/pull/194)), thanks to [Corey Baker](https://github.com/cbaker6).
- Make sure all LiveQuery socket changes are received on the correct queue to prevent threading issues ([#195](https://github.com/parse-community/Parse-Swift/pull/195)), thanks to [Corey Baker](https://github.com/cbaker6).

### 1.8.6
[Full Changelog](https://github.com/parse-community/Parse-Swift/compare/1.8.5...1.8.6)

__Improvements__
- Added SwiftUI query combine example to playgrounds. Skip id when encoding ParseObjects ([#181](https://github.com/parse-community/Parse-Swift/pull/181)), thanks to [Corey Baker](https://github.com/cbaker6).
- Persist current SDK version for migrating between versions ([#182](https://github.com/parse-community/Parse-Swift/pull/182)), thanks to [Corey Baker](https://github.com/cbaker6).

### 1.8.5
[Full Changelog](https://github.com/parse-community/Parse-Swift/compare/1.8.4...1.8.5)

__Fixes__
- Fixed a bug in LiveQuery when a close frame is sent from the server that resulted in closing
all running websocket tasks instead of the particular task the request was intended for. The fix
includes a new delegate method named `closedSocket()` which provides the close code
and reason the server closed the connection ([#176](https://github.com/parse-community/Parse-Swift/pull/176)), thanks to [Corey Baker](https://github.com/cbaker6).

### 1.8.4
[Full Changelog](https://github.com/parse-community/Parse-Swift/compare/1.8.3...1.8.4)

__Fixes__
- Switched context header X-Parse-Context to X-Parse-Cloud-Context to match server ([#170](https://github.com/parse-community/Parse-Swift/pull/170)), thanks to [Corey Baker](https://github.com/cbaker6).
- Fixed a bug in LiveQuery that prevented reconnecting after a connection was closed. Also added a sendPing method to LiveQuery ([#172](https://github.com/parse-community/Parse-Swift/pull/172)), thanks to [Corey Baker](https://github.com/cbaker6).

### 1.8.3
[Full Changelog](https://github.com/parse-community/Parse-Swift/compare/1.8.2...1.8.3)

__Fixes__
- Fixed a bug that prevented saving ParseObjects that had Pointers as properties ([#169](https://github.com/parse-community/Parse-Swift/pull/169)), thanks to [Corey Baker](https://github.com/cbaker6).

### 1.8.2
[Full Changelog](https://github.com/parse-community/Parse-Swift/compare/1.8.1...1.8.2)

__Improvements__
- Ensure pipeline and fields are checked when comparing queries ([#163](https://github.com/parse-community/Parse-Swift/pull/163)), thanks to [Corey Baker](https://github.com/cbaker6).
- Allow custom error codes to be thrown from Cloud Functions ([#165](https://github.com/parse-community/Parse-Swift/pull/165)), thanks to [Daniel Blyth](https://github.com/dblythy).

### 1.8.1
[Full Changelog](https://github.com/parse-community/Parse-Swift/compare/1.8.0...1.8.1)

__Improvements__
- Append instead of replace when using query select, exclude, include, and fields ([#155](https://github.com/parse-community/Parse-Swift/pull/155)), thanks to [Corey Baker](https://github.com/cbaker6).

__Fixes__
- Transactions currently don't work when using MongoDB(postgres does work) on the parse-server. Internal use of transactions are disabled by default. If you want the Swift SDK to use transactions internally, you need to set isUsingTransactionsInternally=true when configuring the client. It is recommended not to use transactions if you are using MongoDB until it's fixed on the server ([#158](https://github.com/parse-community/Parse-Swift/pull/158)), thanks to [Corey Baker](https://github.com/cbaker6).

### 1.8.0
[Full Changelog](https://github.com/parse-community/Parse-Swift/compare/1.7.2...1.8.0)

__New features__
- Add ParseAnalytics. Requires app tracking authorization in latest OS's ([#147](https://github.com/parse-community/Parse-Swift/pull/147)), thanks to [Corey Baker](https://github.com/cbaker6).

__Improvements__
- Adds the ability to directly use == as a QueryConstraint on a field that's a ParseObject ([#147](https://github.com/parse-community/Parse-Swift/pull/147)), thanks to [Corey Baker](https://github.com/cbaker6).
- Future proof SDK by always sending client version header. Also added http method PATCH to API for future use ([#146](https://github.com/parse-community/Parse-Swift/pull/146)), thanks to [Corey Baker](https://github.com/cbaker6).

__Fixes__
- Fixed an error that occured when deleting a ParseFile which resulted in the file being downloaded locally ([#147](https://github.com/parse-community/Parse-Swift/pull/147)), thanks to [Corey Baker](https://github.com/cbaker6).

### 1.7.2
[Full Changelog](https://github.com/parse-community/Parse-Swift/compare/1.7.1...1.7.2)

__New features__
- Added ability to send context with object by specifying it within options ([#140](https://github.com/parse-community/Parse-Swift/pull/140)), thanks to [Corey Baker](https://github.com/cbaker6).

__Fixes__
- ParseFiles can't be updated from the client and will now throw an error if attempted. Instead another file should be created and the older file should be deleted by the developer. ([#144](https://github.com/parse-community/Parse-Swift/pull/144)), thanks to [Corey Baker](https://github.com/cbaker6).
- Fixed issue where Swift SDK prevented fetching of Parse objects when custom objectId was enabled ([#139](https://github.com/parse-community/Parse-Swift/pull/139)), thanks to [Corey Baker](https://github.com/cbaker6).

__Improvements__
- Add playground example of saving Parse objects with a custom objectId ([#137](https://github.com/parse-community/Parse-Swift/pull/137)), thanks to [Corey Baker](https://github.com/cbaker6).
- Improved comparison of query constraints by comparing value ([#140](https://github.com/parse-community/Parse-Swift/pull/140)), thanks to [Corey Baker](https://github.com/cbaker6).

### 1.7.1
[Full Changelog](https://github.com/parse-community/Parse-Swift/compare/1.7.0...1.7.1)

__New features__
- Can now check the health of a Parse Server using ParseHealth. ([#134](https://github.com/parse-community/Parse-Swift/pull/134)), thanks to [Corey Baker](https://github.com/cbaker6).

### 1.7.0
[Full Changelog](https://github.com/parse-community/Parse-Swift/compare/1.6.0...1.7.0)

__Improvements__
- Add emailVerified to ParseUser. Make relative query take a QueryConstraint as an argument. Add more documentation ([#129](https://github.com/parse-community/Parse-Swift/pull/129)), thanks to [Corey Baker](https://github.com/cbaker6).

### 1.6.0
[Full Changelog](https://github.com/parse-community/Parse-Swift/compare/1.5.1...1.6.0)

__Improvements__
- Make AnyCodable internal. If developers want to use AnyCodable, AnyEncodable, or AnyDecodable for `explain` or `ParseCloud`, they should add the [AnyCodable](https://github.com/Flight-School/AnyCodable) package to their app. In addition developers can create their own type-erased wrappers or use whatever they desire ([#127](https://github.com/parse-community/Parse-Swift/pull/127)), thanks to [Corey Baker](https://github.com/cbaker6).

### 1.5.1
[Full Changelog](https://github.com/parse-community/Parse-Swift/compare/1.5.0...1.5.1)

__Improvements__
- Update ParseError to match server and make ParseError and ParseObject Pointer documentation public ([#125](https://github.com/parse-community/Parse-Swift/pull/125)), thanks to [Corey Baker](https://github.com/cbaker6).

### 1.5.0
[Full Changelog](https://github.com/parse-community/Parse-Swift/compare/1.4.0...1.5.0)

__Improvements__
- (Breaking Change) Aggregrate takes any Encodable type. Query planning methods are now: findExlpain, firstEplain, countExplain, etc. The distinct query now works. The client will also not throw an error anymore when attempting to delete a File and the masterKey isn't available. The developer will still need to configure the server to delete the file properly ([#122](https://github.com/parse-community/Parse-Swift/pull/122)), thanks to [Corey Baker](https://github.com/cbaker6).

### 1.4.0
[Full Changelog](https://github.com/parse-community/Parse-Swift/compare/1.3.1...1.4.0)

__Improvements__
- (Breaking Change) A query hint can now be set using a method and its return type is automatically inferred. In addition, a hint can now be any Encodable type instead of just a String ([#119](https://github.com/parse-community/Parse-Swift/pull/119)), thanks to [Corey Baker](https://github.com/cbaker6).

### 1.3.1
[Full Changelog](https://github.com/parse-community/Parse-Swift/compare/1.3.0...1.3.1)

__New features__
- Add findAll query to find all objects ([#118](https://github.com/parse-community/Parse-Swift/pull/118)), thanks to [Corey Baker](https://github.com/cbaker6).
- Can now delete the iOS Objective-C SDK Keychain from app ([#118](https://github.com/parse-community/Parse-Swift/pull/118)), thanks to [Corey Baker](https://github.com/cbaker6).
- Migrate installationId from obj-c SDK ([#117](https://github.com/parse-community/Parse-Swift/pull/117)), thanks to [Corey Baker](https://github.com/cbaker6).

__Improvements__
- Added ability to initialize SDK with ParseConfiguration. Can now update certificate pinning authorization after SDK is initializated ([#117](https://github.com/parse-community/Parse-Swift/pull/117)), thanks to [Corey Baker](https://github.com/cbaker6).

### 1.3.0
[Full Changelog](https://github.com/parse-community/Parse-Swift/compare/1.2.6...1.3.0)

__Improvements__
- (Breaking Change) No longer require dispatch to main queue when using ParseInstallation. The side effect of this is badge is no longer retrieved by the SDK. The developer should retrieve the badge count on their own and save it to `ParseInstallation` if they require badge ([#114](https://github.com/parse-community/Parse-Swift/pull/114)), thanks to [Corey Baker](https://github.com/cbaker6).

__Fixes__
- (Breaking Change) Correctly saves objectId of ParseInstallation to Keychain when saving to server. Also fixes issue when using deleteAll with current ParseUser and ParseInstallation. Old installations will automatically be migrated to the new one. If you end up having issues you can delete all of the installations in your ParseDashboard that were created with Parse-Swift < 1.30. If you are not able to do this, you can all log out of devices using Parse-Swift < 1.30 and then log back in ([#116](https://github.com/parse-community/Parse-Swift/pull/116)), thanks to [Corey Baker](https://github.com/cbaker6).

### 1.2.6
[Full Changelog](https://github.com/parse-community/Parse-Swift/compare/1.2.5...1.2.6)

__Fixes__
- Recreate installation automatically after deletion from Keychain ([#112](https://github.com/parse-community/Parse-Swift/pull/112)), thanks to [Corey Baker](https://github.com/cbaker6).
- Error when linking auth types due to server not sending sessionToken ([#109](https://github.com/parse-community/Parse-Swift/pull/109)), thanks to [Corey Baker](https://github.com/cbaker6).

### 1.2.5
[Full Changelog](https://github.com/parse-community/Parse-Swift/compare/1.2.4...1.2.5)

__Fixes__
- Let ParseFacebook accept expiresIn parameter instead of converting to date ([#104](https://github.com/parse-community/Parse-Swift/pull/104)), thanks to [Corey Baker](https://github.com/cbaker6).

### 1.2.4
[Full Changelog](https://github.com/parse-community/Parse-Swift/compare/1.2.3...1.2.4)

__Fixes__
- Ensure all dates are encoded/decoded to the proper UTC time ([#103](https://github.com/parse-community/Parse-Swift/pull/103)), thanks to [Corey Baker](https://github.com/cbaker6).

### 1.2.3
[Full Changelog](https://github.com/parse-community/Parse-Swift/compare/1.2.2...1.2.3)

__Fixes__
- Fixed a bug that prevented custom objectIds from working ([#101](https://github.com/parse-community/Parse-Swift/pull/101)), thanks to [Corey Baker](https://github.com/cbaker6).

### 1.2.2
[Full Changelog](https://github.com/parse-community/Parse-Swift/compare/1.2.1...1.2.2)

__New features__
- Allow custom objectIds ([#100](https://github.com/parse-community/Parse-Swift/pull/100)), thanks to [Corey Baker](https://github.com/cbaker6).
- Add ParseTwitter and ParseFacebook authentication ([#97](https://github.com/parse-community/Parse-Swift/pull/97)), thanks to [Abdulaziz Alhomaidhi](https://github.com/abs8090).
- Add build support for Android ([#90](https://github.com/parse-community/Parse-Swift/pull/90)), thanks to [jt9897253](https://github.com/jt9897253).

__Fixes__
- There was another bug after a user first logs in anonymously and then becomes a real user. The authData sent to the server wasn't stripped, keep the user anonymous instead of making them a real user ([#100](https://github.com/parse-community/Parse-Swift/pull/100)), thanks to [Corey Baker](https://github.com/cbaker6).

### 1.2.1
[Full Changelog](https://github.com/parse-community/Parse-Swift/compare/1.2.0...1.2.1)

__Improvements__
- Child objects are now automatically saved in batches using transactions. This will result in less network overhead and prevent uneccessary clean up of data on the server if a child objects throws an error while saving ([#94](https://github.com/parse-community/Parse-Swift/pull/94)), thanks to [Corey Baker](https://github.com/cbaker6).

__Fixes__
- There was a bug after a user first logs in anonymously and then becomes a real user as the server sends a new sessionToken when this occurs, but the SDK used the old sessionToken, resulting in an invalid sessionToken error ([#94](https://github.com/parse-community/Parse-Swift/pull/94)), thanks to [Corey Baker](https://github.com/cbaker6).

### 1.2.0
[Full Changelog](https://github.com/parse-community/Parse-Swift/compare/1.1.6...1.2.0)

__New features__
- Add transaction support to batch saveAll and deleteAll ([#89](https://github.com/parse-community/Parse-Swift/pull/89)), thanks to [Corey Baker](https://github.com/cbaker6).
- Add modifiers to containsString, hasPrefix, hasSuffix ([#85](https://github.com/parse-community/Parse-Swift/pull/85)), thanks to [Corey Baker](https://github.com/cbaker6).

__Improvements__
- (Breaking Change) Allows return types to be specified for `ParseCloud`, query `hint`, and `explain` (see playgrounds for examples). Changed functionality of synchronous `query.first()`. It use to return nil if no values are found. Now it will throw an error if none are found. ([#92](https://github.com/parse-community/Parse-Swift/pull/92)), thanks to [Corey Baker](https://github.com/cbaker6).
- Better error reporting when decode errors occur ([#92](https://github.com/parse-community/Parse-Swift/pull/92)), thanks to [Corey Baker](https://github.com/cbaker6).
- Can use a variadic version of exclude. Added examples of select and exclude query in playgrounds ([#88](https://github.com/parse-community/Parse-Swift/pull/88)), thanks to [Corey Baker](https://github.com/cbaker6).

### 1.1.6
[Full Changelog](https://github.com/parse-community/Parse-Swift/compare/1.1.5...1.1.6)

__Fixes__
- Send correct SDK version number to Parse Server ([#84](https://github.com/parse-community/Parse-Swift/pull/84)), thanks to [Corey Baker](https://github.com/cbaker6).

### 1.1.5
[Full Changelog](https://github.com/parse-community/Parse-Swift/compare/1.1.4...1.1.5)

__Improvements__
- Make it easier to use `ParseApple` ([#81](https://github.com/parse-community/Parse-Swift/pull/81)), thanks to [Corey Baker](https://github.com/cbaker6).
- `ParseACL` improvements. Only call `ParseUser.current` when necessary ([#80](https://github.com/parse-community/Parse-Swift/pull/80)), thanks to [Corey Baker](https://github.com/cbaker6).

### 1.1.4
[Full Changelog](https://github.com/parse-community/Parse-Swift/compare/1.1.3...1.1.4)

__New features__
- LDAP authentication support ([#79](https://github.com/parse-community/Parse-Swift/pull/79)), thanks to [Corey Baker](https://github.com/cbaker6).
- Support for push notifications through `ParseInstallation` ([#78](https://github.com/parse-community/Parse-Swift/pull/78)), thanks to [Corey Baker](https://github.com/cbaker6).
- Fetch with include ([#74](https://github.com/parse-community/Parse-Swift/pull/74)), thanks to [Corey Baker](https://github.com/cbaker6).

__Improvements__
- Added `ParseLiveQuery` SwiftUI example to Playgrounds ([#77](https://github.com/parse-community/Parse-Swift/pull/77)), thanks to [Corey Baker](https://github.com/cbaker6).

### 1.1.3
[Full Changelog](https://github.com/parse-community/Parse-Swift/compare/1.1.2...1.1.3)

__New features__
- SwiftUI ready! ([#73](https://github.com/parse-community/Parse-Swift/pull/73)), thanks to [Corey Baker](https://github.com/cbaker6).

__Fixes__
- Fixes some issues with `ParseUser.logout` ([#73](https://github.com/parse-community/Parse-Swift/pull/73)), thanks to [Corey Baker](https://github.com/cbaker6).

### 1.1.2
[Full Changelog](https://github.com/parse-community/Parse-Swift/compare/1.1.1...1.1.2)

__Fixes__
Installing via SPM crashes ([#69](https://github.com/parse-community/Parse-Swift/pull/69)), thanks to [pmmlo](https://github.com/pmmlo).

### 1.1.1
[Full Changelog](https://github.com/parse-community/Parse-Swift/compare/1.1.0...1.1.1)

__Fixes__
- Expose `ParseLiveQuery` subscription properties ([#66](https://github.com/parse-community/Parse-Swift/pull/66)), thanks to [Corey Baker](https://github.com/cbaker6).

### 1.1.0
[Full Changelog](https://github.com/parse-community/Parse-Swift/compare/1.0.2...1.1.0)

__New features__
- Enable `ParseFile` for Linux ([#64](https://github.com/parse-community/Parse-Swift/pull/64)), thanks to [jt9897253](https://github.com/jt9897253).
- Use a `ParseLiveQuery` subscription as a SwiftUI view model ([#65](https://github.com/parse-community/Parse-Swift/pull/65)), thanks to [Corey Baker](https://github.com/cbaker6).
- Idempotency support ([#62](https://github.com/parse-community/Parse-Swift/pull/62)), thanks to [Corey Baker](https://github.com/cbaker6).

### 1.0.2
[Full Changelog](https://github.com/parse-community/Parse-Swift/compare/1.0.0...1.0.2)

__New features__
- Linux support. See the PR for limitations ([#59](https://github.com/parse-community/Parse-Swift/pull/59)), thanks to [Corey Baker](https://github.com/cbaker6).

### 1.0.0

__New features__
- Config support ([#56](https://github.com/parse-community/Parse-Swift/pull/56)), thanks to [Corey Baker](https://github.com/cbaker6) and [Tom Fox](https://github.com/TomWFox).
- Role and Relation support. Also improved Parse operations and added examples in Playgrounds ([#54](https://github.com/parse-community/Parse-Swift/pull/54)), thanks to [Corey Baker](https://github.com/cbaker6) and [Tom Fox](https://github.com/TomWFox).
- Added more `Query` support for distinct, aggregate, nor, containedBy, and relative time ([#54](https://github.com/parse-community/Parse-Swift/pull/54)), thanks to [Corey Baker](https://github.com/cbaker6) and [Tom Fox](https://github.com/TomWFox).
- Annonymous and Apple login along with `ParseAuthentication` protocol for support of any adapter ([#53](https://github.com/parse-community/Parse-Swift/pull/53)), thanks to [Corey Baker](https://github.com/cbaker6) and [Tom Fox](https://github.com/TomWFox).
- Developer side network authentication for certificate pinning. Parse-Swift can share authentication with `ParseLiveQuery` or they can use seperate ([#45](https://github.com/parse-community/Parse-Swift/pull/45)), thanks to [Corey Baker](https://github.com/cbaker6) and [Tom Fox](https://github.com/TomWFox).
- Full LiveQuery support (min requirement: macOS 10.15, iOS 13.0, watchOS 6.0, tvOS 13.0) ([#45](https://github.com/parse-community/Parse-Swift/pull/45)), thanks to [Corey Baker](https://github.com/cbaker6) and [Tom Fox](https://github.com/TomWFox).
- Support of Cloud and Job functions along with password reset and verification email request ([#43](https://github.com/parse-community/Parse-Swift/pull/43)), thanks to [Corey Baker](https://github.com/cbaker6) and [Tom Fox](https://github.com/TomWFox).
- Add `ParseFile` support ([#40](https://github.com/parse-community/Parse-Swift/pull/40)), thanks to [Corey Baker](https://github.com/cbaker6).
- Add `deleteAll` to Parse objects ([#34](https://github.com/parse-community/Parse-Swift/pull/34)), thanks to [Corey Baker](https://github.com/cbaker6).
- Save child pointers and deep saving of objects ([#21](https://github.com/parse-community/Parse-Swift/pull/21)), thanks to [Corey Baker](https://github.com/cbaker6).
- Persist `ParseUser`, `ParseInstallation`, and default `ParseACL` to Keychain ([#19](https://github.com/parse-community/Parse-Swift/pull/19)), thanks to [Corey Baker](https://github.com/cbaker6).
- Add PrimitiveObectStore protocol that extends Keychain Store ([#13](https://github.com/parse-community/Parse-Swift/pull/13)), thanks to [Pranjal Satija](https://github.com/pranjalsatija).
- Add `AnyCodable` support ([#12](https://github.com/parse-community/Parse-Swift/pull/12)), thanks to [Corey Baker](https://github.com/cbaker6) and [Shawn Baek](https://github.com/ShawnBaek).
- Add Keychain storage ([#7](https://github.com/parse-community/Parse-Swift/pull/7)), thanks to [Florent Vilmart](https://github.com/flovilmart).
- Add `ParseError`, SwiftLint, saveAll, SPM, synchronous support ([#6](https://github.com/parse-community/Parse-Swift/pull/6)), thanks to [Florent Vilmart](https://github.com/flovilmart).
- Create Parse-Swift project, project Playground, and add Travis CI ([#1](https://github.com/parse-community/Parse-Swift/pull/1)), thanks to [Florent Vilmart](https://github.com/flovilmart).

__Improvements__
- Naming conventions and structure ([#54](https://github.com/parse-community/Parse-Swift/pull/54)), thanks to [Corey Baker](https://github.com/cbaker6) and [Tom Fox](https://github.com/TomWFox).
- Improve network progress updates and threading ([#51](https://github.com/parse-community/Parse-Swift/pull/51)), thanks to [Corey Baker](https://github.com/cbaker6).
- User login now uses `POST` instead of `GET` ([#45](https://github.com/parse-community/Parse-Swift/pull/45)), thanks to [Corey Baker](https://github.com/cbaker6) and [Tom Fox](https://github.com/TomWFox).
- Dedicated Parse URLSession for more control and delegation ([#45](https://github.com/parse-community/Parse-Swift/pull/45)), thanks to [Corey Baker](https://github.com/cbaker6) and [Tom Fox](https://github.com/TomWFox).
- Objects are batched in groups of 50 ([#43](https://github.com/parse-community/Parse-Swift/pull/43)), thanks to [Corey Baker](https://github.com/cbaker6) and [Tom Fox](https://github.com/TomWFox).
- Add default queues to async calls ([#38](https://github.com/parse-community/Parse-Swift/pull/38)), thanks to [Corey Baker](https://github.com/cbaker6).
- Persist queried and fetch objects to Keychain if they match a `current` object already stored ([#34](https://github.com/parse-community/Parse-Swift/pull/34)), thanks to [Corey Baker](https://github.com/cbaker6).
- Improve ParseEncoder to support arrays ([#33](https://github.com/parse-community/Parse-Swift/pull/33)), thanks to [Corey Baker](https://github.com/cbaker6).
- Add a new ParseEncoder from Swift 5.3 open-source JSON encoder ([#21](https://github.com/parse-community/Parse-Swift/pull/21)), thanks to [Corey Baker](https://github.com/cbaker6).
- Full support of `ParseGeopoint` and improve querying ([#21](https://github.com/parse-community/Parse-Swift/pull/21)), thanks to [Corey Baker](https://github.com/cbaker6) and [Tom Fox](https://github.com/TomWFox).
- Improved async networking calls ([#15](https://github.com/parse-community/Parse-Swift/pull/15)), thanks to [Corey Baker](https://github.com/cbaker6).
- Rename and restructure project ([#13](https://github.com/parse-community/Parse-Swift/pull/13)), thanks to [Pranjal Satija](https://github.com/pranjalsatija).
- Update to Swift 5.0 ([#12](https://github.com/parse-community/Parse-Swift/pull/12)), thanks to [Corey Baker](https://github.com/cbaker6).
- Remove RESTCommand and add API.Command ([#6](https://github.com/parse-community/Parse-Swift/pull/6)), thanks to [Florent Vilmart](https://github.com/flovilmart).

__Fixes__
- Delete current installation during logout ([#52](https://github.com/parse-community/Parse-Swift/pull/52)), thanks to [Corey Baker](https://github.com/cbaker6).
- Parse server supports `$eq`, but this isn't supported by LiveQueryServer, switched to supported ([#49](https://github.com/parse-community/Parse-Swift/pull/49)), thanks to [Corey Baker](https://github.com/cbaker6).
- Bug when updating a ParseObject bug where objects was accidently converted to pointers ([#48](https://github.com/parse-community/Parse-Swift/pull/48)), thanks to [Corey Baker](https://github.com/cbaker6).
- User logout was calling the wrong endpoint ([#43](https://github.com/parse-community/Parse-Swift/pull/43)), thanks to [Corey Baker](https://github.com/cbaker6) and [Tom Fox](https://github.com/TomWFox).
- Fix an issue where ACL was overwritten with nil ([#40](https://github.com/parse-community/Parse-Swift/pull/40)), thanks to [Corey Baker](https://github.com/cbaker6).
- Update Keychain during fetch. Fix synchronous bug that occured with `ParseError` was thrown ([#38](https://github.com/parse-community/Parse-Swift/pull/38)), thanks to [Corey Baker](https://github.com/cbaker6).
- Fix ParseEncoder bugs ([#27](https://github.com/parse-community/Parse-Swift/pull/27)), thanks to [Corey Baker](https://github.com/cbaker6).
- Fix async callback queue bug ([#27](https://github.com/parse-community/Parse-Swift/pull/27)), thanks to [Corey Baker](https://github.com/cbaker6).
- Fix bugs in ParseACL and bump minimum OS support to `.iOS(.v11), .macOS(.v10_13), .tvOS(.v11), .watchOS(.v4)` ([#19](https://github.com/parse-community/Parse-Swift/pull/19)), thanks to [Corey Baker](https://github.com/cbaker6).
- Fix bugs in batch and save responses ([#15](https://github.com/parse-community/Parse-Swift/pull/15)), thanks to [Corey Baker](https://github.com/cbaker6).
- Fix Keychain tests ([#12](https://github.com/parse-community/Parse-Swift/pull/12)), thanks to [Corey Baker](https://github.com/cbaker6).<|MERGE_RESOLUTION|>--- conflicted
+++ resolved
@@ -5,10 +5,7 @@
 [Full Changelog](https://github.com/parse-community/Parse-Swift/compare/3.1.2...main)
 * _Contributing to this repo? Add info about your change here to be included in the next release_
 
-<<<<<<< HEAD
-__Improvements__
-- Use DocC for SDK documentation instead of Jazzy ([#209](https://github.com/parse-community/Parse-Swift/pull/214)), thanks to [Corey Baker](https://github.com/cbaker6).
-=======
+
 ### 4.0.0
 [Full Changelog](https://github.com/parse-community/Parse-Swift/compare/3.1.2...4.0.0)
 
@@ -226,7 +223,6 @@
 
 __Improvements__
 - (Breaking Change) Provide ParseObject property, emptyObject, that makes it easy to send only modified keys to the server. This change "might" be breaking depending on your implementation as it requires ParseObjects to now have an empty initializer, init() ([#243](https://github.com/parse-community/Parse-Swift/pull/243)), thanks to [Corey Baker](https://github.com/cbaker6).
->>>>>>> 054a2265
 
 __Fixes__
 - ParseUser shouldn't send email if it hasn't been modified or else email verification is resent ([#241](https://github.com/parse-community/Parse-Swift/pull/241)), thanks to [Corey Baker](https://github.com/cbaker6).
