--- conflicted
+++ resolved
@@ -528,13 +528,6 @@
 		70F79A1A2639CE6F00731C46 /* ParseHealth.swift in Sources */ = {isa = PBXBuildFile; fileRef = 70F79A182639CE6F00731C46 /* ParseHealth.swift */; };
 		70F79A1B2639CE6F00731C46 /* ParseHealth.swift in Sources */ = {isa = PBXBuildFile; fileRef = 70F79A182639CE6F00731C46 /* ParseHealth.swift */; };
 		70F79A1C2639CE6F00731C46 /* ParseHealth.swift in Sources */ = {isa = PBXBuildFile; fileRef = 70F79A182639CE6F00731C46 /* ParseHealth.swift */; };
-<<<<<<< HEAD
-		70F79A272639D84600731C46 /* ParseHealth+Combine.swift in Sources */ = {isa = PBXBuildFile; fileRef = 70F79A262639D84600731C46 /* ParseHealth+Combine.swift */; };
-		70F79A282639D84600731C46 /* ParseHealth+Combine.swift in Sources */ = {isa = PBXBuildFile; fileRef = 70F79A262639D84600731C46 /* ParseHealth+Combine.swift */; };
-		70F79A292639D84600731C46 /* ParseHealth+Combine.swift in Sources */ = {isa = PBXBuildFile; fileRef = 70F79A262639D84600731C46 /* ParseHealth+Combine.swift */; };
-		70F79A2A2639D84600731C46 /* ParseHealth+Combine.swift in Sources */ = {isa = PBXBuildFile; fileRef = 70F79A262639D84600731C46 /* ParseHealth+Combine.swift */; };
-=======
->>>>>>> 054a2265
 		70F79A672639DE9700731C46 /* ParseHealthCombineTests.swift in Sources */ = {isa = PBXBuildFile; fileRef = 70F79A662639DE9700731C46 /* ParseHealthCombineTests.swift */; };
 		70F79A682639DE9700731C46 /* ParseHealthCombineTests.swift in Sources */ = {isa = PBXBuildFile; fileRef = 70F79A662639DE9700731C46 /* ParseHealthCombineTests.swift */; };
 		70F79A692639DE9700731C46 /* ParseHealthCombineTests.swift in Sources */ = {isa = PBXBuildFile; fileRef = 70F79A662639DE9700731C46 /* ParseHealthCombineTests.swift */; };
@@ -1028,10 +1021,6 @@
 		70F2E250254F247000B2EA5C /* ParseSwiftTestsmacOS.xctest */ = {isa = PBXFileReference; explicitFileType = wrapper.cfbundle; includeInIndex = 0; path = ParseSwiftTestsmacOS.xctest; sourceTree = BUILT_PRODUCTS_DIR; };
 		70F2E254254F247000B2EA5C /* Info.plist */ = {isa = PBXFileReference; lastKnownFileType = text.plist.xml; path = Info.plist; sourceTree = "<group>"; };
 		70F79A182639CE6F00731C46 /* ParseHealth.swift */ = {isa = PBXFileReference; lastKnownFileType = sourcecode.swift; path = ParseHealth.swift; sourceTree = "<group>"; };
-<<<<<<< HEAD
-		70F79A262639D84600731C46 /* ParseHealth+Combine.swift */ = {isa = PBXFileReference; lastKnownFileType = sourcecode.swift; path = "ParseHealth+Combine.swift"; sourceTree = "<group>"; };
-=======
->>>>>>> 054a2265
 		70F79A4F2639DE6900731C46 /* ParseHealthTests.swift */ = {isa = PBXFileReference; lastKnownFileType = sourcecode.swift; path = ParseHealthTests.swift; sourceTree = "<group>"; };
 		70F79A662639DE9700731C46 /* ParseHealthCombineTests.swift */ = {isa = PBXFileReference; lastKnownFileType = sourcecode.swift; path = ParseHealthCombineTests.swift; sourceTree = "<group>"; };
 		7FFF552B2217E729007C3B4E /* AnyEncodableTests.swift */ = {isa = PBXFileReference; fileEncoding = 4; lastKnownFileType = sourcecode.swift; path = AnyEncodableTests.swift; sourceTree = "<group>"; };
@@ -1691,15 +1680,11 @@
 				7044C19025C4F5B60011F6E7 /* ParseFile+combine.swift */,
 				F97B45BC24D9C6F200F4A88B /* ParseGeoPoint.swift */,
 				70F79A182639CE6F00731C46 /* ParseHealth.swift */,
-<<<<<<< HEAD
-				70F79A262639D84600731C46 /* ParseHealth+Combine.swift */,
-=======
 				703B08FC26BD953B005A112F /* ParseHealth+async.swift */,
 				7085DDA226CC8A470033B977 /* ParseHealth+combine.swift */,
 				F97B464024D9C78B00F4A88B /* ParseOperation.swift */,
 				703B091026BD992E005A112F /* ParseOperation+async.swift */,
 				7044C19E25C4FA870011F6E7 /* ParseOperation+combine.swift */,
->>>>>>> 054a2265
 				91285B1B26990D7F0051B544 /* ParsePolygon.swift */,
 				7004C21F25B63C7A005E0AD9 /* ParseRelation.swift */,
 				91679D63268E596300F71809 /* ParseVersion.swift */,
@@ -2235,10 +2220,6 @@
 				91BB8FCA2690AC99005A6BA5 /* QueryViewModel.swift in Sources */,
 				7085DD9426CBF3A70033B977 /* Documentation.docc in Sources */,
 				F97B45D624D9C6F200F4A88B /* ParseEncoder.swift in Sources */,
-<<<<<<< HEAD
-				70F79A272639D84600731C46 /* ParseHealth+Combine.swift in Sources */,
-=======
->>>>>>> 054a2265
 				700395A325A119430052CB31 /* Operations.swift in Sources */,
 				91BB8FCF2690BA70005A6BA5 /* QueryObservable.swift in Sources */,
 				70F03A232780BDE200E5AFB4 /* ParseGoogle.swift in Sources */,
@@ -2473,10 +2454,6 @@
 				91BB8FCB2690AC99005A6BA5 /* QueryViewModel.swift in Sources */,
 				7085DD9526CBF3A70033B977 /* Documentation.docc in Sources */,
 				F97B45D724D9C6F200F4A88B /* ParseEncoder.swift in Sources */,
-<<<<<<< HEAD
-				70F79A282639D84600731C46 /* ParseHealth+Combine.swift in Sources */,
-=======
->>>>>>> 054a2265
 				700395A425A119430052CB31 /* Operations.swift in Sources */,
 				91BB8FD02690BA70005A6BA5 /* QueryObservable.swift in Sources */,
 				7045769926BD917500F86F71 /* Query+async.swift in Sources */,
@@ -2815,10 +2792,6 @@
 				91BB8FCD2690AC99005A6BA5 /* QueryViewModel.swift in Sources */,
 				7085DD9726CBF3A70033B977 /* Documentation.docc in Sources */,
 				F97B465D24D9C78C00F4A88B /* Increment.swift in Sources */,
-<<<<<<< HEAD
-				70F79A2A2639D84600731C46 /* ParseHealth+Combine.swift in Sources */,
-=======
->>>>>>> 054a2265
 				700395A625A119430052CB31 /* Operations.swift in Sources */,
 				91BB8FD22690BA70005A6BA5 /* QueryObservable.swift in Sources */,
 				7045769B26BD917500F86F71 /* Query+async.swift in Sources */,
@@ -2959,10 +2932,6 @@
 				91BB8FCC2690AC99005A6BA5 /* QueryViewModel.swift in Sources */,
 				7085DD9626CBF3A70033B977 /* Documentation.docc in Sources */,
 				F97B465C24D9C78C00F4A88B /* Increment.swift in Sources */,
-<<<<<<< HEAD
-				70F79A292639D84600731C46 /* ParseHealth+Combine.swift in Sources */,
-=======
->>>>>>> 054a2265
 				700395A525A119430052CB31 /* Operations.swift in Sources */,
 				91BB8FD12690BA70005A6BA5 /* QueryObservable.swift in Sources */,
 				7045769A26BD917500F86F71 /* Query+async.swift in Sources */,
