// !$*UTF8*$!
{
	archiveVersion = 1;
	classes = {
	};
	objectVersion = 48;
	objects = {

/* Begin PBXBuildFile section */
		4A82B7F61F254CCE0063D731 /* Parse.swift in Sources */ = {isa = PBXBuildFile; fileRef = 4A82B7EE1F254B820063D731 /* Parse.swift */; };
		4AA8075B1F794242008CD551 /* AppDelegate.swift in Sources */ = {isa = PBXBuildFile; fileRef = 4AA8075A1F794242008CD551 /* AppDelegate.swift */; };
		4AA807601F794242008CD551 /* Main.storyboard in Resources */ = {isa = PBXBuildFile; fileRef = 4AA8075E1F794242008CD551 /* Main.storyboard */; };
		4AA807621F794242008CD551 /* Assets.xcassets in Resources */ = {isa = PBXBuildFile; fileRef = 4AA807611F794242008CD551 /* Assets.xcassets */; };
		4AA807651F794242008CD551 /* LaunchScreen.storyboard in Resources */ = {isa = PBXBuildFile; fileRef = 4AA807631F794242008CD551 /* LaunchScreen.storyboard */; };
		4AA807701F794C31008CD551 /* KeychainStoreTests.swift in Sources */ = {isa = PBXBuildFile; fileRef = 4AA8076E1F794C1C008CD551 /* KeychainStoreTests.swift */; };
		4AB8B4FE1F254AE10070F682 /* ParseSwift.framework in Frameworks */ = {isa = PBXBuildFile; fileRef = 4AB8B4F41F254AE10070F682 /* ParseSwift.framework */; };
		4AB8B5051F254AE10070F682 /* Parse.h in Headers */ = {isa = PBXBuildFile; fileRef = 4AB8B4F71F254AE10070F682 /* Parse.h */; settings = {ATTRIBUTES = (Public, ); }; };
		4AFDA72A1F26DAE1002AE4FC /* Parse.swift in Sources */ = {isa = PBXBuildFile; fileRef = 4A82B7EE1F254B820063D731 /* Parse.swift */; };
		4AFDA7391F26DAF8002AE4FC /* Parse.h in Headers */ = {isa = PBXBuildFile; fileRef = 4AB8B4F71F254AE10070F682 /* Parse.h */; settings = {ATTRIBUTES = (Public, ); }; };
<<<<<<< HEAD
		7003959525A10DFC0052CB31 /* Messages.swift in Sources */ = {isa = PBXBuildFile; fileRef = 7003959425A10DFC0052CB31 /* Messages.swift */; };
		7003959625A10DFC0052CB31 /* Messages.swift in Sources */ = {isa = PBXBuildFile; fileRef = 7003959425A10DFC0052CB31 /* Messages.swift */; };
		7003959725A10DFC0052CB31 /* Messages.swift in Sources */ = {isa = PBXBuildFile; fileRef = 7003959425A10DFC0052CB31 /* Messages.swift */; };
		7003959825A10DFC0052CB31 /* Messages.swift in Sources */ = {isa = PBXBuildFile; fileRef = 7003959425A10DFC0052CB31 /* Messages.swift */; };
		700395A325A119430052CB31 /* Operations.swift in Sources */ = {isa = PBXBuildFile; fileRef = 700395A225A119430052CB31 /* Operations.swift */; };
		700395A425A119430052CB31 /* Operations.swift in Sources */ = {isa = PBXBuildFile; fileRef = 700395A225A119430052CB31 /* Operations.swift */; };
		700395A525A119430052CB31 /* Operations.swift in Sources */ = {isa = PBXBuildFile; fileRef = 700395A225A119430052CB31 /* Operations.swift */; };
		700395A625A119430052CB31 /* Operations.swift in Sources */ = {isa = PBXBuildFile; fileRef = 700395A225A119430052CB31 /* Operations.swift */; };
		700395BA25A1470F0052CB31 /* Subscription.swift in Sources */ = {isa = PBXBuildFile; fileRef = 700395B925A1470F0052CB31 /* Subscription.swift */; };
		700395BB25A1470F0052CB31 /* Subscription.swift in Sources */ = {isa = PBXBuildFile; fileRef = 700395B925A1470F0052CB31 /* Subscription.swift */; };
		700395BC25A1470F0052CB31 /* Subscription.swift in Sources */ = {isa = PBXBuildFile; fileRef = 700395B925A1470F0052CB31 /* Subscription.swift */; };
		700395BD25A1470F0052CB31 /* Subscription.swift in Sources */ = {isa = PBXBuildFile; fileRef = 700395B925A1470F0052CB31 /* Subscription.swift */; };
		700395D125A147BE0052CB31 /* SubscriptionHandlable.swift in Sources */ = {isa = PBXBuildFile; fileRef = 700395D025A147BE0052CB31 /* SubscriptionHandlable.swift */; };
		700395D225A147BE0052CB31 /* SubscriptionHandlable.swift in Sources */ = {isa = PBXBuildFile; fileRef = 700395D025A147BE0052CB31 /* SubscriptionHandlable.swift */; };
		700395D325A147BE0052CB31 /* SubscriptionHandlable.swift in Sources */ = {isa = PBXBuildFile; fileRef = 700395D025A147BE0052CB31 /* SubscriptionHandlable.swift */; };
		700395D425A147BE0052CB31 /* SubscriptionHandlable.swift in Sources */ = {isa = PBXBuildFile; fileRef = 700395D025A147BE0052CB31 /* SubscriptionHandlable.swift */; };
		700395F225A171320052CB31 /* LiveQueryable.swift in Sources */ = {isa = PBXBuildFile; fileRef = 700395F125A171320052CB31 /* LiveQueryable.swift */; };
		700395F325A171320052CB31 /* LiveQueryable.swift in Sources */ = {isa = PBXBuildFile; fileRef = 700395F125A171320052CB31 /* LiveQueryable.swift */; };
		700395F425A171320052CB31 /* LiveQueryable.swift in Sources */ = {isa = PBXBuildFile; fileRef = 700395F125A171320052CB31 /* LiveQueryable.swift */; };
		700395F525A171320052CB31 /* LiveQueryable.swift in Sources */ = {isa = PBXBuildFile; fileRef = 700395F125A171320052CB31 /* LiveQueryable.swift */; };
		7003960925A184EF0052CB31 /* ParseLiveQuery.swift in Sources */ = {isa = PBXBuildFile; fileRef = 7003960825A184EF0052CB31 /* ParseLiveQuery.swift */; };
		7003960A25A184EF0052CB31 /* ParseLiveQuery.swift in Sources */ = {isa = PBXBuildFile; fileRef = 7003960825A184EF0052CB31 /* ParseLiveQuery.swift */; };
		7003960B25A184EF0052CB31 /* ParseLiveQuery.swift in Sources */ = {isa = PBXBuildFile; fileRef = 7003960825A184EF0052CB31 /* ParseLiveQuery.swift */; };
		7003960C25A184EF0052CB31 /* ParseLiveQuery.swift in Sources */ = {isa = PBXBuildFile; fileRef = 7003960825A184EF0052CB31 /* ParseLiveQuery.swift */; };
		7003963B25A288100052CB31 /* ParseLiveQueryTests.swift in Sources */ = {isa = PBXBuildFile; fileRef = 7003963A25A288100052CB31 /* ParseLiveQueryTests.swift */; };
		7003963C25A288100052CB31 /* ParseLiveQueryTests.swift in Sources */ = {isa = PBXBuildFile; fileRef = 7003963A25A288100052CB31 /* ParseLiveQueryTests.swift */; };
		7003963D25A288100052CB31 /* ParseLiveQueryTests.swift in Sources */ = {isa = PBXBuildFile; fileRef = 7003963A25A288100052CB31 /* ParseLiveQueryTests.swift */; };
=======
		7003957625A0EE770052CB31 /* BatchUtilsTests.swift in Sources */ = {isa = PBXBuildFile; fileRef = 7003957525A0EE770052CB31 /* BatchUtilsTests.swift */; };
		7003957725A0EE770052CB31 /* BatchUtilsTests.swift in Sources */ = {isa = PBXBuildFile; fileRef = 7003957525A0EE770052CB31 /* BatchUtilsTests.swift */; };
		7003957825A0EE770052CB31 /* BatchUtilsTests.swift in Sources */ = {isa = PBXBuildFile; fileRef = 7003957525A0EE770052CB31 /* BatchUtilsTests.swift */; };
>>>>>>> f124d0a4
		70110D52250680140091CC1D /* ParseConstants.swift in Sources */ = {isa = PBXBuildFile; fileRef = 70110D51250680140091CC1D /* ParseConstants.swift */; };
		70110D53250680140091CC1D /* ParseConstants.swift in Sources */ = {isa = PBXBuildFile; fileRef = 70110D51250680140091CC1D /* ParseConstants.swift */; };
		70110D54250680140091CC1D /* ParseConstants.swift in Sources */ = {isa = PBXBuildFile; fileRef = 70110D51250680140091CC1D /* ParseConstants.swift */; };
		70110D55250680140091CC1D /* ParseConstants.swift in Sources */ = {isa = PBXBuildFile; fileRef = 70110D51250680140091CC1D /* ParseConstants.swift */; };
		70110D572506CE890091CC1D /* BaseParseInstallation.swift in Sources */ = {isa = PBXBuildFile; fileRef = 70110D562506CE890091CC1D /* BaseParseInstallation.swift */; };
		70110D582506CE890091CC1D /* BaseParseInstallation.swift in Sources */ = {isa = PBXBuildFile; fileRef = 70110D562506CE890091CC1D /* BaseParseInstallation.swift */; };
		70110D592506CE890091CC1D /* BaseParseInstallation.swift in Sources */ = {isa = PBXBuildFile; fileRef = 70110D562506CE890091CC1D /* BaseParseInstallation.swift */; };
		70110D5A2506CE890091CC1D /* BaseParseInstallation.swift in Sources */ = {isa = PBXBuildFile; fileRef = 70110D562506CE890091CC1D /* BaseParseInstallation.swift */; };
		70110D5C2506ED0E0091CC1D /* ParseInstallationTests.swift in Sources */ = {isa = PBXBuildFile; fileRef = 70110D5B2506ED0E0091CC1D /* ParseInstallationTests.swift */; };
		7033ECB325584A83009770F3 /* AppDelegate.swift in Sources */ = {isa = PBXBuildFile; fileRef = 7033ECB225584A83009770F3 /* AppDelegate.swift */; };
		7033ECB525584A83009770F3 /* ViewController.swift in Sources */ = {isa = PBXBuildFile; fileRef = 7033ECB425584A83009770F3 /* ViewController.swift */; };
		7033ECB825584A83009770F3 /* Main.storyboard in Resources */ = {isa = PBXBuildFile; fileRef = 7033ECB625584A83009770F3 /* Main.storyboard */; };
		7033ECBA25584A85009770F3 /* Assets.xcassets in Resources */ = {isa = PBXBuildFile; fileRef = 7033ECB925584A85009770F3 /* Assets.xcassets */; };
		7033ECBD25584A85009770F3 /* LaunchScreen.storyboard in Resources */ = {isa = PBXBuildFile; fileRef = 7033ECBB25584A85009770F3 /* LaunchScreen.storyboard */; };
		70510AAC259EE25E00FEA700 /* LiveQuerySocket.swift in Sources */ = {isa = PBXBuildFile; fileRef = 70510AAB259EE25E00FEA700 /* LiveQuerySocket.swift */; };
		70510AAD259EE25E00FEA700 /* LiveQuerySocket.swift in Sources */ = {isa = PBXBuildFile; fileRef = 70510AAB259EE25E00FEA700 /* LiveQuerySocket.swift */; };
		70510AAE259EE25E00FEA700 /* LiveQuerySocket.swift in Sources */ = {isa = PBXBuildFile; fileRef = 70510AAB259EE25E00FEA700 /* LiveQuerySocket.swift */; };
		70510AAF259EE25E00FEA700 /* LiveQuerySocket.swift in Sources */ = {isa = PBXBuildFile; fileRef = 70510AAB259EE25E00FEA700 /* LiveQuerySocket.swift */; };
		70572671259033A700F0ADD5 /* ParseFileManager.swift in Sources */ = {isa = PBXBuildFile; fileRef = 70572670259033A700F0ADD5 /* ParseFileManager.swift */; };
		70572672259033A700F0ADD5 /* ParseFileManager.swift in Sources */ = {isa = PBXBuildFile; fileRef = 70572670259033A700F0ADD5 /* ParseFileManager.swift */; };
		70572673259033A700F0ADD5 /* ParseFileManager.swift in Sources */ = {isa = PBXBuildFile; fileRef = 70572670259033A700F0ADD5 /* ParseFileManager.swift */; };
		70572674259033A700F0ADD5 /* ParseFileManager.swift in Sources */ = {isa = PBXBuildFile; fileRef = 70572670259033A700F0ADD5 /* ParseFileManager.swift */; };
		705726E02592C2A800F0ADD5 /* ParseHash.swift in Sources */ = {isa = PBXBuildFile; fileRef = 705726DF2592C2A800F0ADD5 /* ParseHash.swift */; };
		705726E12592C2A800F0ADD5 /* ParseHash.swift in Sources */ = {isa = PBXBuildFile; fileRef = 705726DF2592C2A800F0ADD5 /* ParseHash.swift */; };
		705726E22592C2A800F0ADD5 /* ParseHash.swift in Sources */ = {isa = PBXBuildFile; fileRef = 705726DF2592C2A800F0ADD5 /* ParseHash.swift */; };
		705726E32592C2A800F0ADD5 /* ParseHash.swift in Sources */ = {isa = PBXBuildFile; fileRef = 705726DF2592C2A800F0ADD5 /* ParseHash.swift */; };
		705727262592CBAF00F0ADD5 /* HashTests.swift in Sources */ = {isa = PBXBuildFile; fileRef = 705726ED2592C91C00F0ADD5 /* HashTests.swift */; };
		705727302592CBB000F0ADD5 /* HashTests.swift in Sources */ = {isa = PBXBuildFile; fileRef = 705726ED2592C91C00F0ADD5 /* HashTests.swift */; };
		7057273A2592CBB100F0ADD5 /* HashTests.swift in Sources */ = {isa = PBXBuildFile; fileRef = 705726ED2592C91C00F0ADD5 /* HashTests.swift */; };
		705727B12593FF8800F0ADD5 /* ParseFileTests.swift in Sources */ = {isa = PBXBuildFile; fileRef = 705727882593FF8000F0ADD5 /* ParseFileTests.swift */; };
		705727BB2593FF8B00F0ADD5 /* ParseFileTests.swift in Sources */ = {isa = PBXBuildFile; fileRef = 705727882593FF8000F0ADD5 /* ParseFileTests.swift */; };
		705727BC2593FF8C00F0ADD5 /* ParseFileTests.swift in Sources */ = {isa = PBXBuildFile; fileRef = 705727882593FF8000F0ADD5 /* ParseFileTests.swift */; };
		705A99F9259807F900B3547F /* ParseFileManagerTests.swift in Sources */ = {isa = PBXBuildFile; fileRef = 705A99F8259807F900B3547F /* ParseFileManagerTests.swift */; };
		705A99FA259807F900B3547F /* ParseFileManagerTests.swift in Sources */ = {isa = PBXBuildFile; fileRef = 705A99F8259807F900B3547F /* ParseFileManagerTests.swift */; };
		705A99FB259807F900B3547F /* ParseFileManagerTests.swift in Sources */ = {isa = PBXBuildFile; fileRef = 705A99F8259807F900B3547F /* ParseFileManagerTests.swift */; };
		705A9A2F25991C1400B3547F /* Fileable.swift in Sources */ = {isa = PBXBuildFile; fileRef = 705A9A2E25991C1400B3547F /* Fileable.swift */; };
		705A9A3025991C1400B3547F /* Fileable.swift in Sources */ = {isa = PBXBuildFile; fileRef = 705A9A2E25991C1400B3547F /* Fileable.swift */; };
		705A9A3125991C1400B3547F /* Fileable.swift in Sources */ = {isa = PBXBuildFile; fileRef = 705A9A2E25991C1400B3547F /* Fileable.swift */; };
		705A9A3225991C1400B3547F /* Fileable.swift in Sources */ = {isa = PBXBuildFile; fileRef = 705A9A2E25991C1400B3547F /* Fileable.swift */; };
		70647E8E259E3375004C1004 /* LocallyIdentifiable.swift in Sources */ = {isa = PBXBuildFile; fileRef = 70647E8D259E3375004C1004 /* LocallyIdentifiable.swift */; };
		70647E8F259E3375004C1004 /* LocallyIdentifiable.swift in Sources */ = {isa = PBXBuildFile; fileRef = 70647E8D259E3375004C1004 /* LocallyIdentifiable.swift */; };
		70647E90259E3375004C1004 /* LocallyIdentifiable.swift in Sources */ = {isa = PBXBuildFile; fileRef = 70647E8D259E3375004C1004 /* LocallyIdentifiable.swift */; };
		70647E91259E3375004C1004 /* LocallyIdentifiable.swift in Sources */ = {isa = PBXBuildFile; fileRef = 70647E8D259E3375004C1004 /* LocallyIdentifiable.swift */; };
		70647E9C259E3A9A004C1004 /* ParseType.swift in Sources */ = {isa = PBXBuildFile; fileRef = 70647E9B259E3A9A004C1004 /* ParseType.swift */; };
		70647E9D259E3A9A004C1004 /* ParseType.swift in Sources */ = {isa = PBXBuildFile; fileRef = 70647E9B259E3A9A004C1004 /* ParseType.swift */; };
		70647E9E259E3A9A004C1004 /* ParseType.swift in Sources */ = {isa = PBXBuildFile; fileRef = 70647E9B259E3A9A004C1004 /* ParseType.swift */; };
		70647E9F259E3A9A004C1004 /* ParseType.swift in Sources */ = {isa = PBXBuildFile; fileRef = 70647E9B259E3A9A004C1004 /* ParseType.swift */; };
		708D035225215F9B00646C70 /* Deletable.swift in Sources */ = {isa = PBXBuildFile; fileRef = 708D035125215F9B00646C70 /* Deletable.swift */; };
		708D035325215F9B00646C70 /* Deletable.swift in Sources */ = {isa = PBXBuildFile; fileRef = 708D035125215F9B00646C70 /* Deletable.swift */; };
		708D035425215F9B00646C70 /* Deletable.swift in Sources */ = {isa = PBXBuildFile; fileRef = 708D035125215F9B00646C70 /* Deletable.swift */; };
		708D035525215F9B00646C70 /* Deletable.swift in Sources */ = {isa = PBXBuildFile; fileRef = 708D035125215F9B00646C70 /* Deletable.swift */; };
		709B98352556EC7400507778 /* ParseSwift.framework in Frameworks */ = {isa = PBXBuildFile; fileRef = 912C9BD824D3011F009947C3 /* ParseSwift.framework */; };
		709B984B2556ECAA00507778 /* MockURLProtocol.swift in Sources */ = {isa = PBXBuildFile; fileRef = 911DB13224C494390027F3C7 /* MockURLProtocol.swift */; };
		709B984C2556ECAA00507778 /* APICommandTests.swift in Sources */ = {isa = PBXBuildFile; fileRef = 911DB12D24C4837E0027F3C7 /* APICommandTests.swift */; };
		709B984D2556ECAA00507778 /* AnyDecodableTests.swift in Sources */ = {isa = PBXBuildFile; fileRef = 7FFF552D2217E729007C3B4E /* AnyDecodableTests.swift */; };
		709B984E2556ECAA00507778 /* ParseGeoPointTests.swift in Sources */ = {isa = PBXBuildFile; fileRef = 70BC0B32251903D1001556DB /* ParseGeoPointTests.swift */; };
		709B984F2556ECAA00507778 /* AnyCodableTests.swift in Sources */ = {isa = PBXBuildFile; fileRef = 7FFF552C2217E729007C3B4E /* AnyCodableTests.swift */; };
		709B98502556ECAA00507778 /* KeychainStoreTests.swift in Sources */ = {isa = PBXBuildFile; fileRef = 4AA8076E1F794C1C008CD551 /* KeychainStoreTests.swift */; };
		709B98512556ECAA00507778 /* ParseEncoderTests.swift in Sources */ = {isa = PBXBuildFile; fileRef = F971F4F524DE381A006CB79B /* ParseEncoderTests.swift */; };
		709B98522556ECAA00507778 /* ParseUserTests.swift in Sources */ = {isa = PBXBuildFile; fileRef = 70C7DC1D24D20E530050419B /* ParseUserTests.swift */; };
		709B98532556ECAA00507778 /* ParsePointerTests.swift in Sources */ = {isa = PBXBuildFile; fileRef = 70CE1D882545BF730018D572 /* ParsePointerTests.swift */; };
		709B98542556ECAA00507778 /* ParseInstallationTests.swift in Sources */ = {isa = PBXBuildFile; fileRef = 70110D5B2506ED0E0091CC1D /* ParseInstallationTests.swift */; };
		709B98552556ECAA00507778 /* ParseQueryTests.swift in Sources */ = {isa = PBXBuildFile; fileRef = 70C7DC1F24D20F180050419B /* ParseQueryTests.swift */; };
		709B98562556ECAA00507778 /* ParseObjectTests.swift in Sources */ = {isa = PBXBuildFile; fileRef = 911DB13524C4FC100027F3C7 /* ParseObjectTests.swift */; };
		709B98572556ECAA00507778 /* ACLTests.swift in Sources */ = {isa = PBXBuildFile; fileRef = 9194657724F16E330070296B /* ACLTests.swift */; };
		709B98582556ECAA00507778 /* AnyEncodableTests.swift in Sources */ = {isa = PBXBuildFile; fileRef = 7FFF552B2217E729007C3B4E /* AnyEncodableTests.swift */; };
		709B98592556ECAA00507778 /* MockURLResponse.swift in Sources */ = {isa = PBXBuildFile; fileRef = 911DB12B24C3F7720027F3C7 /* MockURLResponse.swift */; };
		709B985A2556ECAA00507778 /* ParseObjectBatchTests.swift in Sources */ = {isa = PBXBuildFile; fileRef = 70C7DC2024D20F190050419B /* ParseObjectBatchTests.swift */; };
		70BC0B33251903D1001556DB /* ParseGeoPointTests.swift in Sources */ = {isa = PBXBuildFile; fileRef = 70BC0B32251903D1001556DB /* ParseGeoPointTests.swift */; };
		70BC9890252A5B5C00FF3074 /* Objectable.swift in Sources */ = {isa = PBXBuildFile; fileRef = 70BC988F252A5B5C00FF3074 /* Objectable.swift */; };
		70BC9891252A5B5C00FF3074 /* Objectable.swift in Sources */ = {isa = PBXBuildFile; fileRef = 70BC988F252A5B5C00FF3074 /* Objectable.swift */; };
		70BC9892252A5B5C00FF3074 /* Objectable.swift in Sources */ = {isa = PBXBuildFile; fileRef = 70BC988F252A5B5C00FF3074 /* Objectable.swift */; };
		70BC9893252A5B5C00FF3074 /* Objectable.swift in Sources */ = {isa = PBXBuildFile; fileRef = 70BC988F252A5B5C00FF3074 /* Objectable.swift */; };
		70BDA2B3250536FF00FC2237 /* ParseInstallation.swift in Sources */ = {isa = PBXBuildFile; fileRef = 70BDA2B2250536FF00FC2237 /* ParseInstallation.swift */; };
		70BDA2B4250536FF00FC2237 /* ParseInstallation.swift in Sources */ = {isa = PBXBuildFile; fileRef = 70BDA2B2250536FF00FC2237 /* ParseInstallation.swift */; };
		70BDA2B5250536FF00FC2237 /* ParseInstallation.swift in Sources */ = {isa = PBXBuildFile; fileRef = 70BDA2B2250536FF00FC2237 /* ParseInstallation.swift */; };
		70BDA2B6250536FF00FC2237 /* ParseInstallation.swift in Sources */ = {isa = PBXBuildFile; fileRef = 70BDA2B2250536FF00FC2237 /* ParseInstallation.swift */; };
		70C7DC1E24D20E530050419B /* ParseUserTests.swift in Sources */ = {isa = PBXBuildFile; fileRef = 70C7DC1D24D20E530050419B /* ParseUserTests.swift */; };
		70C7DC2124D20F190050419B /* ParseQueryTests.swift in Sources */ = {isa = PBXBuildFile; fileRef = 70C7DC1F24D20F180050419B /* ParseQueryTests.swift */; };
		70C7DC2224D20F190050419B /* ParseObjectBatchTests.swift in Sources */ = {isa = PBXBuildFile; fileRef = 70C7DC2024D20F190050419B /* ParseObjectBatchTests.swift */; };
		70CE1D892545BF730018D572 /* ParsePointerTests.swift in Sources */ = {isa = PBXBuildFile; fileRef = 70CE1D882545BF730018D572 /* ParsePointerTests.swift */; };
		70F2E255254F247000B2EA5C /* ParseSwift.framework in Frameworks */ = {isa = PBXBuildFile; fileRef = 4AFDA7121F26D9A5002AE4FC /* ParseSwift.framework */; };
		70F2E2B3254F283000B2EA5C /* ParseUserTests.swift in Sources */ = {isa = PBXBuildFile; fileRef = 70C7DC1D24D20E530050419B /* ParseUserTests.swift */; };
		70F2E2B4254F283000B2EA5C /* ParseQueryTests.swift in Sources */ = {isa = PBXBuildFile; fileRef = 70C7DC1F24D20F180050419B /* ParseQueryTests.swift */; };
		70F2E2B5254F283000B2EA5C /* ParseEncoderTests.swift in Sources */ = {isa = PBXBuildFile; fileRef = F971F4F524DE381A006CB79B /* ParseEncoderTests.swift */; };
		70F2E2B6254F283000B2EA5C /* ACLTests.swift in Sources */ = {isa = PBXBuildFile; fileRef = 9194657724F16E330070296B /* ACLTests.swift */; };
		70F2E2B7254F283000B2EA5C /* ParsePointerTests.swift in Sources */ = {isa = PBXBuildFile; fileRef = 70CE1D882545BF730018D572 /* ParsePointerTests.swift */; };
		70F2E2B8254F283000B2EA5C /* AnyEncodableTests.swift in Sources */ = {isa = PBXBuildFile; fileRef = 7FFF552B2217E729007C3B4E /* AnyEncodableTests.swift */; };
		70F2E2B9254F283000B2EA5C /* KeychainStoreTests.swift in Sources */ = {isa = PBXBuildFile; fileRef = 4AA8076E1F794C1C008CD551 /* KeychainStoreTests.swift */; };
		70F2E2BA254F283000B2EA5C /* ParseInstallationTests.swift in Sources */ = {isa = PBXBuildFile; fileRef = 70110D5B2506ED0E0091CC1D /* ParseInstallationTests.swift */; };
		70F2E2BB254F283000B2EA5C /* ParseGeoPointTests.swift in Sources */ = {isa = PBXBuildFile; fileRef = 70BC0B32251903D1001556DB /* ParseGeoPointTests.swift */; };
		70F2E2BC254F283000B2EA5C /* ParseObjectTests.swift in Sources */ = {isa = PBXBuildFile; fileRef = 911DB13524C4FC100027F3C7 /* ParseObjectTests.swift */; };
		70F2E2BD254F283000B2EA5C /* AnyDecodableTests.swift in Sources */ = {isa = PBXBuildFile; fileRef = 7FFF552D2217E729007C3B4E /* AnyDecodableTests.swift */; };
		70F2E2BE254F283000B2EA5C /* ParseObjectBatchTests.swift in Sources */ = {isa = PBXBuildFile; fileRef = 70C7DC2024D20F190050419B /* ParseObjectBatchTests.swift */; };
		70F2E2BF254F283000B2EA5C /* MockURLProtocol.swift in Sources */ = {isa = PBXBuildFile; fileRef = 911DB13224C494390027F3C7 /* MockURLProtocol.swift */; };
		70F2E2C0254F283000B2EA5C /* MockURLResponse.swift in Sources */ = {isa = PBXBuildFile; fileRef = 911DB12B24C3F7720027F3C7 /* MockURLResponse.swift */; };
		70F2E2C1254F283000B2EA5C /* AnyCodableTests.swift in Sources */ = {isa = PBXBuildFile; fileRef = 7FFF552C2217E729007C3B4E /* AnyCodableTests.swift */; };
		70F2E2C2254F283000B2EA5C /* APICommandTests.swift in Sources */ = {isa = PBXBuildFile; fileRef = 911DB12D24C4837E0027F3C7 /* APICommandTests.swift */; };
		7FFF552E2217E72A007C3B4E /* AnyEncodableTests.swift in Sources */ = {isa = PBXBuildFile; fileRef = 7FFF552B2217E729007C3B4E /* AnyEncodableTests.swift */; };
		7FFF552F2217E72A007C3B4E /* AnyCodableTests.swift in Sources */ = {isa = PBXBuildFile; fileRef = 7FFF552C2217E729007C3B4E /* AnyCodableTests.swift */; };
		7FFF55302217E72A007C3B4E /* AnyDecodableTests.swift in Sources */ = {isa = PBXBuildFile; fileRef = 7FFF552D2217E729007C3B4E /* AnyDecodableTests.swift */; };
		911DB12C24C3F7720027F3C7 /* MockURLResponse.swift in Sources */ = {isa = PBXBuildFile; fileRef = 911DB12B24C3F7720027F3C7 /* MockURLResponse.swift */; };
		911DB12E24C4837E0027F3C7 /* APICommandTests.swift in Sources */ = {isa = PBXBuildFile; fileRef = 911DB12D24C4837E0027F3C7 /* APICommandTests.swift */; };
		911DB13324C494390027F3C7 /* MockURLProtocol.swift in Sources */ = {isa = PBXBuildFile; fileRef = 911DB13224C494390027F3C7 /* MockURLProtocol.swift */; };
		911DB13624C4FC100027F3C7 /* ParseObjectTests.swift in Sources */ = {isa = PBXBuildFile; fileRef = 911DB13524C4FC100027F3C7 /* ParseObjectTests.swift */; };
		912C9BCF24D3005D009947C3 /* ParseSwift_watchOS.h in Headers */ = {isa = PBXBuildFile; fileRef = 912C9BCD24D3005D009947C3 /* ParseSwift_watchOS.h */; settings = {ATTRIBUTES = (Public, ); }; };
		912C9BDC24D3011F009947C3 /* ParseSwift_tvOS.h in Headers */ = {isa = PBXBuildFile; fileRef = 912C9BDA24D3011F009947C3 /* ParseSwift_tvOS.h */; settings = {ATTRIBUTES = (Public, ); }; };
		912C9BE024D302B0009947C3 /* Parse.swift in Sources */ = {isa = PBXBuildFile; fileRef = 4A82B7EE1F254B820063D731 /* Parse.swift */; };
		912C9BFD24D302B2009947C3 /* Parse.swift in Sources */ = {isa = PBXBuildFile; fileRef = 4A82B7EE1F254B820063D731 /* Parse.swift */; };
		916786E2259B7DDA00BB5B4E /* ParseCloud.swift in Sources */ = {isa = PBXBuildFile; fileRef = 916786E1259B7DDA00BB5B4E /* ParseCloud.swift */; };
		916786E3259B7DDA00BB5B4E /* ParseCloud.swift in Sources */ = {isa = PBXBuildFile; fileRef = 916786E1259B7DDA00BB5B4E /* ParseCloud.swift */; };
		916786E4259B7DDA00BB5B4E /* ParseCloud.swift in Sources */ = {isa = PBXBuildFile; fileRef = 916786E1259B7DDA00BB5B4E /* ParseCloud.swift */; };
		916786E5259B7DDA00BB5B4E /* ParseCloud.swift in Sources */ = {isa = PBXBuildFile; fileRef = 916786E1259B7DDA00BB5B4E /* ParseCloud.swift */; };
		91678706259BC5D400BB5B4E /* ParseCloudTests.swift in Sources */ = {isa = PBXBuildFile; fileRef = 916786EF259BC59600BB5B4E /* ParseCloudTests.swift */; };
		91678710259BC5D600BB5B4E /* ParseCloudTests.swift in Sources */ = {isa = PBXBuildFile; fileRef = 916786EF259BC59600BB5B4E /* ParseCloudTests.swift */; };
		9167871A259BC5D600BB5B4E /* ParseCloudTests.swift in Sources */ = {isa = PBXBuildFile; fileRef = 916786EF259BC59600BB5B4E /* ParseCloudTests.swift */; };
		9194657824F16E330070296B /* ACLTests.swift in Sources */ = {isa = PBXBuildFile; fileRef = 9194657724F16E330070296B /* ACLTests.swift */; };
		F971F4F624DE381A006CB79B /* ParseEncoderTests.swift in Sources */ = {isa = PBXBuildFile; fileRef = F971F4F524DE381A006CB79B /* ParseEncoderTests.swift */; };
		F97B45CE24D9C6F200F4A88B /* ParseCoding.swift in Sources */ = {isa = PBXBuildFile; fileRef = F97B45B424D9C6F200F4A88B /* ParseCoding.swift */; };
		F97B45CF24D9C6F200F4A88B /* ParseCoding.swift in Sources */ = {isa = PBXBuildFile; fileRef = F97B45B424D9C6F200F4A88B /* ParseCoding.swift */; };
		F97B45D024D9C6F200F4A88B /* ParseCoding.swift in Sources */ = {isa = PBXBuildFile; fileRef = F97B45B424D9C6F200F4A88B /* ParseCoding.swift */; };
		F97B45D124D9C6F200F4A88B /* ParseCoding.swift in Sources */ = {isa = PBXBuildFile; fileRef = F97B45B424D9C6F200F4A88B /* ParseCoding.swift */; };
		F97B45D224D9C6F200F4A88B /* AnyDecodable.swift in Sources */ = {isa = PBXBuildFile; fileRef = F97B45B524D9C6F200F4A88B /* AnyDecodable.swift */; };
		F97B45D324D9C6F200F4A88B /* AnyDecodable.swift in Sources */ = {isa = PBXBuildFile; fileRef = F97B45B524D9C6F200F4A88B /* AnyDecodable.swift */; };
		F97B45D424D9C6F200F4A88B /* AnyDecodable.swift in Sources */ = {isa = PBXBuildFile; fileRef = F97B45B524D9C6F200F4A88B /* AnyDecodable.swift */; };
		F97B45D524D9C6F200F4A88B /* AnyDecodable.swift in Sources */ = {isa = PBXBuildFile; fileRef = F97B45B524D9C6F200F4A88B /* AnyDecodable.swift */; };
		F97B45D624D9C6F200F4A88B /* ParseEncoder.swift in Sources */ = {isa = PBXBuildFile; fileRef = F97B45B624D9C6F200F4A88B /* ParseEncoder.swift */; };
		F97B45D724D9C6F200F4A88B /* ParseEncoder.swift in Sources */ = {isa = PBXBuildFile; fileRef = F97B45B624D9C6F200F4A88B /* ParseEncoder.swift */; };
		F97B45D824D9C6F200F4A88B /* ParseEncoder.swift in Sources */ = {isa = PBXBuildFile; fileRef = F97B45B624D9C6F200F4A88B /* ParseEncoder.swift */; };
		F97B45D924D9C6F200F4A88B /* ParseEncoder.swift in Sources */ = {isa = PBXBuildFile; fileRef = F97B45B624D9C6F200F4A88B /* ParseEncoder.swift */; };
		F97B45DA24D9C6F200F4A88B /* Extensions.swift in Sources */ = {isa = PBXBuildFile; fileRef = F97B45B724D9C6F200F4A88B /* Extensions.swift */; };
		F97B45DB24D9C6F200F4A88B /* Extensions.swift in Sources */ = {isa = PBXBuildFile; fileRef = F97B45B724D9C6F200F4A88B /* Extensions.swift */; };
		F97B45DC24D9C6F200F4A88B /* Extensions.swift in Sources */ = {isa = PBXBuildFile; fileRef = F97B45B724D9C6F200F4A88B /* Extensions.swift */; };
		F97B45DD24D9C6F200F4A88B /* Extensions.swift in Sources */ = {isa = PBXBuildFile; fileRef = F97B45B724D9C6F200F4A88B /* Extensions.swift */; };
		F97B45DE24D9C6F200F4A88B /* AnyCodable.swift in Sources */ = {isa = PBXBuildFile; fileRef = F97B45B824D9C6F200F4A88B /* AnyCodable.swift */; };
		F97B45DF24D9C6F200F4A88B /* AnyCodable.swift in Sources */ = {isa = PBXBuildFile; fileRef = F97B45B824D9C6F200F4A88B /* AnyCodable.swift */; };
		F97B45E024D9C6F200F4A88B /* AnyCodable.swift in Sources */ = {isa = PBXBuildFile; fileRef = F97B45B824D9C6F200F4A88B /* AnyCodable.swift */; };
		F97B45E124D9C6F200F4A88B /* AnyCodable.swift in Sources */ = {isa = PBXBuildFile; fileRef = F97B45B824D9C6F200F4A88B /* AnyCodable.swift */; };
		F97B45E224D9C6F200F4A88B /* AnyEncodable.swift in Sources */ = {isa = PBXBuildFile; fileRef = F97B45B924D9C6F200F4A88B /* AnyEncodable.swift */; };
		F97B45E324D9C6F200F4A88B /* AnyEncodable.swift in Sources */ = {isa = PBXBuildFile; fileRef = F97B45B924D9C6F200F4A88B /* AnyEncodable.swift */; };
		F97B45E424D9C6F200F4A88B /* AnyEncodable.swift in Sources */ = {isa = PBXBuildFile; fileRef = F97B45B924D9C6F200F4A88B /* AnyEncodable.swift */; };
		F97B45E524D9C6F200F4A88B /* AnyEncodable.swift in Sources */ = {isa = PBXBuildFile; fileRef = F97B45B924D9C6F200F4A88B /* AnyEncodable.swift */; };
		F97B45E624D9C6F200F4A88B /* Query.swift in Sources */ = {isa = PBXBuildFile; fileRef = F97B45BB24D9C6F200F4A88B /* Query.swift */; };
		F97B45E724D9C6F200F4A88B /* Query.swift in Sources */ = {isa = PBXBuildFile; fileRef = F97B45BB24D9C6F200F4A88B /* Query.swift */; };
		F97B45E824D9C6F200F4A88B /* Query.swift in Sources */ = {isa = PBXBuildFile; fileRef = F97B45BB24D9C6F200F4A88B /* Query.swift */; };
		F97B45E924D9C6F200F4A88B /* Query.swift in Sources */ = {isa = PBXBuildFile; fileRef = F97B45BB24D9C6F200F4A88B /* Query.swift */; };
		F97B45EA24D9C6F200F4A88B /* ParseGeoPoint.swift in Sources */ = {isa = PBXBuildFile; fileRef = F97B45BC24D9C6F200F4A88B /* ParseGeoPoint.swift */; };
		F97B45EB24D9C6F200F4A88B /* ParseGeoPoint.swift in Sources */ = {isa = PBXBuildFile; fileRef = F97B45BC24D9C6F200F4A88B /* ParseGeoPoint.swift */; };
		F97B45EC24D9C6F200F4A88B /* ParseGeoPoint.swift in Sources */ = {isa = PBXBuildFile; fileRef = F97B45BC24D9C6F200F4A88B /* ParseGeoPoint.swift */; };
		F97B45ED24D9C6F200F4A88B /* ParseGeoPoint.swift in Sources */ = {isa = PBXBuildFile; fileRef = F97B45BC24D9C6F200F4A88B /* ParseGeoPoint.swift */; };
		F97B45EE24D9C6F200F4A88B /* BaseParseUser.swift in Sources */ = {isa = PBXBuildFile; fileRef = F97B45BD24D9C6F200F4A88B /* BaseParseUser.swift */; };
		F97B45EF24D9C6F200F4A88B /* BaseParseUser.swift in Sources */ = {isa = PBXBuildFile; fileRef = F97B45BD24D9C6F200F4A88B /* BaseParseUser.swift */; };
		F97B45F024D9C6F200F4A88B /* BaseParseUser.swift in Sources */ = {isa = PBXBuildFile; fileRef = F97B45BD24D9C6F200F4A88B /* BaseParseUser.swift */; };
		F97B45F124D9C6F200F4A88B /* BaseParseUser.swift in Sources */ = {isa = PBXBuildFile; fileRef = F97B45BD24D9C6F200F4A88B /* BaseParseUser.swift */; };
		F97B45F224D9C6F200F4A88B /* Pointer.swift in Sources */ = {isa = PBXBuildFile; fileRef = F97B45BE24D9C6F200F4A88B /* Pointer.swift */; };
		F97B45F324D9C6F200F4A88B /* Pointer.swift in Sources */ = {isa = PBXBuildFile; fileRef = F97B45BE24D9C6F200F4A88B /* Pointer.swift */; };
		F97B45F424D9C6F200F4A88B /* Pointer.swift in Sources */ = {isa = PBXBuildFile; fileRef = F97B45BE24D9C6F200F4A88B /* Pointer.swift */; };
		F97B45F524D9C6F200F4A88B /* Pointer.swift in Sources */ = {isa = PBXBuildFile; fileRef = F97B45BE24D9C6F200F4A88B /* Pointer.swift */; };
		F97B45F624D9C6F200F4A88B /* ParseError.swift in Sources */ = {isa = PBXBuildFile; fileRef = F97B45BF24D9C6F200F4A88B /* ParseError.swift */; };
		F97B45F724D9C6F200F4A88B /* ParseError.swift in Sources */ = {isa = PBXBuildFile; fileRef = F97B45BF24D9C6F200F4A88B /* ParseError.swift */; };
		F97B45F824D9C6F200F4A88B /* ParseError.swift in Sources */ = {isa = PBXBuildFile; fileRef = F97B45BF24D9C6F200F4A88B /* ParseError.swift */; };
		F97B45F924D9C6F200F4A88B /* ParseError.swift in Sources */ = {isa = PBXBuildFile; fileRef = F97B45BF24D9C6F200F4A88B /* ParseError.swift */; };
		F97B45FA24D9C6F200F4A88B /* ParseACL.swift in Sources */ = {isa = PBXBuildFile; fileRef = F97B45C024D9C6F200F4A88B /* ParseACL.swift */; };
		F97B45FB24D9C6F200F4A88B /* ParseACL.swift in Sources */ = {isa = PBXBuildFile; fileRef = F97B45C024D9C6F200F4A88B /* ParseACL.swift */; };
		F97B45FC24D9C6F200F4A88B /* ParseACL.swift in Sources */ = {isa = PBXBuildFile; fileRef = F97B45C024D9C6F200F4A88B /* ParseACL.swift */; };
		F97B45FD24D9C6F200F4A88B /* ParseACL.swift in Sources */ = {isa = PBXBuildFile; fileRef = F97B45C024D9C6F200F4A88B /* ParseACL.swift */; };
		F97B45FE24D9C6F200F4A88B /* ParseFile.swift in Sources */ = {isa = PBXBuildFile; fileRef = F97B45C124D9C6F200F4A88B /* ParseFile.swift */; };
		F97B45FF24D9C6F200F4A88B /* ParseFile.swift in Sources */ = {isa = PBXBuildFile; fileRef = F97B45C124D9C6F200F4A88B /* ParseFile.swift */; };
		F97B460024D9C6F200F4A88B /* ParseFile.swift in Sources */ = {isa = PBXBuildFile; fileRef = F97B45C124D9C6F200F4A88B /* ParseFile.swift */; };
		F97B460124D9C6F200F4A88B /* ParseFile.swift in Sources */ = {isa = PBXBuildFile; fileRef = F97B45C124D9C6F200F4A88B /* ParseFile.swift */; };
		F97B460224D9C6F200F4A88B /* NoBody.swift in Sources */ = {isa = PBXBuildFile; fileRef = F97B45C224D9C6F200F4A88B /* NoBody.swift */; };
		F97B460324D9C6F200F4A88B /* NoBody.swift in Sources */ = {isa = PBXBuildFile; fileRef = F97B45C224D9C6F200F4A88B /* NoBody.swift */; };
		F97B460424D9C6F200F4A88B /* NoBody.swift in Sources */ = {isa = PBXBuildFile; fileRef = F97B45C224D9C6F200F4A88B /* NoBody.swift */; };
		F97B460524D9C6F200F4A88B /* NoBody.swift in Sources */ = {isa = PBXBuildFile; fileRef = F97B45C224D9C6F200F4A88B /* NoBody.swift */; };
		F97B460624D9C6F200F4A88B /* ParseUser.swift in Sources */ = {isa = PBXBuildFile; fileRef = F97B45C424D9C6F200F4A88B /* ParseUser.swift */; };
		F97B460724D9C6F200F4A88B /* ParseUser.swift in Sources */ = {isa = PBXBuildFile; fileRef = F97B45C424D9C6F200F4A88B /* ParseUser.swift */; };
		F97B460824D9C6F200F4A88B /* ParseUser.swift in Sources */ = {isa = PBXBuildFile; fileRef = F97B45C424D9C6F200F4A88B /* ParseUser.swift */; };
		F97B460924D9C6F200F4A88B /* ParseUser.swift in Sources */ = {isa = PBXBuildFile; fileRef = F97B45C424D9C6F200F4A88B /* ParseUser.swift */; };
		F97B460A24D9C6F200F4A88B /* Fetchable.swift in Sources */ = {isa = PBXBuildFile; fileRef = F97B45C524D9C6F200F4A88B /* Fetchable.swift */; };
		F97B460B24D9C6F200F4A88B /* Fetchable.swift in Sources */ = {isa = PBXBuildFile; fileRef = F97B45C524D9C6F200F4A88B /* Fetchable.swift */; };
		F97B460C24D9C6F200F4A88B /* Fetchable.swift in Sources */ = {isa = PBXBuildFile; fileRef = F97B45C524D9C6F200F4A88B /* Fetchable.swift */; };
		F97B460D24D9C6F200F4A88B /* Fetchable.swift in Sources */ = {isa = PBXBuildFile; fileRef = F97B45C524D9C6F200F4A88B /* Fetchable.swift */; };
		F97B460E24D9C6F200F4A88B /* ParseObject.swift in Sources */ = {isa = PBXBuildFile; fileRef = F97B45C624D9C6F200F4A88B /* ParseObject.swift */; };
		F97B460F24D9C6F200F4A88B /* ParseObject.swift in Sources */ = {isa = PBXBuildFile; fileRef = F97B45C624D9C6F200F4A88B /* ParseObject.swift */; };
		F97B461024D9C6F200F4A88B /* ParseObject.swift in Sources */ = {isa = PBXBuildFile; fileRef = F97B45C624D9C6F200F4A88B /* ParseObject.swift */; };
		F97B461124D9C6F200F4A88B /* ParseObject.swift in Sources */ = {isa = PBXBuildFile; fileRef = F97B45C624D9C6F200F4A88B /* ParseObject.swift */; };
		F97B461224D9C6F200F4A88B /* Savable.swift in Sources */ = {isa = PBXBuildFile; fileRef = F97B45C724D9C6F200F4A88B /* Savable.swift */; };
		F97B461324D9C6F200F4A88B /* Savable.swift in Sources */ = {isa = PBXBuildFile; fileRef = F97B45C724D9C6F200F4A88B /* Savable.swift */; };
		F97B461424D9C6F200F4A88B /* Savable.swift in Sources */ = {isa = PBXBuildFile; fileRef = F97B45C724D9C6F200F4A88B /* Savable.swift */; };
		F97B461524D9C6F200F4A88B /* Savable.swift in Sources */ = {isa = PBXBuildFile; fileRef = F97B45C724D9C6F200F4A88B /* Savable.swift */; };
		F97B461624D9C6F200F4A88B /* Queryable.swift in Sources */ = {isa = PBXBuildFile; fileRef = F97B45C824D9C6F200F4A88B /* Queryable.swift */; };
		F97B461724D9C6F200F4A88B /* Queryable.swift in Sources */ = {isa = PBXBuildFile; fileRef = F97B45C824D9C6F200F4A88B /* Queryable.swift */; };
		F97B461824D9C6F200F4A88B /* Queryable.swift in Sources */ = {isa = PBXBuildFile; fileRef = F97B45C824D9C6F200F4A88B /* Queryable.swift */; };
		F97B461924D9C6F200F4A88B /* Queryable.swift in Sources */ = {isa = PBXBuildFile; fileRef = F97B45C824D9C6F200F4A88B /* Queryable.swift */; };
		F97B461E24D9C6F200F4A88B /* ParseStorage.swift in Sources */ = {isa = PBXBuildFile; fileRef = F97B45CC24D9C6F200F4A88B /* ParseStorage.swift */; };
		F97B461F24D9C6F200F4A88B /* ParseStorage.swift in Sources */ = {isa = PBXBuildFile; fileRef = F97B45CC24D9C6F200F4A88B /* ParseStorage.swift */; };
		F97B462024D9C6F200F4A88B /* ParseStorage.swift in Sources */ = {isa = PBXBuildFile; fileRef = F97B45CC24D9C6F200F4A88B /* ParseStorage.swift */; };
		F97B462124D9C6F200F4A88B /* ParseStorage.swift in Sources */ = {isa = PBXBuildFile; fileRef = F97B45CC24D9C6F200F4A88B /* ParseStorage.swift */; };
		F97B462224D9C6F200F4A88B /* PrimitiveObjectStore.swift in Sources */ = {isa = PBXBuildFile; fileRef = F97B45CD24D9C6F200F4A88B /* PrimitiveObjectStore.swift */; };
		F97B462324D9C6F200F4A88B /* PrimitiveObjectStore.swift in Sources */ = {isa = PBXBuildFile; fileRef = F97B45CD24D9C6F200F4A88B /* PrimitiveObjectStore.swift */; };
		F97B462424D9C6F200F4A88B /* PrimitiveObjectStore.swift in Sources */ = {isa = PBXBuildFile; fileRef = F97B45CD24D9C6F200F4A88B /* PrimitiveObjectStore.swift */; };
		F97B462524D9C6F200F4A88B /* PrimitiveObjectStore.swift in Sources */ = {isa = PBXBuildFile; fileRef = F97B45CD24D9C6F200F4A88B /* PrimitiveObjectStore.swift */; };
		F97B462724D9C72700F4A88B /* API.swift in Sources */ = {isa = PBXBuildFile; fileRef = F97B462624D9C72700F4A88B /* API.swift */; };
		F97B462824D9C72700F4A88B /* API.swift in Sources */ = {isa = PBXBuildFile; fileRef = F97B462624D9C72700F4A88B /* API.swift */; };
		F97B462924D9C72700F4A88B /* API.swift in Sources */ = {isa = PBXBuildFile; fileRef = F97B462624D9C72700F4A88B /* API.swift */; };
		F97B462A24D9C72700F4A88B /* API.swift in Sources */ = {isa = PBXBuildFile; fileRef = F97B462624D9C72700F4A88B /* API.swift */; };
		F97B462F24D9C74400F4A88B /* BatchUtils.swift in Sources */ = {isa = PBXBuildFile; fileRef = F97B462B24D9C74400F4A88B /* BatchUtils.swift */; };
		F97B463024D9C74400F4A88B /* BatchUtils.swift in Sources */ = {isa = PBXBuildFile; fileRef = F97B462B24D9C74400F4A88B /* BatchUtils.swift */; };
		F97B463124D9C74400F4A88B /* BatchUtils.swift in Sources */ = {isa = PBXBuildFile; fileRef = F97B462B24D9C74400F4A88B /* BatchUtils.swift */; };
		F97B463224D9C74400F4A88B /* BatchUtils.swift in Sources */ = {isa = PBXBuildFile; fileRef = F97B462B24D9C74400F4A88B /* BatchUtils.swift */; };
		F97B463324D9C74400F4A88B /* URLSession+extensions.swift in Sources */ = {isa = PBXBuildFile; fileRef = F97B462C24D9C74400F4A88B /* URLSession+extensions.swift */; };
		F97B463424D9C74400F4A88B /* URLSession+extensions.swift in Sources */ = {isa = PBXBuildFile; fileRef = F97B462C24D9C74400F4A88B /* URLSession+extensions.swift */; };
		F97B463524D9C74400F4A88B /* URLSession+extensions.swift in Sources */ = {isa = PBXBuildFile; fileRef = F97B462C24D9C74400F4A88B /* URLSession+extensions.swift */; };
		F97B463624D9C74400F4A88B /* URLSession+extensions.swift in Sources */ = {isa = PBXBuildFile; fileRef = F97B462C24D9C74400F4A88B /* URLSession+extensions.swift */; };
		F97B463724D9C74400F4A88B /* Responses.swift in Sources */ = {isa = PBXBuildFile; fileRef = F97B462D24D9C74400F4A88B /* Responses.swift */; };
		F97B463824D9C74400F4A88B /* Responses.swift in Sources */ = {isa = PBXBuildFile; fileRef = F97B462D24D9C74400F4A88B /* Responses.swift */; };
		F97B463924D9C74400F4A88B /* Responses.swift in Sources */ = {isa = PBXBuildFile; fileRef = F97B462D24D9C74400F4A88B /* Responses.swift */; };
		F97B463A24D9C74400F4A88B /* Responses.swift in Sources */ = {isa = PBXBuildFile; fileRef = F97B462D24D9C74400F4A88B /* Responses.swift */; };
		F97B463B24D9C74400F4A88B /* API+Commands.swift in Sources */ = {isa = PBXBuildFile; fileRef = F97B462E24D9C74400F4A88B /* API+Commands.swift */; };
		F97B463C24D9C74400F4A88B /* API+Commands.swift in Sources */ = {isa = PBXBuildFile; fileRef = F97B462E24D9C74400F4A88B /* API+Commands.swift */; };
		F97B463D24D9C74400F4A88B /* API+Commands.swift in Sources */ = {isa = PBXBuildFile; fileRef = F97B462E24D9C74400F4A88B /* API+Commands.swift */; };
		F97B463E24D9C74400F4A88B /* API+Commands.swift in Sources */ = {isa = PBXBuildFile; fileRef = F97B462E24D9C74400F4A88B /* API+Commands.swift */; };
		F97B464624D9C78B00F4A88B /* ParseMutationContainer.swift in Sources */ = {isa = PBXBuildFile; fileRef = F97B464024D9C78B00F4A88B /* ParseMutationContainer.swift */; };
		F97B464724D9C78B00F4A88B /* ParseMutationContainer.swift in Sources */ = {isa = PBXBuildFile; fileRef = F97B464024D9C78B00F4A88B /* ParseMutationContainer.swift */; };
		F97B464824D9C78B00F4A88B /* ParseMutationContainer.swift in Sources */ = {isa = PBXBuildFile; fileRef = F97B464024D9C78B00F4A88B /* ParseMutationContainer.swift */; };
		F97B464924D9C78B00F4A88B /* ParseMutationContainer.swift in Sources */ = {isa = PBXBuildFile; fileRef = F97B464024D9C78B00F4A88B /* ParseMutationContainer.swift */; };
		F97B464A24D9C78B00F4A88B /* DeleteOperation.swift in Sources */ = {isa = PBXBuildFile; fileRef = F97B464124D9C78B00F4A88B /* DeleteOperation.swift */; };
		F97B464B24D9C78B00F4A88B /* DeleteOperation.swift in Sources */ = {isa = PBXBuildFile; fileRef = F97B464124D9C78B00F4A88B /* DeleteOperation.swift */; };
		F97B464C24D9C78B00F4A88B /* DeleteOperation.swift in Sources */ = {isa = PBXBuildFile; fileRef = F97B464124D9C78B00F4A88B /* DeleteOperation.swift */; };
		F97B464D24D9C78B00F4A88B /* DeleteOperation.swift in Sources */ = {isa = PBXBuildFile; fileRef = F97B464124D9C78B00F4A88B /* DeleteOperation.swift */; };
		F97B464E24D9C78B00F4A88B /* AddOperation.swift in Sources */ = {isa = PBXBuildFile; fileRef = F97B464224D9C78B00F4A88B /* AddOperation.swift */; };
		F97B464F24D9C78B00F4A88B /* AddOperation.swift in Sources */ = {isa = PBXBuildFile; fileRef = F97B464224D9C78B00F4A88B /* AddOperation.swift */; };
		F97B465024D9C78B00F4A88B /* AddOperation.swift in Sources */ = {isa = PBXBuildFile; fileRef = F97B464224D9C78B00F4A88B /* AddOperation.swift */; };
		F97B465124D9C78C00F4A88B /* AddOperation.swift in Sources */ = {isa = PBXBuildFile; fileRef = F97B464224D9C78B00F4A88B /* AddOperation.swift */; };
		F97B465224D9C78C00F4A88B /* AddUniqueOperation.swift in Sources */ = {isa = PBXBuildFile; fileRef = F97B464324D9C78B00F4A88B /* AddUniqueOperation.swift */; };
		F97B465324D9C78C00F4A88B /* AddUniqueOperation.swift in Sources */ = {isa = PBXBuildFile; fileRef = F97B464324D9C78B00F4A88B /* AddUniqueOperation.swift */; };
		F97B465424D9C78C00F4A88B /* AddUniqueOperation.swift in Sources */ = {isa = PBXBuildFile; fileRef = F97B464324D9C78B00F4A88B /* AddUniqueOperation.swift */; };
		F97B465524D9C78C00F4A88B /* AddUniqueOperation.swift in Sources */ = {isa = PBXBuildFile; fileRef = F97B464324D9C78B00F4A88B /* AddUniqueOperation.swift */; };
		F97B465624D9C78C00F4A88B /* RemoveOperation.swift in Sources */ = {isa = PBXBuildFile; fileRef = F97B464424D9C78B00F4A88B /* RemoveOperation.swift */; };
		F97B465724D9C78C00F4A88B /* RemoveOperation.swift in Sources */ = {isa = PBXBuildFile; fileRef = F97B464424D9C78B00F4A88B /* RemoveOperation.swift */; };
		F97B465824D9C78C00F4A88B /* RemoveOperation.swift in Sources */ = {isa = PBXBuildFile; fileRef = F97B464424D9C78B00F4A88B /* RemoveOperation.swift */; };
		F97B465924D9C78C00F4A88B /* RemoveOperation.swift in Sources */ = {isa = PBXBuildFile; fileRef = F97B464424D9C78B00F4A88B /* RemoveOperation.swift */; };
		F97B465A24D9C78C00F4A88B /* IncrementOperation.swift in Sources */ = {isa = PBXBuildFile; fileRef = F97B464524D9C78B00F4A88B /* IncrementOperation.swift */; };
		F97B465B24D9C78C00F4A88B /* IncrementOperation.swift in Sources */ = {isa = PBXBuildFile; fileRef = F97B464524D9C78B00F4A88B /* IncrementOperation.swift */; };
		F97B465C24D9C78C00F4A88B /* IncrementOperation.swift in Sources */ = {isa = PBXBuildFile; fileRef = F97B464524D9C78B00F4A88B /* IncrementOperation.swift */; };
		F97B465D24D9C78C00F4A88B /* IncrementOperation.swift in Sources */ = {isa = PBXBuildFile; fileRef = F97B464524D9C78B00F4A88B /* IncrementOperation.swift */; };
		F97B465F24D9C7B500F4A88B /* KeychainStore.swift in Sources */ = {isa = PBXBuildFile; fileRef = F97B465E24D9C7B500F4A88B /* KeychainStore.swift */; };
		F97B466024D9C7B500F4A88B /* KeychainStore.swift in Sources */ = {isa = PBXBuildFile; fileRef = F97B465E24D9C7B500F4A88B /* KeychainStore.swift */; };
		F97B466124D9C7B500F4A88B /* KeychainStore.swift in Sources */ = {isa = PBXBuildFile; fileRef = F97B465E24D9C7B500F4A88B /* KeychainStore.swift */; };
		F97B466224D9C7B500F4A88B /* KeychainStore.swift in Sources */ = {isa = PBXBuildFile; fileRef = F97B465E24D9C7B500F4A88B /* KeychainStore.swift */; };
		F97B466424D9C88600F4A88B /* SecureStorage.swift in Sources */ = {isa = PBXBuildFile; fileRef = F97B466324D9C88600F4A88B /* SecureStorage.swift */; };
		F97B466524D9C88600F4A88B /* SecureStorage.swift in Sources */ = {isa = PBXBuildFile; fileRef = F97B466324D9C88600F4A88B /* SecureStorage.swift */; };
		F97B466624D9C88600F4A88B /* SecureStorage.swift in Sources */ = {isa = PBXBuildFile; fileRef = F97B466324D9C88600F4A88B /* SecureStorage.swift */; };
		F97B466724D9C88600F4A88B /* SecureStorage.swift in Sources */ = {isa = PBXBuildFile; fileRef = F97B466324D9C88600F4A88B /* SecureStorage.swift */; };
/* End PBXBuildFile section */

/* Begin PBXContainerItemProxy section */
		4AA8076A1F79424A008CD551 /* PBXContainerItemProxy */ = {
			isa = PBXContainerItemProxy;
			containerPortal = 4AB8B4EB1F254AE10070F682 /* Project object */;
			proxyType = 1;
			remoteGlobalIDString = 4AA807571F794242008CD551;
			remoteInfo = TestHost;
		};
		4AB8B4FF1F254AE10070F682 /* PBXContainerItemProxy */ = {
			isa = PBXContainerItemProxy;
			containerPortal = 4AB8B4EB1F254AE10070F682 /* Project object */;
			proxyType = 1;
			remoteGlobalIDString = 4AB8B4F31F254AE10070F682;
			remoteInfo = Parse;
		};
		7033ECCB25584AAF009770F3 /* PBXContainerItemProxy */ = {
			isa = PBXContainerItemProxy;
			containerPortal = 4AB8B4EB1F254AE10070F682 /* Project object */;
			proxyType = 1;
			remoteGlobalIDString = 7033ECAF25584A83009770F3;
			remoteInfo = TestHostTV;
		};
		709B98362556EC7400507778 /* PBXContainerItemProxy */ = {
			isa = PBXContainerItemProxy;
			containerPortal = 4AB8B4EB1F254AE10070F682 /* Project object */;
			proxyType = 1;
			remoteGlobalIDString = 912C9BD724D3011F009947C3;
			remoteInfo = "ParseSwift (tvOS)";
		};
		70F2E256254F247000B2EA5C /* PBXContainerItemProxy */ = {
			isa = PBXContainerItemProxy;
			containerPortal = 4AB8B4EB1F254AE10070F682 /* Project object */;
			proxyType = 1;
			remoteGlobalIDString = 4AFDA7111F26D9A5002AE4FC;
			remoteInfo = "ParseSwift (macOS)";
		};
/* End PBXContainerItemProxy section */

/* Begin PBXFileReference section */
		4A1120BF1F49FC3300E32D94 /* LinuxMain.swift */ = {isa = PBXFileReference; lastKnownFileType = sourcecode.swift; path = LinuxMain.swift; sourceTree = "<group>"; };
		4A82B7EE1F254B820063D731 /* Parse.swift */ = {isa = PBXFileReference; lastKnownFileType = sourcecode.swift; path = Parse.swift; sourceTree = "<group>"; };
		4AA807581F794242008CD551 /* TestHost.app */ = {isa = PBXFileReference; explicitFileType = wrapper.application; includeInIndex = 0; path = TestHost.app; sourceTree = BUILT_PRODUCTS_DIR; };
		4AA8075A1F794242008CD551 /* AppDelegate.swift */ = {isa = PBXFileReference; lastKnownFileType = sourcecode.swift; path = AppDelegate.swift; sourceTree = "<group>"; };
		4AA8075F1F794242008CD551 /* Base */ = {isa = PBXFileReference; lastKnownFileType = file.storyboard; name = Base; path = Base.lproj/Main.storyboard; sourceTree = "<group>"; };
		4AA807611F794242008CD551 /* Assets.xcassets */ = {isa = PBXFileReference; lastKnownFileType = folder.assetcatalog; path = Assets.xcassets; sourceTree = "<group>"; };
		4AA807641F794242008CD551 /* Base */ = {isa = PBXFileReference; lastKnownFileType = file.storyboard; name = Base; path = Base.lproj/LaunchScreen.storyboard; sourceTree = "<group>"; };
		4AA807661F794242008CD551 /* Info.plist */ = {isa = PBXFileReference; lastKnownFileType = text.plist.xml; path = Info.plist; sourceTree = "<group>"; };
		4AA8076D1F794C1C008CD551 /* Info.plist */ = {isa = PBXFileReference; lastKnownFileType = text.plist.xml; path = Info.plist; sourceTree = "<group>"; };
		4AA8076E1F794C1C008CD551 /* KeychainStoreTests.swift */ = {isa = PBXFileReference; lastKnownFileType = sourcecode.swift; path = KeychainStoreTests.swift; sourceTree = "<group>"; };
		4AB8B4F41F254AE10070F682 /* ParseSwift.framework */ = {isa = PBXFileReference; explicitFileType = wrapper.framework; includeInIndex = 0; path = ParseSwift.framework; sourceTree = BUILT_PRODUCTS_DIR; };
		4AB8B4F71F254AE10070F682 /* Parse.h */ = {isa = PBXFileReference; lastKnownFileType = sourcecode.c.h; path = Parse.h; sourceTree = "<group>"; };
		4AB8B4F81F254AE10070F682 /* Info.plist */ = {isa = PBXFileReference; lastKnownFileType = text.plist.xml; path = Info.plist; sourceTree = "<group>"; };
		4AB8B4FD1F254AE10070F682 /* ParseSwiftTests.xctest */ = {isa = PBXFileReference; explicitFileType = wrapper.cfbundle; includeInIndex = 0; path = ParseSwiftTests.xctest; sourceTree = BUILT_PRODUCTS_DIR; };
		4ACFC2E21F3CA21F0046F3A3 /* ParseSwift.playground */ = {isa = PBXFileReference; lastKnownFileType = file.playground; path = ParseSwift.playground; sourceTree = "<group>"; };
		4AFDA7121F26D9A5002AE4FC /* ParseSwift.framework */ = {isa = PBXFileReference; explicitFileType = wrapper.framework; includeInIndex = 0; path = ParseSwift.framework; sourceTree = BUILT_PRODUCTS_DIR; };
		4AFDA7151F26D9A5002AE4FC /* Info.plist */ = {isa = PBXFileReference; lastKnownFileType = text.plist.xml; path = Info.plist; sourceTree = "<group>"; };
<<<<<<< HEAD
		7003959425A10DFC0052CB31 /* Messages.swift */ = {isa = PBXFileReference; lastKnownFileType = sourcecode.swift; path = Messages.swift; sourceTree = "<group>"; };
		700395A225A119430052CB31 /* Operations.swift */ = {isa = PBXFileReference; lastKnownFileType = sourcecode.swift; path = Operations.swift; sourceTree = "<group>"; };
		700395B925A1470F0052CB31 /* Subscription.swift */ = {isa = PBXFileReference; lastKnownFileType = sourcecode.swift; path = Subscription.swift; sourceTree = "<group>"; };
		700395D025A147BE0052CB31 /* SubscriptionHandlable.swift */ = {isa = PBXFileReference; lastKnownFileType = sourcecode.swift; path = SubscriptionHandlable.swift; sourceTree = "<group>"; };
		700395F125A171320052CB31 /* LiveQueryable.swift */ = {isa = PBXFileReference; lastKnownFileType = sourcecode.swift; path = LiveQueryable.swift; sourceTree = "<group>"; };
		7003960825A184EF0052CB31 /* ParseLiveQuery.swift */ = {isa = PBXFileReference; lastKnownFileType = sourcecode.swift; path = ParseLiveQuery.swift; sourceTree = "<group>"; };
		7003963A25A288100052CB31 /* ParseLiveQueryTests.swift */ = {isa = PBXFileReference; lastKnownFileType = sourcecode.swift; path = ParseLiveQueryTests.swift; sourceTree = "<group>"; };
=======
		7003957525A0EE770052CB31 /* BatchUtilsTests.swift */ = {isa = PBXFileReference; lastKnownFileType = sourcecode.swift; path = BatchUtilsTests.swift; sourceTree = "<group>"; };
>>>>>>> f124d0a4
		70110D51250680140091CC1D /* ParseConstants.swift */ = {isa = PBXFileReference; lastKnownFileType = sourcecode.swift; path = ParseConstants.swift; sourceTree = "<group>"; };
		70110D562506CE890091CC1D /* BaseParseInstallation.swift */ = {isa = PBXFileReference; lastKnownFileType = sourcecode.swift; path = BaseParseInstallation.swift; sourceTree = "<group>"; };
		70110D5B2506ED0E0091CC1D /* ParseInstallationTests.swift */ = {isa = PBXFileReference; lastKnownFileType = sourcecode.swift; path = ParseInstallationTests.swift; sourceTree = "<group>"; };
		7033ECB025584A83009770F3 /* TestHostTV.app */ = {isa = PBXFileReference; explicitFileType = wrapper.application; includeInIndex = 0; path = TestHostTV.app; sourceTree = BUILT_PRODUCTS_DIR; };
		7033ECB225584A83009770F3 /* AppDelegate.swift */ = {isa = PBXFileReference; lastKnownFileType = sourcecode.swift; path = AppDelegate.swift; sourceTree = "<group>"; };
		7033ECB425584A83009770F3 /* ViewController.swift */ = {isa = PBXFileReference; lastKnownFileType = sourcecode.swift; path = ViewController.swift; sourceTree = "<group>"; };
		7033ECB725584A83009770F3 /* Base */ = {isa = PBXFileReference; lastKnownFileType = file.storyboard; name = Base; path = Base.lproj/Main.storyboard; sourceTree = "<group>"; };
		7033ECB925584A85009770F3 /* Assets.xcassets */ = {isa = PBXFileReference; lastKnownFileType = folder.assetcatalog; path = Assets.xcassets; sourceTree = "<group>"; };
		7033ECBC25584A85009770F3 /* Base */ = {isa = PBXFileReference; lastKnownFileType = file.storyboard; name = Base; path = Base.lproj/LaunchScreen.storyboard; sourceTree = "<group>"; };
		7033ECBE25584A85009770F3 /* Info.plist */ = {isa = PBXFileReference; lastKnownFileType = text.plist.xml; path = Info.plist; sourceTree = "<group>"; };
		70510AAB259EE25E00FEA700 /* LiveQuerySocket.swift */ = {isa = PBXFileReference; lastKnownFileType = sourcecode.swift; path = LiveQuerySocket.swift; sourceTree = "<group>"; };
		70572670259033A700F0ADD5 /* ParseFileManager.swift */ = {isa = PBXFileReference; lastKnownFileType = sourcecode.swift; path = ParseFileManager.swift; sourceTree = "<group>"; };
		705726DF2592C2A800F0ADD5 /* ParseHash.swift */ = {isa = PBXFileReference; lastKnownFileType = sourcecode.swift; path = ParseHash.swift; sourceTree = "<group>"; };
		705726ED2592C91C00F0ADD5 /* HashTests.swift */ = {isa = PBXFileReference; lastKnownFileType = sourcecode.swift; path = HashTests.swift; sourceTree = "<group>"; };
		705727882593FF8000F0ADD5 /* ParseFileTests.swift */ = {isa = PBXFileReference; lastKnownFileType = sourcecode.swift; path = ParseFileTests.swift; sourceTree = "<group>"; };
		705A99F8259807F900B3547F /* ParseFileManagerTests.swift */ = {isa = PBXFileReference; lastKnownFileType = sourcecode.swift; path = ParseFileManagerTests.swift; sourceTree = "<group>"; };
		705A9A2E25991C1400B3547F /* Fileable.swift */ = {isa = PBXFileReference; lastKnownFileType = sourcecode.swift; path = Fileable.swift; sourceTree = "<group>"; };
		70647E8D259E3375004C1004 /* LocallyIdentifiable.swift */ = {isa = PBXFileReference; lastKnownFileType = sourcecode.swift; path = LocallyIdentifiable.swift; sourceTree = "<group>"; };
		70647E9B259E3A9A004C1004 /* ParseType.swift */ = {isa = PBXFileReference; lastKnownFileType = sourcecode.swift; path = ParseType.swift; sourceTree = "<group>"; };
		708D035125215F9B00646C70 /* Deletable.swift */ = {isa = PBXFileReference; lastKnownFileType = sourcecode.swift; path = Deletable.swift; sourceTree = "<group>"; };
		709B98302556EC7400507778 /* ParseSwiftTeststvOS.xctest */ = {isa = PBXFileReference; explicitFileType = wrapper.cfbundle; includeInIndex = 0; path = ParseSwiftTeststvOS.xctest; sourceTree = BUILT_PRODUCTS_DIR; };
		709B98342556EC7400507778 /* Info.plist */ = {isa = PBXFileReference; lastKnownFileType = text.plist.xml; path = Info.plist; sourceTree = "<group>"; };
		70BC0B32251903D1001556DB /* ParseGeoPointTests.swift */ = {isa = PBXFileReference; lastKnownFileType = sourcecode.swift; path = ParseGeoPointTests.swift; sourceTree = "<group>"; };
		70BC988F252A5B5C00FF3074 /* Objectable.swift */ = {isa = PBXFileReference; lastKnownFileType = sourcecode.swift; path = Objectable.swift; sourceTree = "<group>"; };
		70BDA2B2250536FF00FC2237 /* ParseInstallation.swift */ = {isa = PBXFileReference; lastKnownFileType = sourcecode.swift; path = ParseInstallation.swift; sourceTree = "<group>"; };
		70C7DC1D24D20E530050419B /* ParseUserTests.swift */ = {isa = PBXFileReference; fileEncoding = 4; lastKnownFileType = sourcecode.swift; path = ParseUserTests.swift; sourceTree = "<group>"; };
		70C7DC1F24D20F180050419B /* ParseQueryTests.swift */ = {isa = PBXFileReference; fileEncoding = 4; lastKnownFileType = sourcecode.swift; path = ParseQueryTests.swift; sourceTree = "<group>"; };
		70C7DC2024D20F190050419B /* ParseObjectBatchTests.swift */ = {isa = PBXFileReference; fileEncoding = 4; lastKnownFileType = sourcecode.swift; path = ParseObjectBatchTests.swift; sourceTree = "<group>"; };
		70CE1D882545BF730018D572 /* ParsePointerTests.swift */ = {isa = PBXFileReference; lastKnownFileType = sourcecode.swift; path = ParsePointerTests.swift; sourceTree = "<group>"; };
		70F2E23E254F246000B2EA5C /* Info.plist */ = {isa = PBXFileReference; lastKnownFileType = text.plist.xml; path = Info.plist; sourceTree = "<group>"; };
		70F2E250254F247000B2EA5C /* ParseSwiftTestsmacOS.xctest */ = {isa = PBXFileReference; explicitFileType = wrapper.cfbundle; includeInIndex = 0; path = ParseSwiftTestsmacOS.xctest; sourceTree = BUILT_PRODUCTS_DIR; };
		70F2E254254F247000B2EA5C /* Info.plist */ = {isa = PBXFileReference; lastKnownFileType = text.plist.xml; path = Info.plist; sourceTree = "<group>"; };
		7FFF552B2217E729007C3B4E /* AnyEncodableTests.swift */ = {isa = PBXFileReference; fileEncoding = 4; lastKnownFileType = sourcecode.swift; path = AnyEncodableTests.swift; sourceTree = "<group>"; };
		7FFF552C2217E729007C3B4E /* AnyCodableTests.swift */ = {isa = PBXFileReference; fileEncoding = 4; lastKnownFileType = sourcecode.swift; path = AnyCodableTests.swift; sourceTree = "<group>"; };
		7FFF552D2217E729007C3B4E /* AnyDecodableTests.swift */ = {isa = PBXFileReference; fileEncoding = 4; lastKnownFileType = sourcecode.swift; path = AnyDecodableTests.swift; sourceTree = "<group>"; };
		911DB12B24C3F7720027F3C7 /* MockURLResponse.swift */ = {isa = PBXFileReference; lastKnownFileType = sourcecode.swift; path = MockURLResponse.swift; sourceTree = "<group>"; };
		911DB12D24C4837E0027F3C7 /* APICommandTests.swift */ = {isa = PBXFileReference; lastKnownFileType = sourcecode.swift; path = APICommandTests.swift; sourceTree = "<group>"; };
		911DB13224C494390027F3C7 /* MockURLProtocol.swift */ = {isa = PBXFileReference; lastKnownFileType = sourcecode.swift; path = MockURLProtocol.swift; sourceTree = "<group>"; };
		911DB13524C4FC100027F3C7 /* ParseObjectTests.swift */ = {isa = PBXFileReference; lastKnownFileType = sourcecode.swift; path = ParseObjectTests.swift; sourceTree = "<group>"; };
		912C9BCB24D3005D009947C3 /* ParseSwift.framework */ = {isa = PBXFileReference; explicitFileType = wrapper.framework; includeInIndex = 0; path = ParseSwift.framework; sourceTree = BUILT_PRODUCTS_DIR; };
		912C9BCD24D3005D009947C3 /* ParseSwift_watchOS.h */ = {isa = PBXFileReference; lastKnownFileType = sourcecode.c.h; path = ParseSwift_watchOS.h; sourceTree = "<group>"; };
		912C9BCE24D3005D009947C3 /* Info.plist */ = {isa = PBXFileReference; lastKnownFileType = text.plist.xml; path = Info.plist; sourceTree = "<group>"; };
		912C9BD824D3011F009947C3 /* ParseSwift.framework */ = {isa = PBXFileReference; explicitFileType = wrapper.framework; includeInIndex = 0; path = ParseSwift.framework; sourceTree = BUILT_PRODUCTS_DIR; };
		912C9BDA24D3011F009947C3 /* ParseSwift_tvOS.h */ = {isa = PBXFileReference; lastKnownFileType = sourcecode.c.h; path = ParseSwift_tvOS.h; sourceTree = "<group>"; };
		912C9BDB24D3011F009947C3 /* Info.plist */ = {isa = PBXFileReference; lastKnownFileType = text.plist.xml; path = Info.plist; sourceTree = "<group>"; };
		9158916A256A07DD0024BE9A /* README.md */ = {isa = PBXFileReference; lastKnownFileType = net.daringfireball.markdown; path = README.md; sourceTree = "<group>"; };
		916786E1259B7DDA00BB5B4E /* ParseCloud.swift */ = {isa = PBXFileReference; lastKnownFileType = sourcecode.swift; path = ParseCloud.swift; sourceTree = "<group>"; };
		916786EF259BC59600BB5B4E /* ParseCloudTests.swift */ = {isa = PBXFileReference; lastKnownFileType = sourcecode.swift; path = ParseCloudTests.swift; sourceTree = "<group>"; };
		9194657724F16E330070296B /* ACLTests.swift */ = {isa = PBXFileReference; lastKnownFileType = sourcecode.swift; path = ACLTests.swift; sourceTree = "<group>"; };
		F971F4F524DE381A006CB79B /* ParseEncoderTests.swift */ = {isa = PBXFileReference; lastKnownFileType = sourcecode.swift; path = ParseEncoderTests.swift; sourceTree = "<group>"; };
		F97B45B424D9C6F200F4A88B /* ParseCoding.swift */ = {isa = PBXFileReference; fileEncoding = 4; lastKnownFileType = sourcecode.swift; path = ParseCoding.swift; sourceTree = "<group>"; };
		F97B45B524D9C6F200F4A88B /* AnyDecodable.swift */ = {isa = PBXFileReference; fileEncoding = 4; lastKnownFileType = sourcecode.swift; path = AnyDecodable.swift; sourceTree = "<group>"; };
		F97B45B624D9C6F200F4A88B /* ParseEncoder.swift */ = {isa = PBXFileReference; fileEncoding = 4; lastKnownFileType = sourcecode.swift; path = ParseEncoder.swift; sourceTree = "<group>"; };
		F97B45B724D9C6F200F4A88B /* Extensions.swift */ = {isa = PBXFileReference; fileEncoding = 4; lastKnownFileType = sourcecode.swift; path = Extensions.swift; sourceTree = "<group>"; };
		F97B45B824D9C6F200F4A88B /* AnyCodable.swift */ = {isa = PBXFileReference; fileEncoding = 4; lastKnownFileType = sourcecode.swift; path = AnyCodable.swift; sourceTree = "<group>"; };
		F97B45B924D9C6F200F4A88B /* AnyEncodable.swift */ = {isa = PBXFileReference; fileEncoding = 4; lastKnownFileType = sourcecode.swift; path = AnyEncodable.swift; sourceTree = "<group>"; };
		F97B45BB24D9C6F200F4A88B /* Query.swift */ = {isa = PBXFileReference; fileEncoding = 4; lastKnownFileType = sourcecode.swift; path = Query.swift; sourceTree = "<group>"; };
		F97B45BC24D9C6F200F4A88B /* ParseGeoPoint.swift */ = {isa = PBXFileReference; fileEncoding = 4; lastKnownFileType = sourcecode.swift; path = ParseGeoPoint.swift; sourceTree = "<group>"; };
		F97B45BD24D9C6F200F4A88B /* BaseParseUser.swift */ = {isa = PBXFileReference; fileEncoding = 4; lastKnownFileType = sourcecode.swift; path = BaseParseUser.swift; sourceTree = "<group>"; };
		F97B45BE24D9C6F200F4A88B /* Pointer.swift */ = {isa = PBXFileReference; fileEncoding = 4; lastKnownFileType = sourcecode.swift; path = Pointer.swift; sourceTree = "<group>"; };
		F97B45BF24D9C6F200F4A88B /* ParseError.swift */ = {isa = PBXFileReference; fileEncoding = 4; lastKnownFileType = sourcecode.swift; path = ParseError.swift; sourceTree = "<group>"; };
		F97B45C024D9C6F200F4A88B /* ParseACL.swift */ = {isa = PBXFileReference; fileEncoding = 4; lastKnownFileType = sourcecode.swift; path = ParseACL.swift; sourceTree = "<group>"; };
		F97B45C124D9C6F200F4A88B /* ParseFile.swift */ = {isa = PBXFileReference; fileEncoding = 4; lastKnownFileType = sourcecode.swift; path = ParseFile.swift; sourceTree = "<group>"; };
		F97B45C224D9C6F200F4A88B /* NoBody.swift */ = {isa = PBXFileReference; fileEncoding = 4; lastKnownFileType = sourcecode.swift; path = NoBody.swift; sourceTree = "<group>"; };
		F97B45C424D9C6F200F4A88B /* ParseUser.swift */ = {isa = PBXFileReference; fileEncoding = 4; lastKnownFileType = sourcecode.swift; path = ParseUser.swift; sourceTree = "<group>"; };
		F97B45C524D9C6F200F4A88B /* Fetchable.swift */ = {isa = PBXFileReference; fileEncoding = 4; lastKnownFileType = sourcecode.swift; path = Fetchable.swift; sourceTree = "<group>"; };
		F97B45C624D9C6F200F4A88B /* ParseObject.swift */ = {isa = PBXFileReference; fileEncoding = 4; lastKnownFileType = sourcecode.swift; path = ParseObject.swift; sourceTree = "<group>"; };
		F97B45C724D9C6F200F4A88B /* Savable.swift */ = {isa = PBXFileReference; fileEncoding = 4; lastKnownFileType = sourcecode.swift; path = Savable.swift; sourceTree = "<group>"; };
		F97B45C824D9C6F200F4A88B /* Queryable.swift */ = {isa = PBXFileReference; fileEncoding = 4; lastKnownFileType = sourcecode.swift; path = Queryable.swift; sourceTree = "<group>"; };
		F97B45CC24D9C6F200F4A88B /* ParseStorage.swift */ = {isa = PBXFileReference; fileEncoding = 4; lastKnownFileType = sourcecode.swift; path = ParseStorage.swift; sourceTree = "<group>"; };
		F97B45CD24D9C6F200F4A88B /* PrimitiveObjectStore.swift */ = {isa = PBXFileReference; fileEncoding = 4; lastKnownFileType = sourcecode.swift; path = PrimitiveObjectStore.swift; sourceTree = "<group>"; };
		F97B462624D9C72700F4A88B /* API.swift */ = {isa = PBXFileReference; fileEncoding = 4; lastKnownFileType = sourcecode.swift; path = API.swift; sourceTree = "<group>"; };
		F97B462B24D9C74400F4A88B /* BatchUtils.swift */ = {isa = PBXFileReference; fileEncoding = 4; lastKnownFileType = sourcecode.swift; path = BatchUtils.swift; sourceTree = "<group>"; };
		F97B462C24D9C74400F4A88B /* URLSession+extensions.swift */ = {isa = PBXFileReference; fileEncoding = 4; lastKnownFileType = sourcecode.swift; path = "URLSession+extensions.swift"; sourceTree = "<group>"; };
		F97B462D24D9C74400F4A88B /* Responses.swift */ = {isa = PBXFileReference; fileEncoding = 4; lastKnownFileType = sourcecode.swift; path = Responses.swift; sourceTree = "<group>"; };
		F97B462E24D9C74400F4A88B /* API+Commands.swift */ = {isa = PBXFileReference; fileEncoding = 4; lastKnownFileType = sourcecode.swift; path = "API+Commands.swift"; sourceTree = "<group>"; };
		F97B464024D9C78B00F4A88B /* ParseMutationContainer.swift */ = {isa = PBXFileReference; fileEncoding = 4; lastKnownFileType = sourcecode.swift; path = ParseMutationContainer.swift; sourceTree = "<group>"; };
		F97B464124D9C78B00F4A88B /* DeleteOperation.swift */ = {isa = PBXFileReference; fileEncoding = 4; lastKnownFileType = sourcecode.swift; path = DeleteOperation.swift; sourceTree = "<group>"; };
		F97B464224D9C78B00F4A88B /* AddOperation.swift */ = {isa = PBXFileReference; fileEncoding = 4; lastKnownFileType = sourcecode.swift; path = AddOperation.swift; sourceTree = "<group>"; };
		F97B464324D9C78B00F4A88B /* AddUniqueOperation.swift */ = {isa = PBXFileReference; fileEncoding = 4; lastKnownFileType = sourcecode.swift; path = AddUniqueOperation.swift; sourceTree = "<group>"; };
		F97B464424D9C78B00F4A88B /* RemoveOperation.swift */ = {isa = PBXFileReference; fileEncoding = 4; lastKnownFileType = sourcecode.swift; path = RemoveOperation.swift; sourceTree = "<group>"; };
		F97B464524D9C78B00F4A88B /* IncrementOperation.swift */ = {isa = PBXFileReference; fileEncoding = 4; lastKnownFileType = sourcecode.swift; path = IncrementOperation.swift; sourceTree = "<group>"; };
		F97B465E24D9C7B500F4A88B /* KeychainStore.swift */ = {isa = PBXFileReference; fileEncoding = 4; lastKnownFileType = sourcecode.swift; path = KeychainStore.swift; sourceTree = "<group>"; };
		F97B466324D9C88600F4A88B /* SecureStorage.swift */ = {isa = PBXFileReference; fileEncoding = 4; lastKnownFileType = sourcecode.swift; path = SecureStorage.swift; sourceTree = "<group>"; };
/* End PBXFileReference section */

/* Begin PBXFrameworksBuildPhase section */
		4AA807551F794242008CD551 /* Frameworks */ = {
			isa = PBXFrameworksBuildPhase;
			buildActionMask = 2147483647;
			files = (
			);
			runOnlyForDeploymentPostprocessing = 0;
		};
		4AB8B4F01F254AE10070F682 /* Frameworks */ = {
			isa = PBXFrameworksBuildPhase;
			buildActionMask = 2147483647;
			files = (
			);
			runOnlyForDeploymentPostprocessing = 0;
		};
		4AB8B4FA1F254AE10070F682 /* Frameworks */ = {
			isa = PBXFrameworksBuildPhase;
			buildActionMask = 2147483647;
			files = (
				4AB8B4FE1F254AE10070F682 /* ParseSwift.framework in Frameworks */,
			);
			runOnlyForDeploymentPostprocessing = 0;
		};
		4AFDA70E1F26D9A5002AE4FC /* Frameworks */ = {
			isa = PBXFrameworksBuildPhase;
			buildActionMask = 2147483647;
			files = (
			);
			runOnlyForDeploymentPostprocessing = 0;
		};
		7033ECAD25584A83009770F3 /* Frameworks */ = {
			isa = PBXFrameworksBuildPhase;
			buildActionMask = 2147483647;
			files = (
			);
			runOnlyForDeploymentPostprocessing = 0;
		};
		709B982D2556EC7400507778 /* Frameworks */ = {
			isa = PBXFrameworksBuildPhase;
			buildActionMask = 2147483647;
			files = (
				709B98352556EC7400507778 /* ParseSwift.framework in Frameworks */,
			);
			runOnlyForDeploymentPostprocessing = 0;
		};
		70F2E24D254F247000B2EA5C /* Frameworks */ = {
			isa = PBXFrameworksBuildPhase;
			buildActionMask = 2147483647;
			files = (
				70F2E255254F247000B2EA5C /* ParseSwift.framework in Frameworks */,
			);
			runOnlyForDeploymentPostprocessing = 0;
		};
		912C9BC824D3005D009947C3 /* Frameworks */ = {
			isa = PBXFrameworksBuildPhase;
			buildActionMask = 2147483647;
			files = (
			);
			runOnlyForDeploymentPostprocessing = 0;
		};
		912C9BD524D3011F009947C3 /* Frameworks */ = {
			isa = PBXFrameworksBuildPhase;
			buildActionMask = 2147483647;
			files = (
			);
			runOnlyForDeploymentPostprocessing = 0;
		};
/* End PBXFrameworksBuildPhase section */

/* Begin PBXGroup section */
		4A5EE45F1F49E9E000D3CAE3 /* Sources */ = {
			isa = PBXGroup;
			children = (
				4AB8B4F61F254AE10070F682 /* ParseSwift */,
			);
			path = Sources;
			sourceTree = "<group>";
		};
		4A5EE4601F49EA0600D3CAE3 /* Tests */ = {
			isa = PBXGroup;
			children = (
				4AA8076C1F794C1C008CD551 /* ParseSwiftTests */,
				4A1120BF1F49FC3300E32D94 /* LinuxMain.swift */,
			);
			path = Tests;
			sourceTree = "<group>";
		};
		4A65114E1F48E3CE005237DF /* ParseSwift-iOS */ = {
			isa = PBXGroup;
			children = (
				4AB8B4F81F254AE10070F682 /* Info.plist */,
			);
			path = "ParseSwift-iOS";
			sourceTree = "<group>";
		};
		4AA807591F794242008CD551 /* TestHost */ = {
			isa = PBXGroup;
			children = (
				4AA8075A1F794242008CD551 /* AppDelegate.swift */,
				4AA8075E1F794242008CD551 /* Main.storyboard */,
				4AA807611F794242008CD551 /* Assets.xcassets */,
				4AA807631F794242008CD551 /* LaunchScreen.storyboard */,
				4AA807661F794242008CD551 /* Info.plist */,
			);
			path = TestHost;
			sourceTree = "<group>";
		};
		4AA8076C1F794C1C008CD551 /* ParseSwiftTests */ = {
			isa = PBXGroup;
			children = (
				4AA8076D1F794C1C008CD551 /* Info.plist */,
				9194657724F16E330070296B /* ACLTests.swift */,
				911DB12D24C4837E0027F3C7 /* APICommandTests.swift */,
				705726ED2592C91C00F0ADD5 /* HashTests.swift */,
				4AA8076E1F794C1C008CD551 /* KeychainStoreTests.swift */,
				7003957525A0EE770052CB31 /* BatchUtilsTests.swift */,
				916786EF259BC59600BB5B4E /* ParseCloudTests.swift */,
				F971F4F524DE381A006CB79B /* ParseEncoderTests.swift */,
				705A99F8259807F900B3547F /* ParseFileManagerTests.swift */,
				705727882593FF8000F0ADD5 /* ParseFileTests.swift */,
				70BC0B32251903D1001556DB /* ParseGeoPointTests.swift */,
				70110D5B2506ED0E0091CC1D /* ParseInstallationTests.swift */,
				70C7DC2024D20F190050419B /* ParseObjectBatchTests.swift */,
				911DB13524C4FC100027F3C7 /* ParseObjectTests.swift */,
				70CE1D882545BF730018D572 /* ParsePointerTests.swift */,
				70C7DC1F24D20F180050419B /* ParseQueryTests.swift */,
				70C7DC1D24D20E530050419B /* ParseUserTests.swift */,
				7003963A25A288100052CB31 /* ParseLiveQueryTests.swift */,
				7FFF552A2217E729007C3B4E /* AnyCodableTests */,
				911DB12A24C3F7260027F3C7 /* NetworkMocking */,
			);
			path = ParseSwiftTests;
			sourceTree = "<group>";
		};
		4AB8B4EA1F254AE10070F682 = {
			isa = PBXGroup;
			children = (
				9158916A256A07DD0024BE9A /* README.md */,
				4A5EE45F1F49E9E000D3CAE3 /* Sources */,
				4A5EE4601F49EA0600D3CAE3 /* Tests */,
				4A65114E1F48E3CE005237DF /* ParseSwift-iOS */,
				4AFDA7131F26D9A5002AE4FC /* ParseSwift-macOS */,
				912C9BD924D3011F009947C3 /* ParseSwift-tvOS */,
				912C9BCC24D3005D009947C3 /* ParseSwift-watchOS */,
				4AA807591F794242008CD551 /* TestHost */,
				70F2E23B254F246000B2EA5C /* ParseSwiftTeststvOS */,
				70F2E251254F247000B2EA5C /* ParseSwiftTestsmacOS */,
				709B98312556EC7400507778 /* ParseSwiftTeststvOS */,
				7033ECB125584A83009770F3 /* TestHostTV */,
				4AB8B4F51F254AE10070F682 /* Products */,
				4ACFC2E21F3CA21F0046F3A3 /* ParseSwift.playground */,
			);
			sourceTree = "<group>";
		};
		4AB8B4F51F254AE10070F682 /* Products */ = {
			isa = PBXGroup;
			children = (
				4AB8B4F41F254AE10070F682 /* ParseSwift.framework */,
				4AB8B4FD1F254AE10070F682 /* ParseSwiftTests.xctest */,
				4AFDA7121F26D9A5002AE4FC /* ParseSwift.framework */,
				4AA807581F794242008CD551 /* TestHost.app */,
				912C9BCB24D3005D009947C3 /* ParseSwift.framework */,
				912C9BD824D3011F009947C3 /* ParseSwift.framework */,
				70F2E250254F247000B2EA5C /* ParseSwiftTestsmacOS.xctest */,
				709B98302556EC7400507778 /* ParseSwiftTeststvOS.xctest */,
				7033ECB025584A83009770F3 /* TestHostTV.app */,
			);
			name = Products;
			sourceTree = "<group>";
		};
		4AB8B4F61F254AE10070F682 /* ParseSwift */ = {
			isa = PBXGroup;
			children = (
				F97B45C924D9C6F200F4A88B /* API */,
				70510AAA259EE23700FEA700 /* LiveQuery */,
				F97B45B324D9C6F200F4A88B /* Coding */,
				70110D5D250849B30091CC1D /* Internal */,
				F97B463F24D9C78B00F4A88B /* Mutation Operations */,
				F97B45C324D9C6F200F4A88B /* Objects */,
				70110D5E25084AF80091CC1D /* Protocols */,
				F97B45BA24D9C6F200F4A88B /* Types */,
				F97B45CB24D9C6F200F4A88B /* Storage */,
				4A82B7EE1F254B820063D731 /* Parse.swift */,
				70110D51250680140091CC1D /* ParseConstants.swift */,
				4AB8B4F71F254AE10070F682 /* Parse.h */,
			);
			path = ParseSwift;
			sourceTree = "<group>";
		};
		4AFDA7131F26D9A5002AE4FC /* ParseSwift-macOS */ = {
			isa = PBXGroup;
			children = (
				4AFDA7151F26D9A5002AE4FC /* Info.plist */,
			);
			path = "ParseSwift-macOS";
			sourceTree = "<group>";
		};
		700395DE25A147C40052CB31 /* Protocols */ = {
			isa = PBXGroup;
			children = (
				700395F125A171320052CB31 /* LiveQueryable.swift */,
				700395D025A147BE0052CB31 /* SubscriptionHandlable.swift */,
			);
			path = Protocols;
			sourceTree = "<group>";
		};
		70110D5D250849B30091CC1D /* Internal */ = {
			isa = PBXGroup;
			children = (
				705726DF2592C2A800F0ADD5 /* ParseHash.swift */,
				F97B45BD24D9C6F200F4A88B /* BaseParseUser.swift */,
				70110D562506CE890091CC1D /* BaseParseInstallation.swift */,
				F97B45C224D9C6F200F4A88B /* NoBody.swift */,
			);
			path = Internal;
			sourceTree = "<group>";
		};
		70110D5E25084AF80091CC1D /* Protocols */ = {
			isa = PBXGroup;
			children = (
				708D035125215F9B00646C70 /* Deletable.swift */,
				F97B45C524D9C6F200F4A88B /* Fetchable.swift */,
				705A9A2E25991C1400B3547F /* Fileable.swift */,
				70BC988F252A5B5C00FF3074 /* Objectable.swift */,
				F97B45C824D9C6F200F4A88B /* Queryable.swift */,
				F97B45C724D9C6F200F4A88B /* Savable.swift */,
				70647E8D259E3375004C1004 /* LocallyIdentifiable.swift */,
				70647E9B259E3A9A004C1004 /* ParseType.swift */,
			);
			path = Protocols;
			sourceTree = "<group>";
		};
		7033ECB125584A83009770F3 /* TestHostTV */ = {
			isa = PBXGroup;
			children = (
				7033ECB225584A83009770F3 /* AppDelegate.swift */,
				7033ECB425584A83009770F3 /* ViewController.swift */,
				7033ECB625584A83009770F3 /* Main.storyboard */,
				7033ECB925584A85009770F3 /* Assets.xcassets */,
				7033ECBB25584A85009770F3 /* LaunchScreen.storyboard */,
				7033ECBE25584A85009770F3 /* Info.plist */,
			);
			path = TestHostTV;
			sourceTree = "<group>";
		};
		70510AAA259EE23700FEA700 /* LiveQuery */ = {
			isa = PBXGroup;
			children = (
				70510AAB259EE25E00FEA700 /* LiveQuerySocket.swift */,
				7003959425A10DFC0052CB31 /* Messages.swift */,
				700395A225A119430052CB31 /* Operations.swift */,
				7003960825A184EF0052CB31 /* ParseLiveQuery.swift */,
				700395B925A1470F0052CB31 /* Subscription.swift */,
				700395DE25A147C40052CB31 /* Protocols */,
			);
			path = LiveQuery;
			sourceTree = "<group>";
		};
		709B98312556EC7400507778 /* ParseSwiftTeststvOS */ = {
			isa = PBXGroup;
			children = (
				709B98342556EC7400507778 /* Info.plist */,
			);
			path = ParseSwiftTeststvOS;
			sourceTree = "<group>";
		};
		70F2E23B254F246000B2EA5C /* ParseSwiftTeststvOS */ = {
			isa = PBXGroup;
			children = (
				70F2E23E254F246000B2EA5C /* Info.plist */,
			);
			path = ParseSwiftTeststvOS;
			sourceTree = "<group>";
		};
		70F2E251254F247000B2EA5C /* ParseSwiftTestsmacOS */ = {
			isa = PBXGroup;
			children = (
				70F2E254254F247000B2EA5C /* Info.plist */,
			);
			path = ParseSwiftTestsmacOS;
			sourceTree = "<group>";
		};
		7FFF552A2217E729007C3B4E /* AnyCodableTests */ = {
			isa = PBXGroup;
			children = (
				7FFF552B2217E729007C3B4E /* AnyEncodableTests.swift */,
				7FFF552C2217E729007C3B4E /* AnyCodableTests.swift */,
				7FFF552D2217E729007C3B4E /* AnyDecodableTests.swift */,
			);
			path = AnyCodableTests;
			sourceTree = "<group>";
		};
		911DB12A24C3F7260027F3C7 /* NetworkMocking */ = {
			isa = PBXGroup;
			children = (
				911DB12B24C3F7720027F3C7 /* MockURLResponse.swift */,
				911DB13224C494390027F3C7 /* MockURLProtocol.swift */,
			);
			path = NetworkMocking;
			sourceTree = "<group>";
		};
		912C9BCC24D3005D009947C3 /* ParseSwift-watchOS */ = {
			isa = PBXGroup;
			children = (
				912C9BCD24D3005D009947C3 /* ParseSwift_watchOS.h */,
				912C9BCE24D3005D009947C3 /* Info.plist */,
			);
			path = "ParseSwift-watchOS";
			sourceTree = "<group>";
		};
		912C9BD924D3011F009947C3 /* ParseSwift-tvOS */ = {
			isa = PBXGroup;
			children = (
				912C9BDA24D3011F009947C3 /* ParseSwift_tvOS.h */,
				912C9BDB24D3011F009947C3 /* Info.plist */,
			);
			path = "ParseSwift-tvOS";
			sourceTree = "<group>";
		};
		F97B45B324D9C6F200F4A88B /* Coding */ = {
			isa = PBXGroup;
			children = (
				F97B45B824D9C6F200F4A88B /* AnyCodable.swift */,
				F97B45B524D9C6F200F4A88B /* AnyDecodable.swift */,
				F97B45B924D9C6F200F4A88B /* AnyEncodable.swift */,
				F97B45B724D9C6F200F4A88B /* Extensions.swift */,
				F97B45B424D9C6F200F4A88B /* ParseCoding.swift */,
				F97B45B624D9C6F200F4A88B /* ParseEncoder.swift */,
			);
			path = Coding;
			sourceTree = "<group>";
		};
		F97B45BA24D9C6F200F4A88B /* Types */ = {
			isa = PBXGroup;
			children = (
				F97B45C024D9C6F200F4A88B /* ParseACL.swift */,
				916786E1259B7DDA00BB5B4E /* ParseCloud.swift */,
				F97B45BF24D9C6F200F4A88B /* ParseError.swift */,
				F97B45C124D9C6F200F4A88B /* ParseFile.swift */,
				F97B45BC24D9C6F200F4A88B /* ParseGeoPoint.swift */,
				F97B45BE24D9C6F200F4A88B /* Pointer.swift */,
				F97B45BB24D9C6F200F4A88B /* Query.swift */,
			);
			path = Types;
			sourceTree = "<group>";
		};
		F97B45C324D9C6F200F4A88B /* Objects */ = {
			isa = PBXGroup;
			children = (
				70BDA2B2250536FF00FC2237 /* ParseInstallation.swift */,
				F97B45C624D9C6F200F4A88B /* ParseObject.swift */,
				F97B45C424D9C6F200F4A88B /* ParseUser.swift */,
			);
			path = Objects;
			sourceTree = "<group>";
		};
		F97B45C924D9C6F200F4A88B /* API */ = {
			isa = PBXGroup;
			children = (
				F97B462624D9C72700F4A88B /* API.swift */,
				F97B462E24D9C74400F4A88B /* API+Commands.swift */,
				F97B462B24D9C74400F4A88B /* BatchUtils.swift */,
				F97B462D24D9C74400F4A88B /* Responses.swift */,
				F97B462C24D9C74400F4A88B /* URLSession+extensions.swift */,
			);
			path = API;
			sourceTree = "<group>";
		};
		F97B45CB24D9C6F200F4A88B /* Storage */ = {
			isa = PBXGroup;
			children = (
				F97B465E24D9C7B500F4A88B /* KeychainStore.swift */,
				70572670259033A700F0ADD5 /* ParseFileManager.swift */,
				F97B45CC24D9C6F200F4A88B /* ParseStorage.swift */,
				F97B45CD24D9C6F200F4A88B /* PrimitiveObjectStore.swift */,
				F97B466324D9C88600F4A88B /* SecureStorage.swift */,
			);
			path = Storage;
			sourceTree = "<group>";
		};
		F97B463F24D9C78B00F4A88B /* Mutation Operations */ = {
			isa = PBXGroup;
			children = (
				F97B464224D9C78B00F4A88B /* AddOperation.swift */,
				F97B464324D9C78B00F4A88B /* AddUniqueOperation.swift */,
				F97B464124D9C78B00F4A88B /* DeleteOperation.swift */,
				F97B464524D9C78B00F4A88B /* IncrementOperation.swift */,
				F97B464024D9C78B00F4A88B /* ParseMutationContainer.swift */,
				F97B464424D9C78B00F4A88B /* RemoveOperation.swift */,
			);
			path = "Mutation Operations";
			sourceTree = "<group>";
		};
/* End PBXGroup section */

/* Begin PBXHeadersBuildPhase section */
		4AB8B4F11F254AE10070F682 /* Headers */ = {
			isa = PBXHeadersBuildPhase;
			buildActionMask = 2147483647;
			files = (
				4AB8B5051F254AE10070F682 /* Parse.h in Headers */,
			);
			runOnlyForDeploymentPostprocessing = 0;
		};
		4AFDA70F1F26D9A5002AE4FC /* Headers */ = {
			isa = PBXHeadersBuildPhase;
			buildActionMask = 2147483647;
			files = (
				4AFDA7391F26DAF8002AE4FC /* Parse.h in Headers */,
			);
			runOnlyForDeploymentPostprocessing = 0;
		};
		912C9BC624D3005D009947C3 /* Headers */ = {
			isa = PBXHeadersBuildPhase;
			buildActionMask = 2147483647;
			files = (
				912C9BCF24D3005D009947C3 /* ParseSwift_watchOS.h in Headers */,
			);
			runOnlyForDeploymentPostprocessing = 0;
		};
		912C9BD324D3011F009947C3 /* Headers */ = {
			isa = PBXHeadersBuildPhase;
			buildActionMask = 2147483647;
			files = (
				912C9BDC24D3011F009947C3 /* ParseSwift_tvOS.h in Headers */,
			);
			runOnlyForDeploymentPostprocessing = 0;
		};
/* End PBXHeadersBuildPhase section */

/* Begin PBXNativeTarget section */
		4AA807571F794242008CD551 /* TestHost */ = {
			isa = PBXNativeTarget;
			buildConfigurationList = 4AA807671F794242008CD551 /* Build configuration list for PBXNativeTarget "TestHost" */;
			buildPhases = (
				4AA807541F794242008CD551 /* Sources */,
				4AA807551F794242008CD551 /* Frameworks */,
				4AA807561F794242008CD551 /* Resources */,
			);
			buildRules = (
			);
			dependencies = (
			);
			name = TestHost;
			productName = TestHost;
			productReference = 4AA807581F794242008CD551 /* TestHost.app */;
			productType = "com.apple.product-type.application";
		};
		4AB8B4F31F254AE10070F682 /* ParseSwift (iOS) */ = {
			isa = PBXNativeTarget;
			buildConfigurationList = 4AB8B5081F254AE10070F682 /* Build configuration list for PBXNativeTarget "ParseSwift (iOS)" */;
			buildPhases = (
				4AB8B4EF1F254AE10070F682 /* Sources */,
				4AB8B4F01F254AE10070F682 /* Frameworks */,
				4AB8B4F11F254AE10070F682 /* Headers */,
				4AB8B4F21F254AE10070F682 /* Resources */,
				4A6511551F49D544005237DF /* SwiftLint */,
			);
			buildRules = (
			);
			dependencies = (
			);
			name = "ParseSwift (iOS)";
			productName = Parse;
			productReference = 4AB8B4F41F254AE10070F682 /* ParseSwift.framework */;
			productType = "com.apple.product-type.framework";
		};
		4AB8B4FC1F254AE10070F682 /* ParseSwiftTests */ = {
			isa = PBXNativeTarget;
			buildConfigurationList = 4AB8B50B1F254AE10070F682 /* Build configuration list for PBXNativeTarget "ParseSwiftTests" */;
			buildPhases = (
				4AB8B4F91F254AE10070F682 /* Sources */,
				4AB8B4FA1F254AE10070F682 /* Frameworks */,
				4AB8B4FB1F254AE10070F682 /* Resources */,
			);
			buildRules = (
			);
			dependencies = (
				4AB8B5001F254AE10070F682 /* PBXTargetDependency */,
				4AA8076B1F79424A008CD551 /* PBXTargetDependency */,
			);
			name = ParseSwiftTests;
			productName = ParseTests;
			productReference = 4AB8B4FD1F254AE10070F682 /* ParseSwiftTests.xctest */;
			productType = "com.apple.product-type.bundle.unit-test";
		};
		4AFDA7111F26D9A5002AE4FC /* ParseSwift (macOS) */ = {
			isa = PBXNativeTarget;
			buildConfigurationList = 4AFDA7231F26D9A5002AE4FC /* Build configuration list for PBXNativeTarget "ParseSwift (macOS)" */;
			buildPhases = (
				4AFDA70D1F26D9A5002AE4FC /* Sources */,
				4AFDA70E1F26D9A5002AE4FC /* Frameworks */,
				4AFDA70F1F26D9A5002AE4FC /* Headers */,
				4AFDA7101F26D9A5002AE4FC /* Resources */,
				4A6511541F49D53C005237DF /* SwiftLint */,
			);
			buildRules = (
			);
			dependencies = (
			);
			name = "ParseSwift (macOS)";
			productName = "Parse-macOS";
			productReference = 4AFDA7121F26D9A5002AE4FC /* ParseSwift.framework */;
			productType = "com.apple.product-type.framework";
		};
		7033ECAF25584A83009770F3 /* TestHostTV */ = {
			isa = PBXNativeTarget;
			buildConfigurationList = 7033ECC125584A85009770F3 /* Build configuration list for PBXNativeTarget "TestHostTV" */;
			buildPhases = (
				7033ECAC25584A83009770F3 /* Sources */,
				7033ECAD25584A83009770F3 /* Frameworks */,
				7033ECAE25584A83009770F3 /* Resources */,
			);
			buildRules = (
			);
			dependencies = (
			);
			name = TestHostTV;
			productName = TestHostTV;
			productReference = 7033ECB025584A83009770F3 /* TestHostTV.app */;
			productType = "com.apple.product-type.application";
		};
		709B982F2556EC7400507778 /* ParseSwiftTeststvOS */ = {
			isa = PBXNativeTarget;
			buildConfigurationList = 709B983A2556EC7400507778 /* Build configuration list for PBXNativeTarget "ParseSwiftTeststvOS" */;
			buildPhases = (
				709B982C2556EC7400507778 /* Sources */,
				709B982D2556EC7400507778 /* Frameworks */,
				709B982E2556EC7400507778 /* Resources */,
			);
			buildRules = (
			);
			dependencies = (
				709B98372556EC7400507778 /* PBXTargetDependency */,
				7033ECCC25584AAF009770F3 /* PBXTargetDependency */,
			);
			name = ParseSwiftTeststvOS;
			productName = ParseSwiftTeststvOS;
			productReference = 709B98302556EC7400507778 /* ParseSwiftTeststvOS.xctest */;
			productType = "com.apple.product-type.bundle.unit-test";
		};
		70F2E24F254F247000B2EA5C /* ParseSwiftTestsmacOS */ = {
			isa = PBXNativeTarget;
			buildConfigurationList = 70F2E258254F247000B2EA5C /* Build configuration list for PBXNativeTarget "ParseSwiftTestsmacOS" */;
			buildPhases = (
				70F2E24C254F247000B2EA5C /* Sources */,
				70F2E24D254F247000B2EA5C /* Frameworks */,
				70F2E24E254F247000B2EA5C /* Resources */,
			);
			buildRules = (
			);
			dependencies = (
				70F2E257254F247000B2EA5C /* PBXTargetDependency */,
			);
			name = ParseSwiftTestsmacOS;
			productName = ParseSwiftTestsmacOS;
			productReference = 70F2E250254F247000B2EA5C /* ParseSwiftTestsmacOS.xctest */;
			productType = "com.apple.product-type.bundle.unit-test";
		};
		912C9BCA24D3005D009947C3 /* ParseSwift (watchOS) */ = {
			isa = PBXNativeTarget;
			buildConfigurationList = 912C9BD024D3005D009947C3 /* Build configuration list for PBXNativeTarget "ParseSwift (watchOS)" */;
			buildPhases = (
				912C9BC624D3005D009947C3 /* Headers */,
				912C9BC724D3005D009947C3 /* Sources */,
				912C9BC824D3005D009947C3 /* Frameworks */,
				912C9BC924D3005D009947C3 /* Resources */,
			);
			buildRules = (
			);
			dependencies = (
			);
			name = "ParseSwift (watchOS)";
			productName = "ParseSwift-watchOS";
			productReference = 912C9BCB24D3005D009947C3 /* ParseSwift.framework */;
			productType = "com.apple.product-type.framework";
		};
		912C9BD724D3011F009947C3 /* ParseSwift (tvOS) */ = {
			isa = PBXNativeTarget;
			buildConfigurationList = 912C9BDD24D3011F009947C3 /* Build configuration list for PBXNativeTarget "ParseSwift (tvOS)" */;
			buildPhases = (
				912C9BD324D3011F009947C3 /* Headers */,
				912C9BD424D3011F009947C3 /* Sources */,
				912C9BD524D3011F009947C3 /* Frameworks */,
				912C9BD624D3011F009947C3 /* Resources */,
			);
			buildRules = (
			);
			dependencies = (
			);
			name = "ParseSwift (tvOS)";
			productName = "ParseSwift-tvOS";
			productReference = 912C9BD824D3011F009947C3 /* ParseSwift.framework */;
			productType = "com.apple.product-type.framework";
		};
/* End PBXNativeTarget section */

/* Begin PBXProject section */
		4AB8B4EB1F254AE10070F682 /* Project object */ = {
			isa = PBXProject;
			attributes = {
				LastSwiftUpdateCheck = 1210;
				LastUpgradeCheck = 1210;
				ORGANIZATIONNAME = "Parse Community";
				TargetAttributes = {
					4AA807571F794242008CD551 = {
						CreatedOnToolsVersion = 9.0;
						LastSwiftMigration = 1130;
						ProvisioningStyle = Automatic;
					};
					4AB8B4F31F254AE10070F682 = {
						CreatedOnToolsVersion = 9.0;
						LastSwiftMigration = 1130;
					};
					4AB8B4FC1F254AE10070F682 = {
						CreatedOnToolsVersion = 9.0;
						LastSwiftMigration = 1130;
						ProvisioningStyle = Manual;
						TestTargetID = 4AA807571F794242008CD551;
					};
					4AFDA7111F26D9A5002AE4FC = {
						CreatedOnToolsVersion = 9.0;
						LastSwiftMigration = 1130;
					};
					7033ECAF25584A83009770F3 = {
						CreatedOnToolsVersion = 12.1;
						ProvisioningStyle = Automatic;
					};
					709B982F2556EC7400507778 = {
						CreatedOnToolsVersion = 12.1;
						ProvisioningStyle = Manual;
						TestTargetID = 7033ECAF25584A83009770F3;
					};
					70F2E24F254F247000B2EA5C = {
						CreatedOnToolsVersion = 12.1;
						ProvisioningStyle = Manual;
					};
					912C9BCA24D3005D009947C3 = {
						CreatedOnToolsVersion = 11.6;
						ProvisioningStyle = Manual;
					};
					912C9BD724D3011F009947C3 = {
						CreatedOnToolsVersion = 11.6;
						ProvisioningStyle = Manual;
					};
				};
			};
			buildConfigurationList = 4AB8B4EE1F254AE10070F682 /* Build configuration list for PBXProject "ParseSwift" */;
			compatibilityVersion = "Xcode 8.0";
			developmentRegion = en;
			hasScannedForEncodings = 0;
			knownRegions = (
				en,
				Base,
			);
			mainGroup = 4AB8B4EA1F254AE10070F682;
			productRefGroup = 4AB8B4F51F254AE10070F682 /* Products */;
			projectDirPath = "";
			projectRoot = "";
			targets = (
				4AB8B4F31F254AE10070F682 /* ParseSwift (iOS) */,
				4AFDA7111F26D9A5002AE4FC /* ParseSwift (macOS) */,
				912C9BD724D3011F009947C3 /* ParseSwift (tvOS) */,
				912C9BCA24D3005D009947C3 /* ParseSwift (watchOS) */,
				4AB8B4FC1F254AE10070F682 /* ParseSwiftTests */,
				4AA807571F794242008CD551 /* TestHost */,
				70F2E24F254F247000B2EA5C /* ParseSwiftTestsmacOS */,
				709B982F2556EC7400507778 /* ParseSwiftTeststvOS */,
				7033ECAF25584A83009770F3 /* TestHostTV */,
			);
		};
/* End PBXProject section */

/* Begin PBXResourcesBuildPhase section */
		4AA807561F794242008CD551 /* Resources */ = {
			isa = PBXResourcesBuildPhase;
			buildActionMask = 2147483647;
			files = (
				4AA807651F794242008CD551 /* LaunchScreen.storyboard in Resources */,
				4AA807621F794242008CD551 /* Assets.xcassets in Resources */,
				4AA807601F794242008CD551 /* Main.storyboard in Resources */,
			);
			runOnlyForDeploymentPostprocessing = 0;
		};
		4AB8B4F21F254AE10070F682 /* Resources */ = {
			isa = PBXResourcesBuildPhase;
			buildActionMask = 2147483647;
			files = (
			);
			runOnlyForDeploymentPostprocessing = 0;
		};
		4AB8B4FB1F254AE10070F682 /* Resources */ = {
			isa = PBXResourcesBuildPhase;
			buildActionMask = 2147483647;
			files = (
			);
			runOnlyForDeploymentPostprocessing = 0;
		};
		4AFDA7101F26D9A5002AE4FC /* Resources */ = {
			isa = PBXResourcesBuildPhase;
			buildActionMask = 2147483647;
			files = (
			);
			runOnlyForDeploymentPostprocessing = 0;
		};
		7033ECAE25584A83009770F3 /* Resources */ = {
			isa = PBXResourcesBuildPhase;
			buildActionMask = 2147483647;
			files = (
				7033ECBD25584A85009770F3 /* LaunchScreen.storyboard in Resources */,
				7033ECBA25584A85009770F3 /* Assets.xcassets in Resources */,
				7033ECB825584A83009770F3 /* Main.storyboard in Resources */,
			);
			runOnlyForDeploymentPostprocessing = 0;
		};
		709B982E2556EC7400507778 /* Resources */ = {
			isa = PBXResourcesBuildPhase;
			buildActionMask = 2147483647;
			files = (
			);
			runOnlyForDeploymentPostprocessing = 0;
		};
		70F2E24E254F247000B2EA5C /* Resources */ = {
			isa = PBXResourcesBuildPhase;
			buildActionMask = 2147483647;
			files = (
			);
			runOnlyForDeploymentPostprocessing = 0;
		};
		912C9BC924D3005D009947C3 /* Resources */ = {
			isa = PBXResourcesBuildPhase;
			buildActionMask = 2147483647;
			files = (
			);
			runOnlyForDeploymentPostprocessing = 0;
		};
		912C9BD624D3011F009947C3 /* Resources */ = {
			isa = PBXResourcesBuildPhase;
			buildActionMask = 2147483647;
			files = (
			);
			runOnlyForDeploymentPostprocessing = 0;
		};
/* End PBXResourcesBuildPhase section */

/* Begin PBXShellScriptBuildPhase section */
		4A6511541F49D53C005237DF /* SwiftLint */ = {
			isa = PBXShellScriptBuildPhase;
			buildActionMask = 2147483647;
			files = (
			);
			inputPaths = (
			);
			name = SwiftLint;
			outputPaths = (
			);
			runOnlyForDeploymentPostprocessing = 0;
			shellPath = /bin/sh;
			shellScript = "if which swiftlint >/dev/null; then\nswiftlint\nelse\necho \"warning: SwiftLint not installed, download from https://github.com/realm/SwiftLint\"\nfi\n";
		};
		4A6511551F49D544005237DF /* SwiftLint */ = {
			isa = PBXShellScriptBuildPhase;
			buildActionMask = 2147483647;
			files = (
			);
			inputPaths = (
			);
			name = SwiftLint;
			outputPaths = (
			);
			runOnlyForDeploymentPostprocessing = 0;
			shellPath = /bin/sh;
			shellScript = "if which swiftlint >/dev/null; then\n    swiftlint autocorrect && swiftlint\nelse\n    echo \"warning: SwiftLint not installed, download from https://github.com/realm/SwiftLint\"\nfi\n";
		};
/* End PBXShellScriptBuildPhase section */

/* Begin PBXSourcesBuildPhase section */
		4AA807541F794242008CD551 /* Sources */ = {
			isa = PBXSourcesBuildPhase;
			buildActionMask = 2147483647;
			files = (
				4AA8075B1F794242008CD551 /* AppDelegate.swift in Sources */,
			);
			runOnlyForDeploymentPostprocessing = 0;
		};
		4AB8B4EF1F254AE10070F682 /* Sources */ = {
			isa = PBXSourcesBuildPhase;
			buildActionMask = 2147483647;
			files = (
				F97B463724D9C74400F4A88B /* Responses.swift in Sources */,
				916786E2259B7DDA00BB5B4E /* ParseCloud.swift in Sources */,
				F97B461624D9C6F200F4A88B /* Queryable.swift in Sources */,
				F97B45DA24D9C6F200F4A88B /* Extensions.swift in Sources */,
				F97B465F24D9C7B500F4A88B /* KeychainStore.swift in Sources */,
				705726E02592C2A800F0ADD5 /* ParseHash.swift in Sources */,
				70110D52250680140091CC1D /* ParseConstants.swift in Sources */,
				F97B465224D9C78C00F4A88B /* AddUniqueOperation.swift in Sources */,
				F97B45D624D9C6F200F4A88B /* ParseEncoder.swift in Sources */,
				700395A325A119430052CB31 /* Operations.swift in Sources */,
				700395F225A171320052CB31 /* LiveQueryable.swift in Sources */,
				F97B45F224D9C6F200F4A88B /* Pointer.swift in Sources */,
				70510AAC259EE25E00FEA700 /* LiveQuerySocket.swift in Sources */,
				F97B461E24D9C6F200F4A88B /* ParseStorage.swift in Sources */,
				F97B45D224D9C6F200F4A88B /* AnyDecodable.swift in Sources */,
				F97B463B24D9C74400F4A88B /* API+Commands.swift in Sources */,
				F97B464624D9C78B00F4A88B /* ParseMutationContainer.swift in Sources */,
				705A9A2F25991C1400B3547F /* Fileable.swift in Sources */,
				F97B464A24D9C78B00F4A88B /* DeleteOperation.swift in Sources */,
				70647E8E259E3375004C1004 /* LocallyIdentifiable.swift in Sources */,
				F97B460624D9C6F200F4A88B /* ParseUser.swift in Sources */,
				F97B465A24D9C78C00F4A88B /* IncrementOperation.swift in Sources */,
				7003960925A184EF0052CB31 /* ParseLiveQuery.swift in Sources */,
				F97B45E224D9C6F200F4A88B /* AnyEncodable.swift in Sources */,
				70572671259033A700F0ADD5 /* ParseFileManager.swift in Sources */,
				F97B462224D9C6F200F4A88B /* PrimitiveObjectStore.swift in Sources */,
				F97B45E624D9C6F200F4A88B /* Query.swift in Sources */,
				708D035225215F9B00646C70 /* Deletable.swift in Sources */,
				F97B466424D9C88600F4A88B /* SecureStorage.swift in Sources */,
				7003959525A10DFC0052CB31 /* Messages.swift in Sources */,
				F97B462F24D9C74400F4A88B /* BatchUtils.swift in Sources */,
				4A82B7F61F254CCE0063D731 /* Parse.swift in Sources */,
				F97B45EA24D9C6F200F4A88B /* ParseGeoPoint.swift in Sources */,
				F97B460224D9C6F200F4A88B /* NoBody.swift in Sources */,
				700395BA25A1470F0052CB31 /* Subscription.swift in Sources */,
				700395D125A147BE0052CB31 /* SubscriptionHandlable.swift in Sources */,
				F97B45F624D9C6F200F4A88B /* ParseError.swift in Sources */,
				F97B463324D9C74400F4A88B /* URLSession+extensions.swift in Sources */,
				F97B464E24D9C78B00F4A88B /* AddOperation.swift in Sources */,
				70BC9890252A5B5C00FF3074 /* Objectable.swift in Sources */,
				F97B45FE24D9C6F200F4A88B /* ParseFile.swift in Sources */,
				F97B45EE24D9C6F200F4A88B /* BaseParseUser.swift in Sources */,
				F97B460A24D9C6F200F4A88B /* Fetchable.swift in Sources */,
				F97B460E24D9C6F200F4A88B /* ParseObject.swift in Sources */,
				F97B461224D9C6F200F4A88B /* Savable.swift in Sources */,
				F97B45CE24D9C6F200F4A88B /* ParseCoding.swift in Sources */,
				F97B465624D9C78C00F4A88B /* RemoveOperation.swift in Sources */,
				F97B45FA24D9C6F200F4A88B /* ParseACL.swift in Sources */,
				70BDA2B3250536FF00FC2237 /* ParseInstallation.swift in Sources */,
				F97B462724D9C72700F4A88B /* API.swift in Sources */,
				70647E9C259E3A9A004C1004 /* ParseType.swift in Sources */,
				70110D572506CE890091CC1D /* BaseParseInstallation.swift in Sources */,
				F97B45DE24D9C6F200F4A88B /* AnyCodable.swift in Sources */,
			);
			runOnlyForDeploymentPostprocessing = 0;
		};
		4AB8B4F91F254AE10070F682 /* Sources */ = {
			isa = PBXSourcesBuildPhase;
			buildActionMask = 2147483647;
			files = (
				911DB13624C4FC100027F3C7 /* ParseObjectTests.swift in Sources */,
				70CE1D892545BF730018D572 /* ParsePointerTests.swift in Sources */,
				911DB12E24C4837E0027F3C7 /* APICommandTests.swift in Sources */,
				911DB12C24C3F7720027F3C7 /* MockURLResponse.swift in Sources */,
				70110D5C2506ED0E0091CC1D /* ParseInstallationTests.swift in Sources */,
				705727B12593FF8800F0ADD5 /* ParseFileTests.swift in Sources */,
				70BC0B33251903D1001556DB /* ParseGeoPointTests.swift in Sources */,
				7003957625A0EE770052CB31 /* BatchUtilsTests.swift in Sources */,
				705A99F9259807F900B3547F /* ParseFileManagerTests.swift in Sources */,
<<<<<<< HEAD
				7003963B25A288100052CB31 /* ParseLiveQueryTests.swift in Sources */,
=======
				91678706259BC5D400BB5B4E /* ParseCloudTests.swift in Sources */,
>>>>>>> f124d0a4
				7FFF552E2217E72A007C3B4E /* AnyEncodableTests.swift in Sources */,
				7FFF55302217E72A007C3B4E /* AnyDecodableTests.swift in Sources */,
				70C7DC2224D20F190050419B /* ParseObjectBatchTests.swift in Sources */,
				7FFF552F2217E72A007C3B4E /* AnyCodableTests.swift in Sources */,
				4AA807701F794C31008CD551 /* KeychainStoreTests.swift in Sources */,
				F971F4F624DE381A006CB79B /* ParseEncoderTests.swift in Sources */,
				70C7DC2124D20F190050419B /* ParseQueryTests.swift in Sources */,
				9194657824F16E330070296B /* ACLTests.swift in Sources */,
				70C7DC1E24D20E530050419B /* ParseUserTests.swift in Sources */,
				911DB13324C494390027F3C7 /* MockURLProtocol.swift in Sources */,
				7057273A2592CBB100F0ADD5 /* HashTests.swift in Sources */,
			);
			runOnlyForDeploymentPostprocessing = 0;
		};
		4AFDA70D1F26D9A5002AE4FC /* Sources */ = {
			isa = PBXSourcesBuildPhase;
			buildActionMask = 2147483647;
			files = (
				F97B463824D9C74400F4A88B /* Responses.swift in Sources */,
				916786E3259B7DDA00BB5B4E /* ParseCloud.swift in Sources */,
				F97B461724D9C6F200F4A88B /* Queryable.swift in Sources */,
				F97B45DB24D9C6F200F4A88B /* Extensions.swift in Sources */,
				F97B466024D9C7B500F4A88B /* KeychainStore.swift in Sources */,
				705726E12592C2A800F0ADD5 /* ParseHash.swift in Sources */,
				70110D53250680140091CC1D /* ParseConstants.swift in Sources */,
				F97B465324D9C78C00F4A88B /* AddUniqueOperation.swift in Sources */,
				F97B45D724D9C6F200F4A88B /* ParseEncoder.swift in Sources */,
				700395A425A119430052CB31 /* Operations.swift in Sources */,
				700395F325A171320052CB31 /* LiveQueryable.swift in Sources */,
				F97B45F324D9C6F200F4A88B /* Pointer.swift in Sources */,
				70510AAD259EE25E00FEA700 /* LiveQuerySocket.swift in Sources */,
				F97B461F24D9C6F200F4A88B /* ParseStorage.swift in Sources */,
				F97B45D324D9C6F200F4A88B /* AnyDecodable.swift in Sources */,
				F97B463C24D9C74400F4A88B /* API+Commands.swift in Sources */,
				F97B464724D9C78B00F4A88B /* ParseMutationContainer.swift in Sources */,
				705A9A3025991C1400B3547F /* Fileable.swift in Sources */,
				F97B464B24D9C78B00F4A88B /* DeleteOperation.swift in Sources */,
				70647E8F259E3375004C1004 /* LocallyIdentifiable.swift in Sources */,
				F97B460724D9C6F200F4A88B /* ParseUser.swift in Sources */,
				F97B465B24D9C78C00F4A88B /* IncrementOperation.swift in Sources */,
				7003960A25A184EF0052CB31 /* ParseLiveQuery.swift in Sources */,
				F97B45E324D9C6F200F4A88B /* AnyEncodable.swift in Sources */,
				70572672259033A700F0ADD5 /* ParseFileManager.swift in Sources */,
				F97B462324D9C6F200F4A88B /* PrimitiveObjectStore.swift in Sources */,
				F97B45E724D9C6F200F4A88B /* Query.swift in Sources */,
				708D035325215F9B00646C70 /* Deletable.swift in Sources */,
				F97B466524D9C88600F4A88B /* SecureStorage.swift in Sources */,
				7003959625A10DFC0052CB31 /* Messages.swift in Sources */,
				F97B463024D9C74400F4A88B /* BatchUtils.swift in Sources */,
				4AFDA72A1F26DAE1002AE4FC /* Parse.swift in Sources */,
				F97B45EB24D9C6F200F4A88B /* ParseGeoPoint.swift in Sources */,
				F97B460324D9C6F200F4A88B /* NoBody.swift in Sources */,
				700395BB25A1470F0052CB31 /* Subscription.swift in Sources */,
				700395D225A147BE0052CB31 /* SubscriptionHandlable.swift in Sources */,
				F97B45F724D9C6F200F4A88B /* ParseError.swift in Sources */,
				F97B463424D9C74400F4A88B /* URLSession+extensions.swift in Sources */,
				F97B464F24D9C78B00F4A88B /* AddOperation.swift in Sources */,
				70BC9891252A5B5C00FF3074 /* Objectable.swift in Sources */,
				F97B45FF24D9C6F200F4A88B /* ParseFile.swift in Sources */,
				F97B45EF24D9C6F200F4A88B /* BaseParseUser.swift in Sources */,
				F97B460B24D9C6F200F4A88B /* Fetchable.swift in Sources */,
				F97B460F24D9C6F200F4A88B /* ParseObject.swift in Sources */,
				F97B461324D9C6F200F4A88B /* Savable.swift in Sources */,
				F97B45CF24D9C6F200F4A88B /* ParseCoding.swift in Sources */,
				F97B465724D9C78C00F4A88B /* RemoveOperation.swift in Sources */,
				F97B45FB24D9C6F200F4A88B /* ParseACL.swift in Sources */,
				70BDA2B4250536FF00FC2237 /* ParseInstallation.swift in Sources */,
				F97B462824D9C72700F4A88B /* API.swift in Sources */,
				70647E9D259E3A9A004C1004 /* ParseType.swift in Sources */,
				70110D582506CE890091CC1D /* BaseParseInstallation.swift in Sources */,
				F97B45DF24D9C6F200F4A88B /* AnyCodable.swift in Sources */,
			);
			runOnlyForDeploymentPostprocessing = 0;
		};
		7033ECAC25584A83009770F3 /* Sources */ = {
			isa = PBXSourcesBuildPhase;
			buildActionMask = 2147483647;
			files = (
				7033ECB525584A83009770F3 /* ViewController.swift in Sources */,
				7033ECB325584A83009770F3 /* AppDelegate.swift in Sources */,
			);
			runOnlyForDeploymentPostprocessing = 0;
		};
		709B982C2556EC7400507778 /* Sources */ = {
			isa = PBXSourcesBuildPhase;
			buildActionMask = 2147483647;
			files = (
				709B98512556ECAA00507778 /* ParseEncoderTests.swift in Sources */,
				709B98532556ECAA00507778 /* ParsePointerTests.swift in Sources */,
				709B984C2556ECAA00507778 /* APICommandTests.swift in Sources */,
				709B984D2556ECAA00507778 /* AnyDecodableTests.swift in Sources */,
				709B98572556ECAA00507778 /* ACLTests.swift in Sources */,
				705727BC2593FF8C00F0ADD5 /* ParseFileTests.swift in Sources */,
				709B984F2556ECAA00507778 /* AnyCodableTests.swift in Sources */,
				7003957825A0EE770052CB31 /* BatchUtilsTests.swift in Sources */,
				705A99FB259807F900B3547F /* ParseFileManagerTests.swift in Sources */,
<<<<<<< HEAD
				7003963D25A288100052CB31 /* ParseLiveQueryTests.swift in Sources */,
=======
				9167871A259BC5D600BB5B4E /* ParseCloudTests.swift in Sources */,
>>>>>>> f124d0a4
				709B98592556ECAA00507778 /* MockURLResponse.swift in Sources */,
				709B98522556ECAA00507778 /* ParseUserTests.swift in Sources */,
				709B984E2556ECAA00507778 /* ParseGeoPointTests.swift in Sources */,
				709B984B2556ECAA00507778 /* MockURLProtocol.swift in Sources */,
				709B98552556ECAA00507778 /* ParseQueryTests.swift in Sources */,
				709B98502556ECAA00507778 /* KeychainStoreTests.swift in Sources */,
				709B98562556ECAA00507778 /* ParseObjectTests.swift in Sources */,
				709B985A2556ECAA00507778 /* ParseObjectBatchTests.swift in Sources */,
				709B98582556ECAA00507778 /* AnyEncodableTests.swift in Sources */,
				709B98542556ECAA00507778 /* ParseInstallationTests.swift in Sources */,
				705727262592CBAF00F0ADD5 /* HashTests.swift in Sources */,
			);
			runOnlyForDeploymentPostprocessing = 0;
		};
		70F2E24C254F247000B2EA5C /* Sources */ = {
			isa = PBXSourcesBuildPhase;
			buildActionMask = 2147483647;
			files = (
				70F2E2B6254F283000B2EA5C /* ACLTests.swift in Sources */,
				70F2E2B7254F283000B2EA5C /* ParsePointerTests.swift in Sources */,
				70F2E2B5254F283000B2EA5C /* ParseEncoderTests.swift in Sources */,
				70F2E2C2254F283000B2EA5C /* APICommandTests.swift in Sources */,
				70F2E2BC254F283000B2EA5C /* ParseObjectTests.swift in Sources */,
				705727BB2593FF8B00F0ADD5 /* ParseFileTests.swift in Sources */,
				70F2E2BD254F283000B2EA5C /* AnyDecodableTests.swift in Sources */,
				7003957725A0EE770052CB31 /* BatchUtilsTests.swift in Sources */,
				705A99FA259807F900B3547F /* ParseFileManagerTests.swift in Sources */,
<<<<<<< HEAD
				7003963C25A288100052CB31 /* ParseLiveQueryTests.swift in Sources */,
=======
				91678710259BC5D600BB5B4E /* ParseCloudTests.swift in Sources */,
>>>>>>> f124d0a4
				70F2E2C1254F283000B2EA5C /* AnyCodableTests.swift in Sources */,
				70F2E2B3254F283000B2EA5C /* ParseUserTests.swift in Sources */,
				70F2E2C0254F283000B2EA5C /* MockURLResponse.swift in Sources */,
				70F2E2BE254F283000B2EA5C /* ParseObjectBatchTests.swift in Sources */,
				70F2E2BF254F283000B2EA5C /* MockURLProtocol.swift in Sources */,
				70F2E2BB254F283000B2EA5C /* ParseGeoPointTests.swift in Sources */,
				70F2E2B8254F283000B2EA5C /* AnyEncodableTests.swift in Sources */,
				70F2E2B4254F283000B2EA5C /* ParseQueryTests.swift in Sources */,
				70F2E2BA254F283000B2EA5C /* ParseInstallationTests.swift in Sources */,
				70F2E2B9254F283000B2EA5C /* KeychainStoreTests.swift in Sources */,
				705727302592CBB000F0ADD5 /* HashTests.swift in Sources */,
			);
			runOnlyForDeploymentPostprocessing = 0;
		};
		912C9BC724D3005D009947C3 /* Sources */ = {
			isa = PBXSourcesBuildPhase;
			buildActionMask = 2147483647;
			files = (
				F97B45D524D9C6F200F4A88B /* AnyDecodable.swift in Sources */,
				916786E5259B7DDA00BB5B4E /* ParseCloud.swift in Sources */,
				F97B45E924D9C6F200F4A88B /* Query.swift in Sources */,
				F97B463624D9C74400F4A88B /* URLSession+extensions.swift in Sources */,
				F97B460524D9C6F200F4A88B /* NoBody.swift in Sources */,
				705726E32592C2A800F0ADD5 /* ParseHash.swift in Sources */,
				F97B45E124D9C6F200F4A88B /* AnyCodable.swift in Sources */,
				F97B45E524D9C6F200F4A88B /* AnyEncodable.swift in Sources */,
				F97B465D24D9C78C00F4A88B /* IncrementOperation.swift in Sources */,
				700395A625A119430052CB31 /* Operations.swift in Sources */,
				700395F525A171320052CB31 /* LiveQueryable.swift in Sources */,
				F97B45FD24D9C6F200F4A88B /* ParseACL.swift in Sources */,
				70510AAF259EE25E00FEA700 /* LiveQuerySocket.swift in Sources */,
				F97B465124D9C78C00F4A88B /* AddOperation.swift in Sources */,
				F97B461124D9C6F200F4A88B /* ParseObject.swift in Sources */,
				F97B460D24D9C6F200F4A88B /* Fetchable.swift in Sources */,
				F97B45ED24D9C6F200F4A88B /* ParseGeoPoint.swift in Sources */,
				705A9A3225991C1400B3547F /* Fileable.swift in Sources */,
				F97B45F524D9C6F200F4A88B /* Pointer.swift in Sources */,
				70647E91259E3375004C1004 /* LocallyIdentifiable.swift in Sources */,
				F97B460924D9C6F200F4A88B /* ParseUser.swift in Sources */,
				F97B463A24D9C74400F4A88B /* Responses.swift in Sources */,
				7003960C25A184EF0052CB31 /* ParseLiveQuery.swift in Sources */,
				F97B45DD24D9C6F200F4A88B /* Extensions.swift in Sources */,
				70572674259033A700F0ADD5 /* ParseFileManager.swift in Sources */,
				F97B462124D9C6F200F4A88B /* ParseStorage.swift in Sources */,
				F97B466724D9C88600F4A88B /* SecureStorage.swift in Sources */,
				708D035525215F9B00646C70 /* Deletable.swift in Sources */,
				70110D55250680140091CC1D /* ParseConstants.swift in Sources */,
				7003959825A10DFC0052CB31 /* Messages.swift in Sources */,
				70BDA2B6250536FF00FC2237 /* ParseInstallation.swift in Sources */,
				F97B465924D9C78C00F4A88B /* RemoveOperation.swift in Sources */,
				70110D5A2506CE890091CC1D /* BaseParseInstallation.swift in Sources */,
				F97B45F924D9C6F200F4A88B /* ParseError.swift in Sources */,
				700395BD25A1470F0052CB31 /* Subscription.swift in Sources */,
				700395D425A147BE0052CB31 /* SubscriptionHandlable.swift in Sources */,
				F97B460124D9C6F200F4A88B /* ParseFile.swift in Sources */,
				F97B464924D9C78B00F4A88B /* ParseMutationContainer.swift in Sources */,
				F97B45D124D9C6F200F4A88B /* ParseCoding.swift in Sources */,
				70BC9893252A5B5C00FF3074 /* Objectable.swift in Sources */,
				F97B465524D9C78C00F4A88B /* AddUniqueOperation.swift in Sources */,
				F97B464D24D9C78B00F4A88B /* DeleteOperation.swift in Sources */,
				F97B461524D9C6F200F4A88B /* Savable.swift in Sources */,
				F97B462524D9C6F200F4A88B /* PrimitiveObjectStore.swift in Sources */,
				F97B466224D9C7B500F4A88B /* KeychainStore.swift in Sources */,
				F97B463E24D9C74400F4A88B /* API+Commands.swift in Sources */,
				F97B462A24D9C72700F4A88B /* API.swift in Sources */,
				F97B463224D9C74400F4A88B /* BatchUtils.swift in Sources */,
				F97B45F124D9C6F200F4A88B /* BaseParseUser.swift in Sources */,
				F97B45D924D9C6F200F4A88B /* ParseEncoder.swift in Sources */,
				70647E9F259E3A9A004C1004 /* ParseType.swift in Sources */,
				912C9BFD24D302B2009947C3 /* Parse.swift in Sources */,
				F97B461924D9C6F200F4A88B /* Queryable.swift in Sources */,
			);
			runOnlyForDeploymentPostprocessing = 0;
		};
		912C9BD424D3011F009947C3 /* Sources */ = {
			isa = PBXSourcesBuildPhase;
			buildActionMask = 2147483647;
			files = (
				F97B45D424D9C6F200F4A88B /* AnyDecodable.swift in Sources */,
				916786E4259B7DDA00BB5B4E /* ParseCloud.swift in Sources */,
				F97B45E824D9C6F200F4A88B /* Query.swift in Sources */,
				F97B463524D9C74400F4A88B /* URLSession+extensions.swift in Sources */,
				F97B460424D9C6F200F4A88B /* NoBody.swift in Sources */,
				705726E22592C2A800F0ADD5 /* ParseHash.swift in Sources */,
				F97B45E024D9C6F200F4A88B /* AnyCodable.swift in Sources */,
				F97B45E424D9C6F200F4A88B /* AnyEncodable.swift in Sources */,
				F97B465C24D9C78C00F4A88B /* IncrementOperation.swift in Sources */,
				700395A525A119430052CB31 /* Operations.swift in Sources */,
				700395F425A171320052CB31 /* LiveQueryable.swift in Sources */,
				F97B45FC24D9C6F200F4A88B /* ParseACL.swift in Sources */,
				70510AAE259EE25E00FEA700 /* LiveQuerySocket.swift in Sources */,
				F97B465024D9C78B00F4A88B /* AddOperation.swift in Sources */,
				F97B461024D9C6F200F4A88B /* ParseObject.swift in Sources */,
				F97B460C24D9C6F200F4A88B /* Fetchable.swift in Sources */,
				F97B45EC24D9C6F200F4A88B /* ParseGeoPoint.swift in Sources */,
				705A9A3125991C1400B3547F /* Fileable.swift in Sources */,
				F97B45F424D9C6F200F4A88B /* Pointer.swift in Sources */,
				70647E90259E3375004C1004 /* LocallyIdentifiable.swift in Sources */,
				F97B460824D9C6F200F4A88B /* ParseUser.swift in Sources */,
				F97B463924D9C74400F4A88B /* Responses.swift in Sources */,
				7003960B25A184EF0052CB31 /* ParseLiveQuery.swift in Sources */,
				F97B45DC24D9C6F200F4A88B /* Extensions.swift in Sources */,
				70572673259033A700F0ADD5 /* ParseFileManager.swift in Sources */,
				F97B462024D9C6F200F4A88B /* ParseStorage.swift in Sources */,
				F97B466624D9C88600F4A88B /* SecureStorage.swift in Sources */,
				708D035425215F9B00646C70 /* Deletable.swift in Sources */,
				70110D54250680140091CC1D /* ParseConstants.swift in Sources */,
				7003959725A10DFC0052CB31 /* Messages.swift in Sources */,
				70BDA2B5250536FF00FC2237 /* ParseInstallation.swift in Sources */,
				F97B465824D9C78C00F4A88B /* RemoveOperation.swift in Sources */,
				70110D592506CE890091CC1D /* BaseParseInstallation.swift in Sources */,
				F97B45F824D9C6F200F4A88B /* ParseError.swift in Sources */,
				700395BC25A1470F0052CB31 /* Subscription.swift in Sources */,
				700395D325A147BE0052CB31 /* SubscriptionHandlable.swift in Sources */,
				F97B460024D9C6F200F4A88B /* ParseFile.swift in Sources */,
				F97B464824D9C78B00F4A88B /* ParseMutationContainer.swift in Sources */,
				F97B45D024D9C6F200F4A88B /* ParseCoding.swift in Sources */,
				70BC9892252A5B5C00FF3074 /* Objectable.swift in Sources */,
				F97B465424D9C78C00F4A88B /* AddUniqueOperation.swift in Sources */,
				F97B464C24D9C78B00F4A88B /* DeleteOperation.swift in Sources */,
				F97B461424D9C6F200F4A88B /* Savable.swift in Sources */,
				F97B462424D9C6F200F4A88B /* PrimitiveObjectStore.swift in Sources */,
				F97B466124D9C7B500F4A88B /* KeychainStore.swift in Sources */,
				F97B463D24D9C74400F4A88B /* API+Commands.swift in Sources */,
				F97B462924D9C72700F4A88B /* API.swift in Sources */,
				F97B463124D9C74400F4A88B /* BatchUtils.swift in Sources */,
				F97B45F024D9C6F200F4A88B /* BaseParseUser.swift in Sources */,
				F97B45D824D9C6F200F4A88B /* ParseEncoder.swift in Sources */,
				70647E9E259E3A9A004C1004 /* ParseType.swift in Sources */,
				912C9BE024D302B0009947C3 /* Parse.swift in Sources */,
				F97B461824D9C6F200F4A88B /* Queryable.swift in Sources */,
			);
			runOnlyForDeploymentPostprocessing = 0;
		};
/* End PBXSourcesBuildPhase section */

/* Begin PBXTargetDependency section */
		4AA8076B1F79424A008CD551 /* PBXTargetDependency */ = {
			isa = PBXTargetDependency;
			target = 4AA807571F794242008CD551 /* TestHost */;
			targetProxy = 4AA8076A1F79424A008CD551 /* PBXContainerItemProxy */;
		};
		4AB8B5001F254AE10070F682 /* PBXTargetDependency */ = {
			isa = PBXTargetDependency;
			target = 4AB8B4F31F254AE10070F682 /* ParseSwift (iOS) */;
			targetProxy = 4AB8B4FF1F254AE10070F682 /* PBXContainerItemProxy */;
		};
		7033ECCC25584AAF009770F3 /* PBXTargetDependency */ = {
			isa = PBXTargetDependency;
			target = 7033ECAF25584A83009770F3 /* TestHostTV */;
			targetProxy = 7033ECCB25584AAF009770F3 /* PBXContainerItemProxy */;
		};
		709B98372556EC7400507778 /* PBXTargetDependency */ = {
			isa = PBXTargetDependency;
			target = 912C9BD724D3011F009947C3 /* ParseSwift (tvOS) */;
			targetProxy = 709B98362556EC7400507778 /* PBXContainerItemProxy */;
		};
		70F2E257254F247000B2EA5C /* PBXTargetDependency */ = {
			isa = PBXTargetDependency;
			target = 4AFDA7111F26D9A5002AE4FC /* ParseSwift (macOS) */;
			targetProxy = 70F2E256254F247000B2EA5C /* PBXContainerItemProxy */;
		};
/* End PBXTargetDependency section */

/* Begin PBXVariantGroup section */
		4AA8075E1F794242008CD551 /* Main.storyboard */ = {
			isa = PBXVariantGroup;
			children = (
				4AA8075F1F794242008CD551 /* Base */,
			);
			name = Main.storyboard;
			sourceTree = "<group>";
		};
		4AA807631F794242008CD551 /* LaunchScreen.storyboard */ = {
			isa = PBXVariantGroup;
			children = (
				4AA807641F794242008CD551 /* Base */,
			);
			name = LaunchScreen.storyboard;
			sourceTree = "<group>";
		};
		7033ECB625584A83009770F3 /* Main.storyboard */ = {
			isa = PBXVariantGroup;
			children = (
				7033ECB725584A83009770F3 /* Base */,
			);
			name = Main.storyboard;
			sourceTree = "<group>";
		};
		7033ECBB25584A85009770F3 /* LaunchScreen.storyboard */ = {
			isa = PBXVariantGroup;
			children = (
				7033ECBC25584A85009770F3 /* Base */,
			);
			name = LaunchScreen.storyboard;
			sourceTree = "<group>";
		};
/* End PBXVariantGroup section */

/* Begin XCBuildConfiguration section */
		4AA807681F794242008CD551 /* Debug */ = {
			isa = XCBuildConfiguration;
			buildSettings = {
				ASSETCATALOG_COMPILER_APPICON_NAME = AppIcon;
				CODE_SIGN_STYLE = Automatic;
				INFOPLIST_FILE = TestHost/Info.plist;
				IPHONEOS_DEPLOYMENT_TARGET = 13.0;
				LD_RUNPATH_SEARCH_PATHS = "$(inherited) @executable_path/Frameworks";
				PRODUCT_BUNDLE_IDENTIFIER = com.parse.TestHost;
				PRODUCT_NAME = "$(TARGET_NAME)";
				SWIFT_VERSION = 5.0;
				TARGETED_DEVICE_FAMILY = "1,2";
			};
			name = Debug;
		};
		4AA807691F794242008CD551 /* Release */ = {
			isa = XCBuildConfiguration;
			buildSettings = {
				ASSETCATALOG_COMPILER_APPICON_NAME = AppIcon;
				CODE_SIGN_STYLE = Automatic;
				INFOPLIST_FILE = TestHost/Info.plist;
				IPHONEOS_DEPLOYMENT_TARGET = 13.0;
				LD_RUNPATH_SEARCH_PATHS = "$(inherited) @executable_path/Frameworks";
				PRODUCT_BUNDLE_IDENTIFIER = com.parse.TestHost;
				PRODUCT_NAME = "$(TARGET_NAME)";
				SWIFT_VERSION = 5.0;
				TARGETED_DEVICE_FAMILY = "1,2";
			};
			name = Release;
		};
		4AB8B5061F254AE10070F682 /* Debug */ = {
			isa = XCBuildConfiguration;
			buildSettings = {
				ALWAYS_SEARCH_USER_PATHS = NO;
				CLANG_ANALYZER_NONNULL = YES;
				CLANG_ANALYZER_NUMBER_OBJECT_CONVERSION = YES_AGGRESSIVE;
				CLANG_CXX_LANGUAGE_STANDARD = "gnu++14";
				CLANG_CXX_LIBRARY = "libc++";
				CLANG_ENABLE_MODULES = YES;
				CLANG_ENABLE_OBJC_ARC = YES;
				CLANG_WARN_BLOCK_CAPTURE_AUTORELEASING = YES;
				CLANG_WARN_BOOL_CONVERSION = YES;
				CLANG_WARN_COMMA = YES;
				CLANG_WARN_CONSTANT_CONVERSION = YES;
				CLANG_WARN_DEPRECATED_OBJC_IMPLEMENTATIONS = YES;
				CLANG_WARN_DIRECT_OBJC_ISA_USAGE = YES_ERROR;
				CLANG_WARN_DOCUMENTATION_COMMENTS = YES;
				CLANG_WARN_EMPTY_BODY = YES;
				CLANG_WARN_ENUM_CONVERSION = YES;
				CLANG_WARN_INFINITE_RECURSION = YES;
				CLANG_WARN_INT_CONVERSION = YES;
				CLANG_WARN_NON_LITERAL_NULL_CONVERSION = YES;
				CLANG_WARN_OBJC_IMPLICIT_RETAIN_SELF = YES;
				CLANG_WARN_OBJC_LITERAL_CONVERSION = YES;
				CLANG_WARN_OBJC_ROOT_CLASS = YES_ERROR;
				CLANG_WARN_QUOTED_INCLUDE_IN_FRAMEWORK_HEADER = YES;
				CLANG_WARN_RANGE_LOOP_ANALYSIS = YES;
				CLANG_WARN_STRICT_PROTOTYPES = YES;
				CLANG_WARN_SUSPICIOUS_MOVE = YES;
				CLANG_WARN_UNGUARDED_AVAILABILITY = YES_AGGRESSIVE;
				CLANG_WARN_UNREACHABLE_CODE = YES;
				CLANG_WARN__DUPLICATE_METHOD_MATCH = YES;
				CODE_SIGN_IDENTITY = "iPhone Developer";
				COPY_PHASE_STRIP = NO;
				CURRENT_PROJECT_VERSION = 1;
				DEBUG_INFORMATION_FORMAT = dwarf;
				ENABLE_STRICT_OBJC_MSGSEND = YES;
				ENABLE_TESTABILITY = YES;
				GCC_C_LANGUAGE_STANDARD = gnu11;
				GCC_DYNAMIC_NO_PIC = NO;
				GCC_NO_COMMON_BLOCKS = YES;
				GCC_OPTIMIZATION_LEVEL = 0;
				GCC_PREPROCESSOR_DEFINITIONS = (
					"DEBUG=1",
					"$(inherited)",
				);
				GCC_WARN_64_TO_32_BIT_CONVERSION = YES;
				GCC_WARN_ABOUT_RETURN_TYPE = YES_ERROR;
				GCC_WARN_UNDECLARED_SELECTOR = YES;
				GCC_WARN_UNINITIALIZED_AUTOS = YES_AGGRESSIVE;
				GCC_WARN_UNUSED_FUNCTION = YES;
				GCC_WARN_UNUSED_VARIABLE = YES;
				IPHONEOS_DEPLOYMENT_TARGET = 12.0;
				MACOSX_DEPLOYMENT_TARGET = 10.13;
				MTL_ENABLE_DEBUG_INFO = YES;
				ONLY_ACTIVE_ARCH = YES;
				SDKROOT = iphoneos;
				SWIFT_ACTIVE_COMPILATION_CONDITIONS = DEBUG;
				SWIFT_OPTIMIZATION_LEVEL = "-Onone";
				SWIFT_VERSION = 4.2;
				VERSIONING_SYSTEM = "apple-generic";
				VERSION_INFO_PREFIX = "";
			};
			name = Debug;
		};
		4AB8B5071F254AE10070F682 /* Release */ = {
			isa = XCBuildConfiguration;
			buildSettings = {
				ALWAYS_SEARCH_USER_PATHS = NO;
				CLANG_ANALYZER_NONNULL = YES;
				CLANG_ANALYZER_NUMBER_OBJECT_CONVERSION = YES_AGGRESSIVE;
				CLANG_CXX_LANGUAGE_STANDARD = "gnu++14";
				CLANG_CXX_LIBRARY = "libc++";
				CLANG_ENABLE_MODULES = YES;
				CLANG_ENABLE_OBJC_ARC = YES;
				CLANG_WARN_BLOCK_CAPTURE_AUTORELEASING = YES;
				CLANG_WARN_BOOL_CONVERSION = YES;
				CLANG_WARN_COMMA = YES;
				CLANG_WARN_CONSTANT_CONVERSION = YES;
				CLANG_WARN_DEPRECATED_OBJC_IMPLEMENTATIONS = YES;
				CLANG_WARN_DIRECT_OBJC_ISA_USAGE = YES_ERROR;
				CLANG_WARN_DOCUMENTATION_COMMENTS = YES;
				CLANG_WARN_EMPTY_BODY = YES;
				CLANG_WARN_ENUM_CONVERSION = YES;
				CLANG_WARN_INFINITE_RECURSION = YES;
				CLANG_WARN_INT_CONVERSION = YES;
				CLANG_WARN_NON_LITERAL_NULL_CONVERSION = YES;
				CLANG_WARN_OBJC_IMPLICIT_RETAIN_SELF = YES;
				CLANG_WARN_OBJC_LITERAL_CONVERSION = YES;
				CLANG_WARN_OBJC_ROOT_CLASS = YES_ERROR;
				CLANG_WARN_QUOTED_INCLUDE_IN_FRAMEWORK_HEADER = YES;
				CLANG_WARN_RANGE_LOOP_ANALYSIS = YES;
				CLANG_WARN_STRICT_PROTOTYPES = YES;
				CLANG_WARN_SUSPICIOUS_MOVE = YES;
				CLANG_WARN_UNGUARDED_AVAILABILITY = YES_AGGRESSIVE;
				CLANG_WARN_UNREACHABLE_CODE = YES;
				CLANG_WARN__DUPLICATE_METHOD_MATCH = YES;
				CODE_SIGN_IDENTITY = "iPhone Developer";
				COPY_PHASE_STRIP = NO;
				CURRENT_PROJECT_VERSION = 1;
				DEBUG_INFORMATION_FORMAT = "dwarf-with-dsym";
				ENABLE_NS_ASSERTIONS = NO;
				ENABLE_STRICT_OBJC_MSGSEND = YES;
				GCC_C_LANGUAGE_STANDARD = gnu11;
				GCC_NO_COMMON_BLOCKS = YES;
				GCC_WARN_64_TO_32_BIT_CONVERSION = YES;
				GCC_WARN_ABOUT_RETURN_TYPE = YES_ERROR;
				GCC_WARN_UNDECLARED_SELECTOR = YES;
				GCC_WARN_UNINITIALIZED_AUTOS = YES_AGGRESSIVE;
				GCC_WARN_UNUSED_FUNCTION = YES;
				GCC_WARN_UNUSED_VARIABLE = YES;
				IPHONEOS_DEPLOYMENT_TARGET = 12.0;
				MACOSX_DEPLOYMENT_TARGET = 10.13;
				MTL_ENABLE_DEBUG_INFO = NO;
				SDKROOT = iphoneos;
				SWIFT_OPTIMIZATION_LEVEL = "-Owholemodule";
				SWIFT_VERSION = 4.2;
				VALIDATE_PRODUCT = YES;
				VERSIONING_SYSTEM = "apple-generic";
				VERSION_INFO_PREFIX = "";
			};
			name = Release;
		};
		4AB8B5091F254AE10070F682 /* Debug */ = {
			isa = XCBuildConfiguration;
			buildSettings = {
				CODE_SIGN_IDENTITY = "";
				DEFINES_MODULE = YES;
				DYLIB_COMPATIBILITY_VERSION = 1;
				DYLIB_CURRENT_VERSION = 1;
				DYLIB_INSTALL_NAME_BASE = "@rpath";
				INFOPLIST_FILE = "ParseSwift-iOS/Info.plist";
				INSTALL_PATH = "$(LOCAL_LIBRARY_DIR)/Frameworks";
				IPHONEOS_DEPLOYMENT_TARGET = 12.0;
				LD_RUNPATH_SEARCH_PATHS = "$(inherited) @executable_path/Frameworks @loader_path/Frameworks";
				PRODUCT_BUNDLE_IDENTIFIER = com.parse.ParseSwift;
				PRODUCT_NAME = ParseSwift;
				SKIP_INSTALL = YES;
				SWIFT_SWIFT3_OBJC_INFERENCE = Off;
				SWIFT_VERSION = 5.0;
				TARGETED_DEVICE_FAMILY = "1,2";
			};
			name = Debug;
		};
		4AB8B50A1F254AE10070F682 /* Release */ = {
			isa = XCBuildConfiguration;
			buildSettings = {
				CODE_SIGN_IDENTITY = "";
				DEFINES_MODULE = YES;
				DYLIB_COMPATIBILITY_VERSION = 1;
				DYLIB_CURRENT_VERSION = 1;
				DYLIB_INSTALL_NAME_BASE = "@rpath";
				INFOPLIST_FILE = "ParseSwift-iOS/Info.plist";
				INSTALL_PATH = "$(LOCAL_LIBRARY_DIR)/Frameworks";
				IPHONEOS_DEPLOYMENT_TARGET = 12.0;
				LD_RUNPATH_SEARCH_PATHS = "$(inherited) @executable_path/Frameworks @loader_path/Frameworks";
				PRODUCT_BUNDLE_IDENTIFIER = com.parse.ParseSwift;
				PRODUCT_NAME = ParseSwift;
				SKIP_INSTALL = YES;
				SWIFT_SWIFT3_OBJC_INFERENCE = Off;
				SWIFT_VERSION = 5.0;
				TARGETED_DEVICE_FAMILY = "1,2";
			};
			name = Release;
		};
		4AB8B50C1F254AE10070F682 /* Debug */ = {
			isa = XCBuildConfiguration;
			buildSettings = {
				ALWAYS_EMBED_SWIFT_STANDARD_LIBRARIES = YES;
				CODE_SIGN_IDENTITY = "Apple Development";
				"CODE_SIGN_IDENTITY[sdk=macosx*]" = "-";
				CODE_SIGN_STYLE = Manual;
				DEVELOPMENT_TEAM = "";
				INFOPLIST_FILE = Tests/ParseSwiftTests/Info.plist;
				LD_RUNPATH_SEARCH_PATHS = "$(inherited) @executable_path/Frameworks @loader_path/Frameworks";
				PRODUCT_BUNDLE_IDENTIFIER = com.parse.ParseSwiftTests;
				PRODUCT_NAME = "$(TARGET_NAME)";
				PROVISIONING_PROFILE_SPECIFIER = "";
				"PROVISIONING_PROFILE_SPECIFIER[sdk=macosx*]" = "";
				SWIFT_VERSION = 5.0;
				TARGETED_DEVICE_FAMILY = "1,2";
				TEST_HOST = "$(BUILT_PRODUCTS_DIR)/TestHost.app/TestHost";
			};
			name = Debug;
		};
		4AB8B50D1F254AE10070F682 /* Release */ = {
			isa = XCBuildConfiguration;
			buildSettings = {
				ALWAYS_EMBED_SWIFT_STANDARD_LIBRARIES = YES;
				CODE_SIGN_IDENTITY = "Apple Development";
				"CODE_SIGN_IDENTITY[sdk=macosx*]" = "-";
				CODE_SIGN_STYLE = Manual;
				DEVELOPMENT_TEAM = "";
				INFOPLIST_FILE = Tests/ParseSwiftTests/Info.plist;
				LD_RUNPATH_SEARCH_PATHS = "$(inherited) @executable_path/Frameworks @loader_path/Frameworks";
				PRODUCT_BUNDLE_IDENTIFIER = com.parse.ParseSwiftTests;
				PRODUCT_NAME = "$(TARGET_NAME)";
				PROVISIONING_PROFILE_SPECIFIER = "";
				"PROVISIONING_PROFILE_SPECIFIER[sdk=macosx*]" = "";
				SWIFT_VERSION = 5.0;
				TARGETED_DEVICE_FAMILY = "1,2";
				TEST_HOST = "$(BUILT_PRODUCTS_DIR)/TestHost.app/TestHost";
			};
			name = Release;
		};
		4AFDA7241F26D9A5002AE4FC /* Debug */ = {
			isa = XCBuildConfiguration;
			buildSettings = {
				CODE_SIGN_IDENTITY = "-";
				COMBINE_HIDPI_IMAGES = YES;
				DEFINES_MODULE = YES;
				DYLIB_COMPATIBILITY_VERSION = 1;
				DYLIB_CURRENT_VERSION = 1;
				DYLIB_INSTALL_NAME_BASE = "@rpath";
				FRAMEWORK_VERSION = A;
				INFOPLIST_FILE = "ParseSwift-macOS/Info.plist";
				INSTALL_PATH = "$(LOCAL_LIBRARY_DIR)/Frameworks";
				LD_RUNPATH_SEARCH_PATHS = "$(inherited) @executable_path/../Frameworks @loader_path/Frameworks";
				MACOSX_DEPLOYMENT_TARGET = 10.13;
				PRODUCT_BUNDLE_IDENTIFIER = com.parse.ParseSwift;
				PRODUCT_NAME = ParseSwift;
				SDKROOT = macosx;
				SKIP_INSTALL = YES;
				SWIFT_SWIFT3_OBJC_INFERENCE = Off;
				SWIFT_VERSION = 5.0;
			};
			name = Debug;
		};
		4AFDA7251F26D9A5002AE4FC /* Release */ = {
			isa = XCBuildConfiguration;
			buildSettings = {
				CODE_SIGN_IDENTITY = "-";
				COMBINE_HIDPI_IMAGES = YES;
				DEFINES_MODULE = YES;
				DYLIB_COMPATIBILITY_VERSION = 1;
				DYLIB_CURRENT_VERSION = 1;
				DYLIB_INSTALL_NAME_BASE = "@rpath";
				FRAMEWORK_VERSION = A;
				INFOPLIST_FILE = "ParseSwift-macOS/Info.plist";
				INSTALL_PATH = "$(LOCAL_LIBRARY_DIR)/Frameworks";
				LD_RUNPATH_SEARCH_PATHS = "$(inherited) @executable_path/../Frameworks @loader_path/Frameworks";
				MACOSX_DEPLOYMENT_TARGET = 10.13;
				PRODUCT_BUNDLE_IDENTIFIER = com.parse.ParseSwift;
				PRODUCT_NAME = ParseSwift;
				SDKROOT = macosx;
				SKIP_INSTALL = YES;
				SWIFT_SWIFT3_OBJC_INFERENCE = Off;
				SWIFT_VERSION = 5.0;
			};
			name = Release;
		};
		7033ECBF25584A85009770F3 /* Debug */ = {
			isa = XCBuildConfiguration;
			buildSettings = {
				ASSETCATALOG_COMPILER_APPICON_NAME = "App Icon & Top Shelf Image";
				ASSETCATALOG_COMPILER_GLOBAL_ACCENT_COLOR_NAME = AccentColor;
				CLANG_ENABLE_OBJC_WEAK = YES;
				CODE_SIGN_STYLE = Automatic;
				INFOPLIST_FILE = TestHostTV/Info.plist;
				LD_RUNPATH_SEARCH_PATHS = "$(inherited) @executable_path/Frameworks";
				MTL_ENABLE_DEBUG_INFO = INCLUDE_SOURCE;
				MTL_FAST_MATH = YES;
				PRODUCT_BUNDLE_IDENTIFIER = com.parse.TestHostTV;
				PRODUCT_NAME = "$(TARGET_NAME)";
				SDKROOT = appletvos;
				SWIFT_VERSION = 5.0;
				TARGETED_DEVICE_FAMILY = 3;
				TVOS_DEPLOYMENT_TARGET = 14.0;
			};
			name = Debug;
		};
		7033ECC025584A85009770F3 /* Release */ = {
			isa = XCBuildConfiguration;
			buildSettings = {
				ASSETCATALOG_COMPILER_APPICON_NAME = "App Icon & Top Shelf Image";
				ASSETCATALOG_COMPILER_GLOBAL_ACCENT_COLOR_NAME = AccentColor;
				CLANG_ENABLE_OBJC_WEAK = YES;
				CODE_SIGN_STYLE = Automatic;
				INFOPLIST_FILE = TestHostTV/Info.plist;
				LD_RUNPATH_SEARCH_PATHS = "$(inherited) @executable_path/Frameworks";
				MTL_FAST_MATH = YES;
				PRODUCT_BUNDLE_IDENTIFIER = com.parse.TestHostTV;
				PRODUCT_NAME = "$(TARGET_NAME)";
				SDKROOT = appletvos;
				SWIFT_VERSION = 5.0;
				TARGETED_DEVICE_FAMILY = 3;
				TVOS_DEPLOYMENT_TARGET = 14.0;
			};
			name = Release;
		};
		709B98382556EC7400507778 /* Debug */ = {
			isa = XCBuildConfiguration;
			buildSettings = {
				CLANG_ENABLE_OBJC_WEAK = YES;
				CODE_SIGN_STYLE = Manual;
				DEVELOPMENT_TEAM = "";
				INFOPLIST_FILE = ParseSwiftTeststvOS/Info.plist;
				LD_RUNPATH_SEARCH_PATHS = "$(inherited) @executable_path/Frameworks @loader_path/Frameworks";
				MTL_ENABLE_DEBUG_INFO = INCLUDE_SOURCE;
				MTL_FAST_MATH = YES;
				PRODUCT_BUNDLE_IDENTIFIER = edu.uky.cs.netrecon.ParseSwiftTeststvOS;
				PRODUCT_NAME = "$(TARGET_NAME)";
				PROVISIONING_PROFILE_SPECIFIER = "";
				SDKROOT = appletvos;
				SWIFT_VERSION = 5.0;
				TARGETED_DEVICE_FAMILY = 3;
				TEST_HOST = "$(BUILT_PRODUCTS_DIR)/TestHostTV.app/TestHostTV";
				TVOS_DEPLOYMENT_TARGET = 14.0;
			};
			name = Debug;
		};
		709B98392556EC7400507778 /* Release */ = {
			isa = XCBuildConfiguration;
			buildSettings = {
				CLANG_ENABLE_OBJC_WEAK = YES;
				CODE_SIGN_STYLE = Manual;
				DEVELOPMENT_TEAM = "";
				INFOPLIST_FILE = ParseSwiftTeststvOS/Info.plist;
				LD_RUNPATH_SEARCH_PATHS = "$(inherited) @executable_path/Frameworks @loader_path/Frameworks";
				MTL_FAST_MATH = YES;
				PRODUCT_BUNDLE_IDENTIFIER = edu.uky.cs.netrecon.ParseSwiftTeststvOS;
				PRODUCT_NAME = "$(TARGET_NAME)";
				PROVISIONING_PROFILE_SPECIFIER = "";
				SDKROOT = appletvos;
				SWIFT_VERSION = 5.0;
				TARGETED_DEVICE_FAMILY = 3;
				TEST_HOST = "$(BUILT_PRODUCTS_DIR)/TestHostTV.app/TestHostTV";
				TVOS_DEPLOYMENT_TARGET = 14.0;
			};
			name = Release;
		};
		70F2E259254F247000B2EA5C /* Debug */ = {
			isa = XCBuildConfiguration;
			buildSettings = {
				CLANG_ENABLE_OBJC_WEAK = YES;
				CODE_SIGN_IDENTITY = "-";
				CODE_SIGN_STYLE = Manual;
				COMBINE_HIDPI_IMAGES = YES;
				DEVELOPMENT_TEAM = "";
				INFOPLIST_FILE = ParseSwiftTestsmacOS/Info.plist;
				LD_RUNPATH_SEARCH_PATHS = "$(inherited) @executable_path/../Frameworks @loader_path/../Frameworks";
				MACOSX_DEPLOYMENT_TARGET = 10.15;
				MTL_ENABLE_DEBUG_INFO = INCLUDE_SOURCE;
				MTL_FAST_MATH = YES;
				PRODUCT_BUNDLE_IDENTIFIER = edu.uky.cs.netrecon.ParseSwiftTestsmacOS;
				PRODUCT_NAME = "$(TARGET_NAME)";
				PROVISIONING_PROFILE_SPECIFIER = "";
				SDKROOT = macosx;
				SWIFT_VERSION = 5.0;
			};
			name = Debug;
		};
		70F2E25A254F247000B2EA5C /* Release */ = {
			isa = XCBuildConfiguration;
			buildSettings = {
				CLANG_ENABLE_OBJC_WEAK = YES;
				CODE_SIGN_IDENTITY = "-";
				CODE_SIGN_STYLE = Manual;
				COMBINE_HIDPI_IMAGES = YES;
				DEVELOPMENT_TEAM = "";
				INFOPLIST_FILE = ParseSwiftTestsmacOS/Info.plist;
				LD_RUNPATH_SEARCH_PATHS = "$(inherited) @executable_path/../Frameworks @loader_path/../Frameworks";
				MACOSX_DEPLOYMENT_TARGET = 10.15;
				MTL_FAST_MATH = YES;
				PRODUCT_BUNDLE_IDENTIFIER = edu.uky.cs.netrecon.ParseSwiftTestsmacOS;
				PRODUCT_NAME = "$(TARGET_NAME)";
				PROVISIONING_PROFILE_SPECIFIER = "";
				SDKROOT = macosx;
				SWIFT_VERSION = 5.0;
			};
			name = Release;
		};
		912C9BD124D3005D009947C3 /* Debug */ = {
			isa = XCBuildConfiguration;
			buildSettings = {
				APPLICATION_EXTENSION_API_ONLY = YES;
				CLANG_ENABLE_OBJC_WEAK = YES;
				CODE_SIGN_STYLE = Manual;
				DEFINES_MODULE = YES;
				DEVELOPMENT_TEAM = "";
				DYLIB_COMPATIBILITY_VERSION = 1;
				DYLIB_CURRENT_VERSION = 1;
				DYLIB_INSTALL_NAME_BASE = "@rpath";
				INFOPLIST_FILE = "ParseSwift-watchOS/Info.plist";
				INSTALL_PATH = "$(LOCAL_LIBRARY_DIR)/Frameworks";
				LD_RUNPATH_SEARCH_PATHS = "$(inherited) @executable_path/Frameworks @loader_path/Frameworks";
				MTL_ENABLE_DEBUG_INFO = INCLUDE_SOURCE;
				MTL_FAST_MATH = YES;
				PRODUCT_BUNDLE_IDENTIFIER = "com.parse.ParseSwift-watchOS";
				PRODUCT_NAME = ParseSwift;
				PROVISIONING_PROFILE_SPECIFIER = "";
				SDKROOT = watchos;
				SKIP_INSTALL = YES;
				SWIFT_VERSION = 5.0;
				TARGETED_DEVICE_FAMILY = 4;
				WATCHOS_DEPLOYMENT_TARGET = 4.0;
			};
			name = Debug;
		};
		912C9BD224D3005D009947C3 /* Release */ = {
			isa = XCBuildConfiguration;
			buildSettings = {
				APPLICATION_EXTENSION_API_ONLY = YES;
				CLANG_ENABLE_OBJC_WEAK = YES;
				CODE_SIGN_STYLE = Manual;
				DEFINES_MODULE = YES;
				DEVELOPMENT_TEAM = "";
				DYLIB_COMPATIBILITY_VERSION = 1;
				DYLIB_CURRENT_VERSION = 1;
				DYLIB_INSTALL_NAME_BASE = "@rpath";
				INFOPLIST_FILE = "ParseSwift-watchOS/Info.plist";
				INSTALL_PATH = "$(LOCAL_LIBRARY_DIR)/Frameworks";
				LD_RUNPATH_SEARCH_PATHS = "$(inherited) @executable_path/Frameworks @loader_path/Frameworks";
				MTL_FAST_MATH = YES;
				PRODUCT_BUNDLE_IDENTIFIER = "com.parse.ParseSwift-watchOS";
				PRODUCT_NAME = ParseSwift;
				PROVISIONING_PROFILE_SPECIFIER = "";
				SDKROOT = watchos;
				SKIP_INSTALL = YES;
				SWIFT_VERSION = 5.0;
				TARGETED_DEVICE_FAMILY = 4;
				WATCHOS_DEPLOYMENT_TARGET = 4.0;
			};
			name = Release;
		};
		912C9BDE24D3011F009947C3 /* Debug */ = {
			isa = XCBuildConfiguration;
			buildSettings = {
				CLANG_ENABLE_OBJC_WEAK = YES;
				CODE_SIGN_STYLE = Manual;
				DEFINES_MODULE = YES;
				DEVELOPMENT_TEAM = "";
				DYLIB_COMPATIBILITY_VERSION = 1;
				DYLIB_CURRENT_VERSION = 1;
				DYLIB_INSTALL_NAME_BASE = "@rpath";
				INFOPLIST_FILE = "ParseSwift-tvOS/Info.plist";
				INSTALL_PATH = "$(LOCAL_LIBRARY_DIR)/Frameworks";
				LD_RUNPATH_SEARCH_PATHS = "$(inherited) @executable_path/Frameworks @loader_path/Frameworks";
				MTL_ENABLE_DEBUG_INFO = INCLUDE_SOURCE;
				MTL_FAST_MATH = YES;
				PRODUCT_BUNDLE_IDENTIFIER = "com.parse.ParseSwift-tvOS";
				PRODUCT_NAME = ParseSwift;
				PROVISIONING_PROFILE_SPECIFIER = "";
				SDKROOT = appletvos;
				SKIP_INSTALL = YES;
				SWIFT_VERSION = 5.0;
				TARGETED_DEVICE_FAMILY = 3;
				TVOS_DEPLOYMENT_TARGET = 12.0;
			};
			name = Debug;
		};
		912C9BDF24D3011F009947C3 /* Release */ = {
			isa = XCBuildConfiguration;
			buildSettings = {
				CLANG_ENABLE_OBJC_WEAK = YES;
				CODE_SIGN_STYLE = Manual;
				DEFINES_MODULE = YES;
				DEVELOPMENT_TEAM = "";
				DYLIB_COMPATIBILITY_VERSION = 1;
				DYLIB_CURRENT_VERSION = 1;
				DYLIB_INSTALL_NAME_BASE = "@rpath";
				INFOPLIST_FILE = "ParseSwift-tvOS/Info.plist";
				INSTALL_PATH = "$(LOCAL_LIBRARY_DIR)/Frameworks";
				LD_RUNPATH_SEARCH_PATHS = "$(inherited) @executable_path/Frameworks @loader_path/Frameworks";
				MTL_FAST_MATH = YES;
				PRODUCT_BUNDLE_IDENTIFIER = "com.parse.ParseSwift-tvOS";
				PRODUCT_NAME = ParseSwift;
				PROVISIONING_PROFILE_SPECIFIER = "";
				SDKROOT = appletvos;
				SKIP_INSTALL = YES;
				SWIFT_VERSION = 5.0;
				TARGETED_DEVICE_FAMILY = 3;
				TVOS_DEPLOYMENT_TARGET = 12.0;
			};
			name = Release;
		};
/* End XCBuildConfiguration section */

/* Begin XCConfigurationList section */
		4AA807671F794242008CD551 /* Build configuration list for PBXNativeTarget "TestHost" */ = {
			isa = XCConfigurationList;
			buildConfigurations = (
				4AA807681F794242008CD551 /* Debug */,
				4AA807691F794242008CD551 /* Release */,
			);
			defaultConfigurationIsVisible = 0;
			defaultConfigurationName = Release;
		};
		4AB8B4EE1F254AE10070F682 /* Build configuration list for PBXProject "ParseSwift" */ = {
			isa = XCConfigurationList;
			buildConfigurations = (
				4AB8B5061F254AE10070F682 /* Debug */,
				4AB8B5071F254AE10070F682 /* Release */,
			);
			defaultConfigurationIsVisible = 0;
			defaultConfigurationName = Release;
		};
		4AB8B5081F254AE10070F682 /* Build configuration list for PBXNativeTarget "ParseSwift (iOS)" */ = {
			isa = XCConfigurationList;
			buildConfigurations = (
				4AB8B5091F254AE10070F682 /* Debug */,
				4AB8B50A1F254AE10070F682 /* Release */,
			);
			defaultConfigurationIsVisible = 0;
			defaultConfigurationName = Release;
		};
		4AB8B50B1F254AE10070F682 /* Build configuration list for PBXNativeTarget "ParseSwiftTests" */ = {
			isa = XCConfigurationList;
			buildConfigurations = (
				4AB8B50C1F254AE10070F682 /* Debug */,
				4AB8B50D1F254AE10070F682 /* Release */,
			);
			defaultConfigurationIsVisible = 0;
			defaultConfigurationName = Release;
		};
		4AFDA7231F26D9A5002AE4FC /* Build configuration list for PBXNativeTarget "ParseSwift (macOS)" */ = {
			isa = XCConfigurationList;
			buildConfigurations = (
				4AFDA7241F26D9A5002AE4FC /* Debug */,
				4AFDA7251F26D9A5002AE4FC /* Release */,
			);
			defaultConfigurationIsVisible = 0;
			defaultConfigurationName = Release;
		};
		7033ECC125584A85009770F3 /* Build configuration list for PBXNativeTarget "TestHostTV" */ = {
			isa = XCConfigurationList;
			buildConfigurations = (
				7033ECBF25584A85009770F3 /* Debug */,
				7033ECC025584A85009770F3 /* Release */,
			);
			defaultConfigurationIsVisible = 0;
			defaultConfigurationName = Release;
		};
		709B983A2556EC7400507778 /* Build configuration list for PBXNativeTarget "ParseSwiftTeststvOS" */ = {
			isa = XCConfigurationList;
			buildConfigurations = (
				709B98382556EC7400507778 /* Debug */,
				709B98392556EC7400507778 /* Release */,
			);
			defaultConfigurationIsVisible = 0;
			defaultConfigurationName = Release;
		};
		70F2E258254F247000B2EA5C /* Build configuration list for PBXNativeTarget "ParseSwiftTestsmacOS" */ = {
			isa = XCConfigurationList;
			buildConfigurations = (
				70F2E259254F247000B2EA5C /* Debug */,
				70F2E25A254F247000B2EA5C /* Release */,
			);
			defaultConfigurationIsVisible = 0;
			defaultConfigurationName = Release;
		};
		912C9BD024D3005D009947C3 /* Build configuration list for PBXNativeTarget "ParseSwift (watchOS)" */ = {
			isa = XCConfigurationList;
			buildConfigurations = (
				912C9BD124D3005D009947C3 /* Debug */,
				912C9BD224D3005D009947C3 /* Release */,
			);
			defaultConfigurationIsVisible = 0;
			defaultConfigurationName = Release;
		};
		912C9BDD24D3011F009947C3 /* Build configuration list for PBXNativeTarget "ParseSwift (tvOS)" */ = {
			isa = XCConfigurationList;
			buildConfigurations = (
				912C9BDE24D3011F009947C3 /* Debug */,
				912C9BDF24D3011F009947C3 /* Release */,
			);
			defaultConfigurationIsVisible = 0;
			defaultConfigurationName = Release;
		};
/* End XCConfigurationList section */
	};
	rootObject = 4AB8B4EB1F254AE10070F682 /* Project object */;
}<|MERGE_RESOLUTION|>--- conflicted
+++ resolved
@@ -17,7 +17,9 @@
 		4AB8B5051F254AE10070F682 /* Parse.h in Headers */ = {isa = PBXBuildFile; fileRef = 4AB8B4F71F254AE10070F682 /* Parse.h */; settings = {ATTRIBUTES = (Public, ); }; };
 		4AFDA72A1F26DAE1002AE4FC /* Parse.swift in Sources */ = {isa = PBXBuildFile; fileRef = 4A82B7EE1F254B820063D731 /* Parse.swift */; };
 		4AFDA7391F26DAF8002AE4FC /* Parse.h in Headers */ = {isa = PBXBuildFile; fileRef = 4AB8B4F71F254AE10070F682 /* Parse.h */; settings = {ATTRIBUTES = (Public, ); }; };
-<<<<<<< HEAD
+		7003957625A0EE770052CB31 /* BatchUtilsTests.swift in Sources */ = {isa = PBXBuildFile; fileRef = 7003957525A0EE770052CB31 /* BatchUtilsTests.swift */; };
+		7003957725A0EE770052CB31 /* BatchUtilsTests.swift in Sources */ = {isa = PBXBuildFile; fileRef = 7003957525A0EE770052CB31 /* BatchUtilsTests.swift */; };
+		7003957825A0EE770052CB31 /* BatchUtilsTests.swift in Sources */ = {isa = PBXBuildFile; fileRef = 7003957525A0EE770052CB31 /* BatchUtilsTests.swift */; };
 		7003959525A10DFC0052CB31 /* Messages.swift in Sources */ = {isa = PBXBuildFile; fileRef = 7003959425A10DFC0052CB31 /* Messages.swift */; };
 		7003959625A10DFC0052CB31 /* Messages.swift in Sources */ = {isa = PBXBuildFile; fileRef = 7003959425A10DFC0052CB31 /* Messages.swift */; };
 		7003959725A10DFC0052CB31 /* Messages.swift in Sources */ = {isa = PBXBuildFile; fileRef = 7003959425A10DFC0052CB31 /* Messages.swift */; };
@@ -45,11 +47,6 @@
 		7003963B25A288100052CB31 /* ParseLiveQueryTests.swift in Sources */ = {isa = PBXBuildFile; fileRef = 7003963A25A288100052CB31 /* ParseLiveQueryTests.swift */; };
 		7003963C25A288100052CB31 /* ParseLiveQueryTests.swift in Sources */ = {isa = PBXBuildFile; fileRef = 7003963A25A288100052CB31 /* ParseLiveQueryTests.swift */; };
 		7003963D25A288100052CB31 /* ParseLiveQueryTests.swift in Sources */ = {isa = PBXBuildFile; fileRef = 7003963A25A288100052CB31 /* ParseLiveQueryTests.swift */; };
-=======
-		7003957625A0EE770052CB31 /* BatchUtilsTests.swift in Sources */ = {isa = PBXBuildFile; fileRef = 7003957525A0EE770052CB31 /* BatchUtilsTests.swift */; };
-		7003957725A0EE770052CB31 /* BatchUtilsTests.swift in Sources */ = {isa = PBXBuildFile; fileRef = 7003957525A0EE770052CB31 /* BatchUtilsTests.swift */; };
-		7003957825A0EE770052CB31 /* BatchUtilsTests.swift in Sources */ = {isa = PBXBuildFile; fileRef = 7003957525A0EE770052CB31 /* BatchUtilsTests.swift */; };
->>>>>>> f124d0a4
 		70110D52250680140091CC1D /* ParseConstants.swift in Sources */ = {isa = PBXBuildFile; fileRef = 70110D51250680140091CC1D /* ParseConstants.swift */; };
 		70110D53250680140091CC1D /* ParseConstants.swift in Sources */ = {isa = PBXBuildFile; fileRef = 70110D51250680140091CC1D /* ParseConstants.swift */; };
 		70110D54250680140091CC1D /* ParseConstants.swift in Sources */ = {isa = PBXBuildFile; fileRef = 70110D51250680140091CC1D /* ParseConstants.swift */; };
@@ -362,7 +359,7 @@
 		4ACFC2E21F3CA21F0046F3A3 /* ParseSwift.playground */ = {isa = PBXFileReference; lastKnownFileType = file.playground; path = ParseSwift.playground; sourceTree = "<group>"; };
 		4AFDA7121F26D9A5002AE4FC /* ParseSwift.framework */ = {isa = PBXFileReference; explicitFileType = wrapper.framework; includeInIndex = 0; path = ParseSwift.framework; sourceTree = BUILT_PRODUCTS_DIR; };
 		4AFDA7151F26D9A5002AE4FC /* Info.plist */ = {isa = PBXFileReference; lastKnownFileType = text.plist.xml; path = Info.plist; sourceTree = "<group>"; };
-<<<<<<< HEAD
+		7003957525A0EE770052CB31 /* BatchUtilsTests.swift */ = {isa = PBXFileReference; lastKnownFileType = sourcecode.swift; path = BatchUtilsTests.swift; sourceTree = "<group>"; };
 		7003959425A10DFC0052CB31 /* Messages.swift */ = {isa = PBXFileReference; lastKnownFileType = sourcecode.swift; path = Messages.swift; sourceTree = "<group>"; };
 		700395A225A119430052CB31 /* Operations.swift */ = {isa = PBXFileReference; lastKnownFileType = sourcecode.swift; path = Operations.swift; sourceTree = "<group>"; };
 		700395B925A1470F0052CB31 /* Subscription.swift */ = {isa = PBXFileReference; lastKnownFileType = sourcecode.swift; path = Subscription.swift; sourceTree = "<group>"; };
@@ -370,9 +367,6 @@
 		700395F125A171320052CB31 /* LiveQueryable.swift */ = {isa = PBXFileReference; lastKnownFileType = sourcecode.swift; path = LiveQueryable.swift; sourceTree = "<group>"; };
 		7003960825A184EF0052CB31 /* ParseLiveQuery.swift */ = {isa = PBXFileReference; lastKnownFileType = sourcecode.swift; path = ParseLiveQuery.swift; sourceTree = "<group>"; };
 		7003963A25A288100052CB31 /* ParseLiveQueryTests.swift */ = {isa = PBXFileReference; lastKnownFileType = sourcecode.swift; path = ParseLiveQueryTests.swift; sourceTree = "<group>"; };
-=======
-		7003957525A0EE770052CB31 /* BatchUtilsTests.swift */ = {isa = PBXFileReference; lastKnownFileType = sourcecode.swift; path = BatchUtilsTests.swift; sourceTree = "<group>"; };
->>>>>>> f124d0a4
 		70110D51250680140091CC1D /* ParseConstants.swift */ = {isa = PBXFileReference; lastKnownFileType = sourcecode.swift; path = ParseConstants.swift; sourceTree = "<group>"; };
 		70110D562506CE890091CC1D /* BaseParseInstallation.swift */ = {isa = PBXFileReference; lastKnownFileType = sourcecode.swift; path = BaseParseInstallation.swift; sourceTree = "<group>"; };
 		70110D5B2506ED0E0091CC1D /* ParseInstallationTests.swift */ = {isa = PBXFileReference; lastKnownFileType = sourcecode.swift; path = ParseInstallationTests.swift; sourceTree = "<group>"; };
@@ -1317,11 +1311,8 @@
 				70BC0B33251903D1001556DB /* ParseGeoPointTests.swift in Sources */,
 				7003957625A0EE770052CB31 /* BatchUtilsTests.swift in Sources */,
 				705A99F9259807F900B3547F /* ParseFileManagerTests.swift in Sources */,
-<<<<<<< HEAD
+				91678706259BC5D400BB5B4E /* ParseCloudTests.swift in Sources */,
 				7003963B25A288100052CB31 /* ParseLiveQueryTests.swift in Sources */,
-=======
-				91678706259BC5D400BB5B4E /* ParseCloudTests.swift in Sources */,
->>>>>>> f124d0a4
 				7FFF552E2217E72A007C3B4E /* AnyEncodableTests.swift in Sources */,
 				7FFF55302217E72A007C3B4E /* AnyDecodableTests.swift in Sources */,
 				70C7DC2224D20F190050419B /* ParseObjectBatchTests.swift in Sources */,
@@ -1418,11 +1409,8 @@
 				709B984F2556ECAA00507778 /* AnyCodableTests.swift in Sources */,
 				7003957825A0EE770052CB31 /* BatchUtilsTests.swift in Sources */,
 				705A99FB259807F900B3547F /* ParseFileManagerTests.swift in Sources */,
-<<<<<<< HEAD
+				9167871A259BC5D600BB5B4E /* ParseCloudTests.swift in Sources */,
 				7003963D25A288100052CB31 /* ParseLiveQueryTests.swift in Sources */,
-=======
-				9167871A259BC5D600BB5B4E /* ParseCloudTests.swift in Sources */,
->>>>>>> f124d0a4
 				709B98592556ECAA00507778 /* MockURLResponse.swift in Sources */,
 				709B98522556ECAA00507778 /* ParseUserTests.swift in Sources */,
 				709B984E2556ECAA00507778 /* ParseGeoPointTests.swift in Sources */,
@@ -1450,11 +1438,8 @@
 				70F2E2BD254F283000B2EA5C /* AnyDecodableTests.swift in Sources */,
 				7003957725A0EE770052CB31 /* BatchUtilsTests.swift in Sources */,
 				705A99FA259807F900B3547F /* ParseFileManagerTests.swift in Sources */,
-<<<<<<< HEAD
+				91678710259BC5D600BB5B4E /* ParseCloudTests.swift in Sources */,
 				7003963C25A288100052CB31 /* ParseLiveQueryTests.swift in Sources */,
-=======
-				91678710259BC5D600BB5B4E /* ParseCloudTests.swift in Sources */,
->>>>>>> f124d0a4
 				70F2E2C1254F283000B2EA5C /* AnyCodableTests.swift in Sources */,
 				70F2E2B3254F283000B2EA5C /* ParseUserTests.swift in Sources */,
 				70F2E2C0254F283000B2EA5C /* MockURLResponse.swift in Sources */,
