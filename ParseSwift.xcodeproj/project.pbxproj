// !$*UTF8*$!
{
	archiveVersion = 1;
	classes = {
	};
	objectVersion = 48;
	objects = {

/* Begin PBXBuildFile section */
		4A82B7F61F254CCE0063D731 /* Parse.swift in Sources */ = {isa = PBXBuildFile; fileRef = 4A82B7EE1F254B820063D731 /* Parse.swift */; };
		4AA8075B1F794242008CD551 /* AppDelegate.swift in Sources */ = {isa = PBXBuildFile; fileRef = 4AA8075A1F794242008CD551 /* AppDelegate.swift */; };
		4AA807601F794242008CD551 /* Main.storyboard in Resources */ = {isa = PBXBuildFile; fileRef = 4AA8075E1F794242008CD551 /* Main.storyboard */; };
		4AA807621F794242008CD551 /* Assets.xcassets in Resources */ = {isa = PBXBuildFile; fileRef = 4AA807611F794242008CD551 /* Assets.xcassets */; };
		4AA807651F794242008CD551 /* LaunchScreen.storyboard in Resources */ = {isa = PBXBuildFile; fileRef = 4AA807631F794242008CD551 /* LaunchScreen.storyboard */; };
		4AA807701F794C31008CD551 /* KeychainStoreTests.swift in Sources */ = {isa = PBXBuildFile; fileRef = 4AA8076E1F794C1C008CD551 /* KeychainStoreTests.swift */; };
		4AB8B4FE1F254AE10070F682 /* ParseSwift.framework in Frameworks */ = {isa = PBXBuildFile; fileRef = 4AB8B4F41F254AE10070F682 /* ParseSwift.framework */; };
		4AB8B5051F254AE10070F682 /* Parse.h in Headers */ = {isa = PBXBuildFile; fileRef = 4AB8B4F71F254AE10070F682 /* Parse.h */; settings = {ATTRIBUTES = (Public, ); }; };
		4AFDA72A1F26DAE1002AE4FC /* Parse.swift in Sources */ = {isa = PBXBuildFile; fileRef = 4A82B7EE1F254B820063D731 /* Parse.swift */; };
		4AFDA7391F26DAF8002AE4FC /* Parse.h in Headers */ = {isa = PBXBuildFile; fileRef = 4AB8B4F71F254AE10070F682 /* Parse.h */; settings = {ATTRIBUTES = (Public, ); }; };
		70110D52250680140091CC1D /* ParseConstants.swift in Sources */ = {isa = PBXBuildFile; fileRef = 70110D51250680140091CC1D /* ParseConstants.swift */; };
		70110D53250680140091CC1D /* ParseConstants.swift in Sources */ = {isa = PBXBuildFile; fileRef = 70110D51250680140091CC1D /* ParseConstants.swift */; };
		70110D54250680140091CC1D /* ParseConstants.swift in Sources */ = {isa = PBXBuildFile; fileRef = 70110D51250680140091CC1D /* ParseConstants.swift */; };
		70110D55250680140091CC1D /* ParseConstants.swift in Sources */ = {isa = PBXBuildFile; fileRef = 70110D51250680140091CC1D /* ParseConstants.swift */; };
		70110D572506CE890091CC1D /* BaseParseInstallation.swift in Sources */ = {isa = PBXBuildFile; fileRef = 70110D562506CE890091CC1D /* BaseParseInstallation.swift */; };
		70110D582506CE890091CC1D /* BaseParseInstallation.swift in Sources */ = {isa = PBXBuildFile; fileRef = 70110D562506CE890091CC1D /* BaseParseInstallation.swift */; };
		70110D592506CE890091CC1D /* BaseParseInstallation.swift in Sources */ = {isa = PBXBuildFile; fileRef = 70110D562506CE890091CC1D /* BaseParseInstallation.swift */; };
		70110D5A2506CE890091CC1D /* BaseParseInstallation.swift in Sources */ = {isa = PBXBuildFile; fileRef = 70110D562506CE890091CC1D /* BaseParseInstallation.swift */; };
		70110D5C2506ED0E0091CC1D /* ParseInstallationTests.swift in Sources */ = {isa = PBXBuildFile; fileRef = 70110D5B2506ED0E0091CC1D /* ParseInstallationTests.swift */; };
		7033ECB325584A83009770F3 /* AppDelegate.swift in Sources */ = {isa = PBXBuildFile; fileRef = 7033ECB225584A83009770F3 /* AppDelegate.swift */; };
		7033ECB525584A83009770F3 /* ViewController.swift in Sources */ = {isa = PBXBuildFile; fileRef = 7033ECB425584A83009770F3 /* ViewController.swift */; };
		7033ECB825584A83009770F3 /* Main.storyboard in Resources */ = {isa = PBXBuildFile; fileRef = 7033ECB625584A83009770F3 /* Main.storyboard */; };
		7033ECBA25584A85009770F3 /* Assets.xcassets in Resources */ = {isa = PBXBuildFile; fileRef = 7033ECB925584A85009770F3 /* Assets.xcassets */; };
		7033ECBD25584A85009770F3 /* LaunchScreen.storyboard in Resources */ = {isa = PBXBuildFile; fileRef = 7033ECBB25584A85009770F3 /* LaunchScreen.storyboard */; };
		70572671259033A700F0ADD5 /* ParseFileManager.swift in Sources */ = {isa = PBXBuildFile; fileRef = 70572670259033A700F0ADD5 /* ParseFileManager.swift */; };
		70572672259033A700F0ADD5 /* ParseFileManager.swift in Sources */ = {isa = PBXBuildFile; fileRef = 70572670259033A700F0ADD5 /* ParseFileManager.swift */; };
		70572673259033A700F0ADD5 /* ParseFileManager.swift in Sources */ = {isa = PBXBuildFile; fileRef = 70572670259033A700F0ADD5 /* ParseFileManager.swift */; };
		70572674259033A700F0ADD5 /* ParseFileManager.swift in Sources */ = {isa = PBXBuildFile; fileRef = 70572670259033A700F0ADD5 /* ParseFileManager.swift */; };
		705726E02592C2A800F0ADD5 /* ParseHash.swift in Sources */ = {isa = PBXBuildFile; fileRef = 705726DF2592C2A800F0ADD5 /* ParseHash.swift */; };
		705726E12592C2A800F0ADD5 /* ParseHash.swift in Sources */ = {isa = PBXBuildFile; fileRef = 705726DF2592C2A800F0ADD5 /* ParseHash.swift */; };
		705726E22592C2A800F0ADD5 /* ParseHash.swift in Sources */ = {isa = PBXBuildFile; fileRef = 705726DF2592C2A800F0ADD5 /* ParseHash.swift */; };
		705726E32592C2A800F0ADD5 /* ParseHash.swift in Sources */ = {isa = PBXBuildFile; fileRef = 705726DF2592C2A800F0ADD5 /* ParseHash.swift */; };
		705727262592CBAF00F0ADD5 /* HashTests.swift in Sources */ = {isa = PBXBuildFile; fileRef = 705726ED2592C91C00F0ADD5 /* HashTests.swift */; };
		705727302592CBB000F0ADD5 /* HashTests.swift in Sources */ = {isa = PBXBuildFile; fileRef = 705726ED2592C91C00F0ADD5 /* HashTests.swift */; };
		7057273A2592CBB100F0ADD5 /* HashTests.swift in Sources */ = {isa = PBXBuildFile; fileRef = 705726ED2592C91C00F0ADD5 /* HashTests.swift */; };
		705727B12593FF8800F0ADD5 /* ParseFileTests.swift in Sources */ = {isa = PBXBuildFile; fileRef = 705727882593FF8000F0ADD5 /* ParseFileTests.swift */; };
		705727BB2593FF8B00F0ADD5 /* ParseFileTests.swift in Sources */ = {isa = PBXBuildFile; fileRef = 705727882593FF8000F0ADD5 /* ParseFileTests.swift */; };
		705727BC2593FF8C00F0ADD5 /* ParseFileTests.swift in Sources */ = {isa = PBXBuildFile; fileRef = 705727882593FF8000F0ADD5 /* ParseFileTests.swift */; };
		705A99F9259807F900B3547F /* ParseFileManagerTests.swift in Sources */ = {isa = PBXBuildFile; fileRef = 705A99F8259807F900B3547F /* ParseFileManagerTests.swift */; };
		705A99FA259807F900B3547F /* ParseFileManagerTests.swift in Sources */ = {isa = PBXBuildFile; fileRef = 705A99F8259807F900B3547F /* ParseFileManagerTests.swift */; };
		705A99FB259807F900B3547F /* ParseFileManagerTests.swift in Sources */ = {isa = PBXBuildFile; fileRef = 705A99F8259807F900B3547F /* ParseFileManagerTests.swift */; };
		705A9A2F25991C1400B3547F /* Fileable.swift in Sources */ = {isa = PBXBuildFile; fileRef = 705A9A2E25991C1400B3547F /* Fileable.swift */; };
		705A9A3025991C1400B3547F /* Fileable.swift in Sources */ = {isa = PBXBuildFile; fileRef = 705A9A2E25991C1400B3547F /* Fileable.swift */; };
		705A9A3125991C1400B3547F /* Fileable.swift in Sources */ = {isa = PBXBuildFile; fileRef = 705A9A2E25991C1400B3547F /* Fileable.swift */; };
		705A9A3225991C1400B3547F /* Fileable.swift in Sources */ = {isa = PBXBuildFile; fileRef = 705A9A2E25991C1400B3547F /* Fileable.swift */; };
		708D035225215F9B00646C70 /* Deletable.swift in Sources */ = {isa = PBXBuildFile; fileRef = 708D035125215F9B00646C70 /* Deletable.swift */; };
		708D035325215F9B00646C70 /* Deletable.swift in Sources */ = {isa = PBXBuildFile; fileRef = 708D035125215F9B00646C70 /* Deletable.swift */; };
		708D035425215F9B00646C70 /* Deletable.swift in Sources */ = {isa = PBXBuildFile; fileRef = 708D035125215F9B00646C70 /* Deletable.swift */; };
		708D035525215F9B00646C70 /* Deletable.swift in Sources */ = {isa = PBXBuildFile; fileRef = 708D035125215F9B00646C70 /* Deletable.swift */; };
		709B98352556EC7400507778 /* ParseSwift.framework in Frameworks */ = {isa = PBXBuildFile; fileRef = 912C9BD824D3011F009947C3 /* ParseSwift.framework */; };
		709B984B2556ECAA00507778 /* MockURLProtocol.swift in Sources */ = {isa = PBXBuildFile; fileRef = 911DB13224C494390027F3C7 /* MockURLProtocol.swift */; };
		709B984C2556ECAA00507778 /* APICommandTests.swift in Sources */ = {isa = PBXBuildFile; fileRef = 911DB12D24C4837E0027F3C7 /* APICommandTests.swift */; };
		709B984D2556ECAA00507778 /* AnyDecodableTests.swift in Sources */ = {isa = PBXBuildFile; fileRef = 7FFF552D2217E729007C3B4E /* AnyDecodableTests.swift */; };
		709B984E2556ECAA00507778 /* ParseGeoPointTests.swift in Sources */ = {isa = PBXBuildFile; fileRef = 70BC0B32251903D1001556DB /* ParseGeoPointTests.swift */; };
		709B984F2556ECAA00507778 /* AnyCodableTests.swift in Sources */ = {isa = PBXBuildFile; fileRef = 7FFF552C2217E729007C3B4E /* AnyCodableTests.swift */; };
		709B98502556ECAA00507778 /* KeychainStoreTests.swift in Sources */ = {isa = PBXBuildFile; fileRef = 4AA8076E1F794C1C008CD551 /* KeychainStoreTests.swift */; };
		709B98512556ECAA00507778 /* ParseEncoderTests.swift in Sources */ = {isa = PBXBuildFile; fileRef = F971F4F524DE381A006CB79B /* ParseEncoderTests.swift */; };
		709B98522556ECAA00507778 /* ParseUserTests.swift in Sources */ = {isa = PBXBuildFile; fileRef = 70C7DC1D24D20E530050419B /* ParseUserTests.swift */; };
		709B98532556ECAA00507778 /* ParsePointerTests.swift in Sources */ = {isa = PBXBuildFile; fileRef = 70CE1D882545BF730018D572 /* ParsePointerTests.swift */; };
		709B98542556ECAA00507778 /* ParseInstallationTests.swift in Sources */ = {isa = PBXBuildFile; fileRef = 70110D5B2506ED0E0091CC1D /* ParseInstallationTests.swift */; };
		709B98552556ECAA00507778 /* ParseQueryTests.swift in Sources */ = {isa = PBXBuildFile; fileRef = 70C7DC1F24D20F180050419B /* ParseQueryTests.swift */; };
		709B98562556ECAA00507778 /* ParseObjectTests.swift in Sources */ = {isa = PBXBuildFile; fileRef = 911DB13524C4FC100027F3C7 /* ParseObjectTests.swift */; };
		709B98572556ECAA00507778 /* ACLTests.swift in Sources */ = {isa = PBXBuildFile; fileRef = 9194657724F16E330070296B /* ACLTests.swift */; };
		709B98582556ECAA00507778 /* AnyEncodableTests.swift in Sources */ = {isa = PBXBuildFile; fileRef = 7FFF552B2217E729007C3B4E /* AnyEncodableTests.swift */; };
		709B98592556ECAA00507778 /* MockURLResponse.swift in Sources */ = {isa = PBXBuildFile; fileRef = 911DB12B24C3F7720027F3C7 /* MockURLResponse.swift */; };
		709B985A2556ECAA00507778 /* ParseObjectBatchTests.swift in Sources */ = {isa = PBXBuildFile; fileRef = 70C7DC2024D20F190050419B /* ParseObjectBatchTests.swift */; };
		70BC0B33251903D1001556DB /* ParseGeoPointTests.swift in Sources */ = {isa = PBXBuildFile; fileRef = 70BC0B32251903D1001556DB /* ParseGeoPointTests.swift */; };
		70BC9890252A5B5C00FF3074 /* Objectable.swift in Sources */ = {isa = PBXBuildFile; fileRef = 70BC988F252A5B5C00FF3074 /* Objectable.swift */; };
		70BC9891252A5B5C00FF3074 /* Objectable.swift in Sources */ = {isa = PBXBuildFile; fileRef = 70BC988F252A5B5C00FF3074 /* Objectable.swift */; };
		70BC9892252A5B5C00FF3074 /* Objectable.swift in Sources */ = {isa = PBXBuildFile; fileRef = 70BC988F252A5B5C00FF3074 /* Objectable.swift */; };
		70BC9893252A5B5C00FF3074 /* Objectable.swift in Sources */ = {isa = PBXBuildFile; fileRef = 70BC988F252A5B5C00FF3074 /* Objectable.swift */; };
		70BDA2B3250536FF00FC2237 /* ParseInstallation.swift in Sources */ = {isa = PBXBuildFile; fileRef = 70BDA2B2250536FF00FC2237 /* ParseInstallation.swift */; };
		70BDA2B4250536FF00FC2237 /* ParseInstallation.swift in Sources */ = {isa = PBXBuildFile; fileRef = 70BDA2B2250536FF00FC2237 /* ParseInstallation.swift */; };
		70BDA2B5250536FF00FC2237 /* ParseInstallation.swift in Sources */ = {isa = PBXBuildFile; fileRef = 70BDA2B2250536FF00FC2237 /* ParseInstallation.swift */; };
		70BDA2B6250536FF00FC2237 /* ParseInstallation.swift in Sources */ = {isa = PBXBuildFile; fileRef = 70BDA2B2250536FF00FC2237 /* ParseInstallation.swift */; };
		70C7DC1E24D20E530050419B /* ParseUserTests.swift in Sources */ = {isa = PBXBuildFile; fileRef = 70C7DC1D24D20E530050419B /* ParseUserTests.swift */; };
		70C7DC2124D20F190050419B /* ParseQueryTests.swift in Sources */ = {isa = PBXBuildFile; fileRef = 70C7DC1F24D20F180050419B /* ParseQueryTests.swift */; };
		70C7DC2224D20F190050419B /* ParseObjectBatchTests.swift in Sources */ = {isa = PBXBuildFile; fileRef = 70C7DC2024D20F190050419B /* ParseObjectBatchTests.swift */; };
		70CE1D892545BF730018D572 /* ParsePointerTests.swift in Sources */ = {isa = PBXBuildFile; fileRef = 70CE1D882545BF730018D572 /* ParsePointerTests.swift */; };
		70F2E255254F247000B2EA5C /* ParseSwift.framework in Frameworks */ = {isa = PBXBuildFile; fileRef = 4AFDA7121F26D9A5002AE4FC /* ParseSwift.framework */; };
		70F2E2B3254F283000B2EA5C /* ParseUserTests.swift in Sources */ = {isa = PBXBuildFile; fileRef = 70C7DC1D24D20E530050419B /* ParseUserTests.swift */; };
		70F2E2B4254F283000B2EA5C /* ParseQueryTests.swift in Sources */ = {isa = PBXBuildFile; fileRef = 70C7DC1F24D20F180050419B /* ParseQueryTests.swift */; };
		70F2E2B5254F283000B2EA5C /* ParseEncoderTests.swift in Sources */ = {isa = PBXBuildFile; fileRef = F971F4F524DE381A006CB79B /* ParseEncoderTests.swift */; };
		70F2E2B6254F283000B2EA5C /* ACLTests.swift in Sources */ = {isa = PBXBuildFile; fileRef = 9194657724F16E330070296B /* ACLTests.swift */; };
		70F2E2B7254F283000B2EA5C /* ParsePointerTests.swift in Sources */ = {isa = PBXBuildFile; fileRef = 70CE1D882545BF730018D572 /* ParsePointerTests.swift */; };
		70F2E2B8254F283000B2EA5C /* AnyEncodableTests.swift in Sources */ = {isa = PBXBuildFile; fileRef = 7FFF552B2217E729007C3B4E /* AnyEncodableTests.swift */; };
		70F2E2B9254F283000B2EA5C /* KeychainStoreTests.swift in Sources */ = {isa = PBXBuildFile; fileRef = 4AA8076E1F794C1C008CD551 /* KeychainStoreTests.swift */; };
		70F2E2BA254F283000B2EA5C /* ParseInstallationTests.swift in Sources */ = {isa = PBXBuildFile; fileRef = 70110D5B2506ED0E0091CC1D /* ParseInstallationTests.swift */; };
		70F2E2BB254F283000B2EA5C /* ParseGeoPointTests.swift in Sources */ = {isa = PBXBuildFile; fileRef = 70BC0B32251903D1001556DB /* ParseGeoPointTests.swift */; };
		70F2E2BC254F283000B2EA5C /* ParseObjectTests.swift in Sources */ = {isa = PBXBuildFile; fileRef = 911DB13524C4FC100027F3C7 /* ParseObjectTests.swift */; };
		70F2E2BD254F283000B2EA5C /* AnyDecodableTests.swift in Sources */ = {isa = PBXBuildFile; fileRef = 7FFF552D2217E729007C3B4E /* AnyDecodableTests.swift */; };
		70F2E2BE254F283000B2EA5C /* ParseObjectBatchTests.swift in Sources */ = {isa = PBXBuildFile; fileRef = 70C7DC2024D20F190050419B /* ParseObjectBatchTests.swift */; };
		70F2E2BF254F283000B2EA5C /* MockURLProtocol.swift in Sources */ = {isa = PBXBuildFile; fileRef = 911DB13224C494390027F3C7 /* MockURLProtocol.swift */; };
		70F2E2C0254F283000B2EA5C /* MockURLResponse.swift in Sources */ = {isa = PBXBuildFile; fileRef = 911DB12B24C3F7720027F3C7 /* MockURLResponse.swift */; };
		70F2E2C1254F283000B2EA5C /* AnyCodableTests.swift in Sources */ = {isa = PBXBuildFile; fileRef = 7FFF552C2217E729007C3B4E /* AnyCodableTests.swift */; };
		70F2E2C2254F283000B2EA5C /* APICommandTests.swift in Sources */ = {isa = PBXBuildFile; fileRef = 911DB12D24C4837E0027F3C7 /* APICommandTests.swift */; };
		7FFF552E2217E72A007C3B4E /* AnyEncodableTests.swift in Sources */ = {isa = PBXBuildFile; fileRef = 7FFF552B2217E729007C3B4E /* AnyEncodableTests.swift */; };
		7FFF552F2217E72A007C3B4E /* AnyCodableTests.swift in Sources */ = {isa = PBXBuildFile; fileRef = 7FFF552C2217E729007C3B4E /* AnyCodableTests.swift */; };
		7FFF55302217E72A007C3B4E /* AnyDecodableTests.swift in Sources */ = {isa = PBXBuildFile; fileRef = 7FFF552D2217E729007C3B4E /* AnyDecodableTests.swift */; };
		911DB12C24C3F7720027F3C7 /* MockURLResponse.swift in Sources */ = {isa = PBXBuildFile; fileRef = 911DB12B24C3F7720027F3C7 /* MockURLResponse.swift */; };
		911DB12E24C4837E0027F3C7 /* APICommandTests.swift in Sources */ = {isa = PBXBuildFile; fileRef = 911DB12D24C4837E0027F3C7 /* APICommandTests.swift */; };
		911DB13324C494390027F3C7 /* MockURLProtocol.swift in Sources */ = {isa = PBXBuildFile; fileRef = 911DB13224C494390027F3C7 /* MockURLProtocol.swift */; };
		911DB13624C4FC100027F3C7 /* ParseObjectTests.swift in Sources */ = {isa = PBXBuildFile; fileRef = 911DB13524C4FC100027F3C7 /* ParseObjectTests.swift */; };
		912C9BCF24D3005D009947C3 /* ParseSwift_watchOS.h in Headers */ = {isa = PBXBuildFile; fileRef = 912C9BCD24D3005D009947C3 /* ParseSwift_watchOS.h */; settings = {ATTRIBUTES = (Public, ); }; };
		912C9BDC24D3011F009947C3 /* ParseSwift_tvOS.h in Headers */ = {isa = PBXBuildFile; fileRef = 912C9BDA24D3011F009947C3 /* ParseSwift_tvOS.h */; settings = {ATTRIBUTES = (Public, ); }; };
		912C9BE024D302B0009947C3 /* Parse.swift in Sources */ = {isa = PBXBuildFile; fileRef = 4A82B7EE1F254B820063D731 /* Parse.swift */; };
		912C9BFD24D302B2009947C3 /* Parse.swift in Sources */ = {isa = PBXBuildFile; fileRef = 4A82B7EE1F254B820063D731 /* Parse.swift */; };
		916786E2259B7DDA00BB5B4E /* ParseCloud.swift in Sources */ = {isa = PBXBuildFile; fileRef = 916786E1259B7DDA00BB5B4E /* ParseCloud.swift */; };
		916786E3259B7DDA00BB5B4E /* ParseCloud.swift in Sources */ = {isa = PBXBuildFile; fileRef = 916786E1259B7DDA00BB5B4E /* ParseCloud.swift */; };
		916786E4259B7DDA00BB5B4E /* ParseCloud.swift in Sources */ = {isa = PBXBuildFile; fileRef = 916786E1259B7DDA00BB5B4E /* ParseCloud.swift */; };
		916786E5259B7DDA00BB5B4E /* ParseCloud.swift in Sources */ = {isa = PBXBuildFile; fileRef = 916786E1259B7DDA00BB5B4E /* ParseCloud.swift */; };
		91678706259BC5D400BB5B4E /* ParseCloudTests.swift in Sources */ = {isa = PBXBuildFile; fileRef = 916786EF259BC59600BB5B4E /* ParseCloudTests.swift */; };
		91678710259BC5D600BB5B4E /* ParseCloudTests.swift in Sources */ = {isa = PBXBuildFile; fileRef = 916786EF259BC59600BB5B4E /* ParseCloudTests.swift */; };
		9167871A259BC5D600BB5B4E /* ParseCloudTests.swift in Sources */ = {isa = PBXBuildFile; fileRef = 916786EF259BC59600BB5B4E /* ParseCloudTests.swift */; };
		9194657824F16E330070296B /* ACLTests.swift in Sources */ = {isa = PBXBuildFile; fileRef = 9194657724F16E330070296B /* ACLTests.swift */; };
		F971F4F624DE381A006CB79B /* ParseEncoderTests.swift in Sources */ = {isa = PBXBuildFile; fileRef = F971F4F524DE381A006CB79B /* ParseEncoderTests.swift */; };
		F97B45CE24D9C6F200F4A88B /* ParseCoding.swift in Sources */ = {isa = PBXBuildFile; fileRef = F97B45B424D9C6F200F4A88B /* ParseCoding.swift */; };
		F97B45CF24D9C6F200F4A88B /* ParseCoding.swift in Sources */ = {isa = PBXBuildFile; fileRef = F97B45B424D9C6F200F4A88B /* ParseCoding.swift */; };
		F97B45D024D9C6F200F4A88B /* ParseCoding.swift in Sources */ = {isa = PBXBuildFile; fileRef = F97B45B424D9C6F200F4A88B /* ParseCoding.swift */; };
		F97B45D124D9C6F200F4A88B /* ParseCoding.swift in Sources */ = {isa = PBXBuildFile; fileRef = F97B45B424D9C6F200F4A88B /* ParseCoding.swift */; };
		F97B45D224D9C6F200F4A88B /* AnyDecodable.swift in Sources */ = {isa = PBXBuildFile; fileRef = F97B45B524D9C6F200F4A88B /* AnyDecodable.swift */; };
		F97B45D324D9C6F200F4A88B /* AnyDecodable.swift in Sources */ = {isa = PBXBuildFile; fileRef = F97B45B524D9C6F200F4A88B /* AnyDecodable.swift */; };
		F97B45D424D9C6F200F4A88B /* AnyDecodable.swift in Sources */ = {isa = PBXBuildFile; fileRef = F97B45B524D9C6F200F4A88B /* AnyDecodable.swift */; };
		F97B45D524D9C6F200F4A88B /* AnyDecodable.swift in Sources */ = {isa = PBXBuildFile; fileRef = F97B45B524D9C6F200F4A88B /* AnyDecodable.swift */; };
		F97B45D624D9C6F200F4A88B /* ParseEncoder.swift in Sources */ = {isa = PBXBuildFile; fileRef = F97B45B624D9C6F200F4A88B /* ParseEncoder.swift */; };
		F97B45D724D9C6F200F4A88B /* ParseEncoder.swift in Sources */ = {isa = PBXBuildFile; fileRef = F97B45B624D9C6F200F4A88B /* ParseEncoder.swift */; };
		F97B45D824D9C6F200F4A88B /* ParseEncoder.swift in Sources */ = {isa = PBXBuildFile; fileRef = F97B45B624D9C6F200F4A88B /* ParseEncoder.swift */; };
		F97B45D924D9C6F200F4A88B /* ParseEncoder.swift in Sources */ = {isa = PBXBuildFile; fileRef = F97B45B624D9C6F200F4A88B /* ParseEncoder.swift */; };
		F97B45DA24D9C6F200F4A88B /* Extensions.swift in Sources */ = {isa = PBXBuildFile; fileRef = F97B45B724D9C6F200F4A88B /* Extensions.swift */; };
		F97B45DB24D9C6F200F4A88B /* Extensions.swift in Sources */ = {isa = PBXBuildFile; fileRef = F97B45B724D9C6F200F4A88B /* Extensions.swift */; };
		F97B45DC24D9C6F200F4A88B /* Extensions.swift in Sources */ = {isa = PBXBuildFile; fileRef = F97B45B724D9C6F200F4A88B /* Extensions.swift */; };
		F97B45DD24D9C6F200F4A88B /* Extensions.swift in Sources */ = {isa = PBXBuildFile; fileRef = F97B45B724D9C6F200F4A88B /* Extensions.swift */; };
		F97B45DE24D9C6F200F4A88B /* AnyCodable.swift in Sources */ = {isa = PBXBuildFile; fileRef = F97B45B824D9C6F200F4A88B /* AnyCodable.swift */; };
		F97B45DF24D9C6F200F4A88B /* AnyCodable.swift in Sources */ = {isa = PBXBuildFile; fileRef = F97B45B824D9C6F200F4A88B /* AnyCodable.swift */; };
		F97B45E024D9C6F200F4A88B /* AnyCodable.swift in Sources */ = {isa = PBXBuildFile; fileRef = F97B45B824D9C6F200F4A88B /* AnyCodable.swift */; };
		F97B45E124D9C6F200F4A88B /* AnyCodable.swift in Sources */ = {isa = PBXBuildFile; fileRef = F97B45B824D9C6F200F4A88B /* AnyCodable.swift */; };
		F97B45E224D9C6F200F4A88B /* AnyEncodable.swift in Sources */ = {isa = PBXBuildFile; fileRef = F97B45B924D9C6F200F4A88B /* AnyEncodable.swift */; };
		F97B45E324D9C6F200F4A88B /* AnyEncodable.swift in Sources */ = {isa = PBXBuildFile; fileRef = F97B45B924D9C6F200F4A88B /* AnyEncodable.swift */; };
		F97B45E424D9C6F200F4A88B /* AnyEncodable.swift in Sources */ = {isa = PBXBuildFile; fileRef = F97B45B924D9C6F200F4A88B /* AnyEncodable.swift */; };
		F97B45E524D9C6F200F4A88B /* AnyEncodable.swift in Sources */ = {isa = PBXBuildFile; fileRef = F97B45B924D9C6F200F4A88B /* AnyEncodable.swift */; };
		F97B45E624D9C6F200F4A88B /* Query.swift in Sources */ = {isa = PBXBuildFile; fileRef = F97B45BB24D9C6F200F4A88B /* Query.swift */; };
		F97B45E724D9C6F200F4A88B /* Query.swift in Sources */ = {isa = PBXBuildFile; fileRef = F97B45BB24D9C6F200F4A88B /* Query.swift */; };
		F97B45E824D9C6F200F4A88B /* Query.swift in Sources */ = {isa = PBXBuildFile; fileRef = F97B45BB24D9C6F200F4A88B /* Query.swift */; };
		F97B45E924D9C6F200F4A88B /* Query.swift in Sources */ = {isa = PBXBuildFile; fileRef = F97B45BB24D9C6F200F4A88B /* Query.swift */; };
		F97B45EA24D9C6F200F4A88B /* ParseGeoPoint.swift in Sources */ = {isa = PBXBuildFile; fileRef = F97B45BC24D9C6F200F4A88B /* ParseGeoPoint.swift */; };
		F97B45EB24D9C6F200F4A88B /* ParseGeoPoint.swift in Sources */ = {isa = PBXBuildFile; fileRef = F97B45BC24D9C6F200F4A88B /* ParseGeoPoint.swift */; };
		F97B45EC24D9C6F200F4A88B /* ParseGeoPoint.swift in Sources */ = {isa = PBXBuildFile; fileRef = F97B45BC24D9C6F200F4A88B /* ParseGeoPoint.swift */; };
		F97B45ED24D9C6F200F4A88B /* ParseGeoPoint.swift in Sources */ = {isa = PBXBuildFile; fileRef = F97B45BC24D9C6F200F4A88B /* ParseGeoPoint.swift */; };
		F97B45EE24D9C6F200F4A88B /* BaseParseUser.swift in Sources */ = {isa = PBXBuildFile; fileRef = F97B45BD24D9C6F200F4A88B /* BaseParseUser.swift */; };
		F97B45EF24D9C6F200F4A88B /* BaseParseUser.swift in Sources */ = {isa = PBXBuildFile; fileRef = F97B45BD24D9C6F200F4A88B /* BaseParseUser.swift */; };
		F97B45F024D9C6F200F4A88B /* BaseParseUser.swift in Sources */ = {isa = PBXBuildFile; fileRef = F97B45BD24D9C6F200F4A88B /* BaseParseUser.swift */; };
		F97B45F124D9C6F200F4A88B /* BaseParseUser.swift in Sources */ = {isa = PBXBuildFile; fileRef = F97B45BD24D9C6F200F4A88B /* BaseParseUser.swift */; };
		F97B45F224D9C6F200F4A88B /* Pointer.swift in Sources */ = {isa = PBXBuildFile; fileRef = F97B45BE24D9C6F200F4A88B /* Pointer.swift */; };
		F97B45F324D9C6F200F4A88B /* Pointer.swift in Sources */ = {isa = PBXBuildFile; fileRef = F97B45BE24D9C6F200F4A88B /* Pointer.swift */; };
		F97B45F424D9C6F200F4A88B /* Pointer.swift in Sources */ = {isa = PBXBuildFile; fileRef = F97B45BE24D9C6F200F4A88B /* Pointer.swift */; };
		F97B45F524D9C6F200F4A88B /* Pointer.swift in Sources */ = {isa = PBXBuildFile; fileRef = F97B45BE24D9C6F200F4A88B /* Pointer.swift */; };
		F97B45F624D9C6F200F4A88B /* ParseError.swift in Sources */ = {isa = PBXBuildFile; fileRef = F97B45BF24D9C6F200F4A88B /* ParseError.swift */; };
		F97B45F724D9C6F200F4A88B /* ParseError.swift in Sources */ = {isa = PBXBuildFile; fileRef = F97B45BF24D9C6F200F4A88B /* ParseError.swift */; };
		F97B45F824D9C6F200F4A88B /* ParseError.swift in Sources */ = {isa = PBXBuildFile; fileRef = F97B45BF24D9C6F200F4A88B /* ParseError.swift */; };
		F97B45F924D9C6F200F4A88B /* ParseError.swift in Sources */ = {isa = PBXBuildFile; fileRef = F97B45BF24D9C6F200F4A88B /* ParseError.swift */; };
		F97B45FA24D9C6F200F4A88B /* ParseACL.swift in Sources */ = {isa = PBXBuildFile; fileRef = F97B45C024D9C6F200F4A88B /* ParseACL.swift */; };
		F97B45FB24D9C6F200F4A88B /* ParseACL.swift in Sources */ = {isa = PBXBuildFile; fileRef = F97B45C024D9C6F200F4A88B /* ParseACL.swift */; };
		F97B45FC24D9C6F200F4A88B /* ParseACL.swift in Sources */ = {isa = PBXBuildFile; fileRef = F97B45C024D9C6F200F4A88B /* ParseACL.swift */; };
		F97B45FD24D9C6F200F4A88B /* ParseACL.swift in Sources */ = {isa = PBXBuildFile; fileRef = F97B45C024D9C6F200F4A88B /* ParseACL.swift */; };
		F97B45FE24D9C6F200F4A88B /* ParseFile.swift in Sources */ = {isa = PBXBuildFile; fileRef = F97B45C124D9C6F200F4A88B /* ParseFile.swift */; };
		F97B45FF24D9C6F200F4A88B /* ParseFile.swift in Sources */ = {isa = PBXBuildFile; fileRef = F97B45C124D9C6F200F4A88B /* ParseFile.swift */; };
		F97B460024D9C6F200F4A88B /* ParseFile.swift in Sources */ = {isa = PBXBuildFile; fileRef = F97B45C124D9C6F200F4A88B /* ParseFile.swift */; };
		F97B460124D9C6F200F4A88B /* ParseFile.swift in Sources */ = {isa = PBXBuildFile; fileRef = F97B45C124D9C6F200F4A88B /* ParseFile.swift */; };
		F97B460224D9C6F200F4A88B /* NoBody.swift in Sources */ = {isa = PBXBuildFile; fileRef = F97B45C224D9C6F200F4A88B /* NoBody.swift */; };
		F97B460324D9C6F200F4A88B /* NoBody.swift in Sources */ = {isa = PBXBuildFile; fileRef = F97B45C224D9C6F200F4A88B /* NoBody.swift */; };
		F97B460424D9C6F200F4A88B /* NoBody.swift in Sources */ = {isa = PBXBuildFile; fileRef = F97B45C224D9C6F200F4A88B /* NoBody.swift */; };
		F97B460524D9C6F200F4A88B /* NoBody.swift in Sources */ = {isa = PBXBuildFile; fileRef = F97B45C224D9C6F200F4A88B /* NoBody.swift */; };
		F97B460624D9C6F200F4A88B /* ParseUser.swift in Sources */ = {isa = PBXBuildFile; fileRef = F97B45C424D9C6F200F4A88B /* ParseUser.swift */; };
		F97B460724D9C6F200F4A88B /* ParseUser.swift in Sources */ = {isa = PBXBuildFile; fileRef = F97B45C424D9C6F200F4A88B /* ParseUser.swift */; };
		F97B460824D9C6F200F4A88B /* ParseUser.swift in Sources */ = {isa = PBXBuildFile; fileRef = F97B45C424D9C6F200F4A88B /* ParseUser.swift */; };
		F97B460924D9C6F200F4A88B /* ParseUser.swift in Sources */ = {isa = PBXBuildFile; fileRef = F97B45C424D9C6F200F4A88B /* ParseUser.swift */; };
		F97B460A24D9C6F200F4A88B /* Fetchable.swift in Sources */ = {isa = PBXBuildFile; fileRef = F97B45C524D9C6F200F4A88B /* Fetchable.swift */; };
		F97B460B24D9C6F200F4A88B /* Fetchable.swift in Sources */ = {isa = PBXBuildFile; fileRef = F97B45C524D9C6F200F4A88B /* Fetchable.swift */; };
		F97B460C24D9C6F200F4A88B /* Fetchable.swift in Sources */ = {isa = PBXBuildFile; fileRef = F97B45C524D9C6F200F4A88B /* Fetchable.swift */; };
		F97B460D24D9C6F200F4A88B /* Fetchable.swift in Sources */ = {isa = PBXBuildFile; fileRef = F97B45C524D9C6F200F4A88B /* Fetchable.swift */; };
		F97B460E24D9C6F200F4A88B /* ParseObject.swift in Sources */ = {isa = PBXBuildFile; fileRef = F97B45C624D9C6F200F4A88B /* ParseObject.swift */; };
		F97B460F24D9C6F200F4A88B /* ParseObject.swift in Sources */ = {isa = PBXBuildFile; fileRef = F97B45C624D9C6F200F4A88B /* ParseObject.swift */; };
		F97B461024D9C6F200F4A88B /* ParseObject.swift in Sources */ = {isa = PBXBuildFile; fileRef = F97B45C624D9C6F200F4A88B /* ParseObject.swift */; };
		F97B461124D9C6F200F4A88B /* ParseObject.swift in Sources */ = {isa = PBXBuildFile; fileRef = F97B45C624D9C6F200F4A88B /* ParseObject.swift */; };
		F97B461224D9C6F200F4A88B /* Savable.swift in Sources */ = {isa = PBXBuildFile; fileRef = F97B45C724D9C6F200F4A88B /* Savable.swift */; };
		F97B461324D9C6F200F4A88B /* Savable.swift in Sources */ = {isa = PBXBuildFile; fileRef = F97B45C724D9C6F200F4A88B /* Savable.swift */; };
		F97B461424D9C6F200F4A88B /* Savable.swift in Sources */ = {isa = PBXBuildFile; fileRef = F97B45C724D9C6F200F4A88B /* Savable.swift */; };
		F97B461524D9C6F200F4A88B /* Savable.swift in Sources */ = {isa = PBXBuildFile; fileRef = F97B45C724D9C6F200F4A88B /* Savable.swift */; };
		F97B461624D9C6F200F4A88B /* Queryable.swift in Sources */ = {isa = PBXBuildFile; fileRef = F97B45C824D9C6F200F4A88B /* Queryable.swift */; };
		F97B461724D9C6F200F4A88B /* Queryable.swift in Sources */ = {isa = PBXBuildFile; fileRef = F97B45C824D9C6F200F4A88B /* Queryable.swift */; };
		F97B461824D9C6F200F4A88B /* Queryable.swift in Sources */ = {isa = PBXBuildFile; fileRef = F97B45C824D9C6F200F4A88B /* Queryable.swift */; };
		F97B461924D9C6F200F4A88B /* Queryable.swift in Sources */ = {isa = PBXBuildFile; fileRef = F97B45C824D9C6F200F4A88B /* Queryable.swift */; };
		F97B461E24D9C6F200F4A88B /* ParseStorage.swift in Sources */ = {isa = PBXBuildFile; fileRef = F97B45CC24D9C6F200F4A88B /* ParseStorage.swift */; };
		F97B461F24D9C6F200F4A88B /* ParseStorage.swift in Sources */ = {isa = PBXBuildFile; fileRef = F97B45CC24D9C6F200F4A88B /* ParseStorage.swift */; };
		F97B462024D9C6F200F4A88B /* ParseStorage.swift in Sources */ = {isa = PBXBuildFile; fileRef = F97B45CC24D9C6F200F4A88B /* ParseStorage.swift */; };
		F97B462124D9C6F200F4A88B /* ParseStorage.swift in Sources */ = {isa = PBXBuildFile; fileRef = F97B45CC24D9C6F200F4A88B /* ParseStorage.swift */; };
		F97B462224D9C6F200F4A88B /* PrimitiveObjectStore.swift in Sources */ = {isa = PBXBuildFile; fileRef = F97B45CD24D9C6F200F4A88B /* PrimitiveObjectStore.swift */; };
		F97B462324D9C6F200F4A88B /* PrimitiveObjectStore.swift in Sources */ = {isa = PBXBuildFile; fileRef = F97B45CD24D9C6F200F4A88B /* PrimitiveObjectStore.swift */; };
		F97B462424D9C6F200F4A88B /* PrimitiveObjectStore.swift in Sources */ = {isa = PBXBuildFile; fileRef = F97B45CD24D9C6F200F4A88B /* PrimitiveObjectStore.swift */; };
		F97B462524D9C6F200F4A88B /* PrimitiveObjectStore.swift in Sources */ = {isa = PBXBuildFile; fileRef = F97B45CD24D9C6F200F4A88B /* PrimitiveObjectStore.swift */; };
		F97B462724D9C72700F4A88B /* API.swift in Sources */ = {isa = PBXBuildFile; fileRef = F97B462624D9C72700F4A88B /* API.swift */; };
		F97B462824D9C72700F4A88B /* API.swift in Sources */ = {isa = PBXBuildFile; fileRef = F97B462624D9C72700F4A88B /* API.swift */; };
		F97B462924D9C72700F4A88B /* API.swift in Sources */ = {isa = PBXBuildFile; fileRef = F97B462624D9C72700F4A88B /* API.swift */; };
		F97B462A24D9C72700F4A88B /* API.swift in Sources */ = {isa = PBXBuildFile; fileRef = F97B462624D9C72700F4A88B /* API.swift */; };
		F97B462F24D9C74400F4A88B /* BatchUtils.swift in Sources */ = {isa = PBXBuildFile; fileRef = F97B462B24D9C74400F4A88B /* BatchUtils.swift */; };
		F97B463024D9C74400F4A88B /* BatchUtils.swift in Sources */ = {isa = PBXBuildFile; fileRef = F97B462B24D9C74400F4A88B /* BatchUtils.swift */; };
		F97B463124D9C74400F4A88B /* BatchUtils.swift in Sources */ = {isa = PBXBuildFile; fileRef = F97B462B24D9C74400F4A88B /* BatchUtils.swift */; };
		F97B463224D9C74400F4A88B /* BatchUtils.swift in Sources */ = {isa = PBXBuildFile; fileRef = F97B462B24D9C74400F4A88B /* BatchUtils.swift */; };
		F97B463324D9C74400F4A88B /* URLSession+extensions.swift in Sources */ = {isa = PBXBuildFile; fileRef = F97B462C24D9C74400F4A88B /* URLSession+extensions.swift */; };
		F97B463424D9C74400F4A88B /* URLSession+extensions.swift in Sources */ = {isa = PBXBuildFile; fileRef = F97B462C24D9C74400F4A88B /* URLSession+extensions.swift */; };
		F97B463524D9C74400F4A88B /* URLSession+extensions.swift in Sources */ = {isa = PBXBuildFile; fileRef = F97B462C24D9C74400F4A88B /* URLSession+extensions.swift */; };
		F97B463624D9C74400F4A88B /* URLSession+extensions.swift in Sources */ = {isa = PBXBuildFile; fileRef = F97B462C24D9C74400F4A88B /* URLSession+extensions.swift */; };
		F97B463724D9C74400F4A88B /* Responses.swift in Sources */ = {isa = PBXBuildFile; fileRef = F97B462D24D9C74400F4A88B /* Responses.swift */; };
		F97B463824D9C74400F4A88B /* Responses.swift in Sources */ = {isa = PBXBuildFile; fileRef = F97B462D24D9C74400F4A88B /* Responses.swift */; };
		F97B463924D9C74400F4A88B /* Responses.swift in Sources */ = {isa = PBXBuildFile; fileRef = F97B462D24D9C74400F4A88B /* Responses.swift */; };
		F97B463A24D9C74400F4A88B /* Responses.swift in Sources */ = {isa = PBXBuildFile; fileRef = F97B462D24D9C74400F4A88B /* Responses.swift */; };
		F97B463B24D9C74400F4A88B /* API+Commands.swift in Sources */ = {isa = PBXBuildFile; fileRef = F97B462E24D9C74400F4A88B /* API+Commands.swift */; };
		F97B463C24D9C74400F4A88B /* API+Commands.swift in Sources */ = {isa = PBXBuildFile; fileRef = F97B462E24D9C74400F4A88B /* API+Commands.swift */; };
		F97B463D24D9C74400F4A88B /* API+Commands.swift in Sources */ = {isa = PBXBuildFile; fileRef = F97B462E24D9C74400F4A88B /* API+Commands.swift */; };
		F97B463E24D9C74400F4A88B /* API+Commands.swift in Sources */ = {isa = PBXBuildFile; fileRef = F97B462E24D9C74400F4A88B /* API+Commands.swift */; };
		F97B464624D9C78B00F4A88B /* ParseMutationContainer.swift in Sources */ = {isa = PBXBuildFile; fileRef = F97B464024D9C78B00F4A88B /* ParseMutationContainer.swift */; };
		F97B464724D9C78B00F4A88B /* ParseMutationContainer.swift in Sources */ = {isa = PBXBuildFile; fileRef = F97B464024D9C78B00F4A88B /* ParseMutationContainer.swift */; };
		F97B464824D9C78B00F4A88B /* ParseMutationContainer.swift in Sources */ = {isa = PBXBuildFile; fileRef = F97B464024D9C78B00F4A88B /* ParseMutationContainer.swift */; };
		F97B464924D9C78B00F4A88B /* ParseMutationContainer.swift in Sources */ = {isa = PBXBuildFile; fileRef = F97B464024D9C78B00F4A88B /* ParseMutationContainer.swift */; };
		F97B464A24D9C78B00F4A88B /* DeleteOperation.swift in Sources */ = {isa = PBXBuildFile; fileRef = F97B464124D9C78B00F4A88B /* DeleteOperation.swift */; };
		F97B464B24D9C78B00F4A88B /* DeleteOperation.swift in Sources */ = {isa = PBXBuildFile; fileRef = F97B464124D9C78B00F4A88B /* DeleteOperation.swift */; };
		F97B464C24D9C78B00F4A88B /* DeleteOperation.swift in Sources */ = {isa = PBXBuildFile; fileRef = F97B464124D9C78B00F4A88B /* DeleteOperation.swift */; };
		F97B464D24D9C78B00F4A88B /* DeleteOperation.swift in Sources */ = {isa = PBXBuildFile; fileRef = F97B464124D9C78B00F4A88B /* DeleteOperation.swift */; };
		F97B464E24D9C78B00F4A88B /* AddOperation.swift in Sources */ = {isa = PBXBuildFile; fileRef = F97B464224D9C78B00F4A88B /* AddOperation.swift */; };
		F97B464F24D9C78B00F4A88B /* AddOperation.swift in Sources */ = {isa = PBXBuildFile; fileRef = F97B464224D9C78B00F4A88B /* AddOperation.swift */; };
		F97B465024D9C78B00F4A88B /* AddOperation.swift in Sources */ = {isa = PBXBuildFile; fileRef = F97B464224D9C78B00F4A88B /* AddOperation.swift */; };
		F97B465124D9C78C00F4A88B /* AddOperation.swift in Sources */ = {isa = PBXBuildFile; fileRef = F97B464224D9C78B00F4A88B /* AddOperation.swift */; };
		F97B465224D9C78C00F4A88B /* AddUniqueOperation.swift in Sources */ = {isa = PBXBuildFile; fileRef = F97B464324D9C78B00F4A88B /* AddUniqueOperation.swift */; };
		F97B465324D9C78C00F4A88B /* AddUniqueOperation.swift in Sources */ = {isa = PBXBuildFile; fileRef = F97B464324D9C78B00F4A88B /* AddUniqueOperation.swift */; };
		F97B465424D9C78C00F4A88B /* AddUniqueOperation.swift in Sources */ = {isa = PBXBuildFile; fileRef = F97B464324D9C78B00F4A88B /* AddUniqueOperation.swift */; };
		F97B465524D9C78C00F4A88B /* AddUniqueOperation.swift in Sources */ = {isa = PBXBuildFile; fileRef = F97B464324D9C78B00F4A88B /* AddUniqueOperation.swift */; };
		F97B465624D9C78C00F4A88B /* RemoveOperation.swift in Sources */ = {isa = PBXBuildFile; fileRef = F97B464424D9C78B00F4A88B /* RemoveOperation.swift */; };
		F97B465724D9C78C00F4A88B /* RemoveOperation.swift in Sources */ = {isa = PBXBuildFile; fileRef = F97B464424D9C78B00F4A88B /* RemoveOperation.swift */; };
		F97B465824D9C78C00F4A88B /* RemoveOperation.swift in Sources */ = {isa = PBXBuildFile; fileRef = F97B464424D9C78B00F4A88B /* RemoveOperation.swift */; };
		F97B465924D9C78C00F4A88B /* RemoveOperation.swift in Sources */ = {isa = PBXBuildFile; fileRef = F97B464424D9C78B00F4A88B /* RemoveOperation.swift */; };
		F97B465A24D9C78C00F4A88B /* IncrementOperation.swift in Sources */ = {isa = PBXBuildFile; fileRef = F97B464524D9C78B00F4A88B /* IncrementOperation.swift */; };
		F97B465B24D9C78C00F4A88B /* IncrementOperation.swift in Sources */ = {isa = PBXBuildFile; fileRef = F97B464524D9C78B00F4A88B /* IncrementOperation.swift */; };
		F97B465C24D9C78C00F4A88B /* IncrementOperation.swift in Sources */ = {isa = PBXBuildFile; fileRef = F97B464524D9C78B00F4A88B /* IncrementOperation.swift */; };
		F97B465D24D9C78C00F4A88B /* IncrementOperation.swift in Sources */ = {isa = PBXBuildFile; fileRef = F97B464524D9C78B00F4A88B /* IncrementOperation.swift */; };
		F97B465F24D9C7B500F4A88B /* KeychainStore.swift in Sources */ = {isa = PBXBuildFile; fileRef = F97B465E24D9C7B500F4A88B /* KeychainStore.swift */; };
		F97B466024D9C7B500F4A88B /* KeychainStore.swift in Sources */ = {isa = PBXBuildFile; fileRef = F97B465E24D9C7B500F4A88B /* KeychainStore.swift */; };
		F97B466124D9C7B500F4A88B /* KeychainStore.swift in Sources */ = {isa = PBXBuildFile; fileRef = F97B465E24D9C7B500F4A88B /* KeychainStore.swift */; };
		F97B466224D9C7B500F4A88B /* KeychainStore.swift in Sources */ = {isa = PBXBuildFile; fileRef = F97B465E24D9C7B500F4A88B /* KeychainStore.swift */; };
		F97B466424D9C88600F4A88B /* SecureStorage.swift in Sources */ = {isa = PBXBuildFile; fileRef = F97B466324D9C88600F4A88B /* SecureStorage.swift */; };
		F97B466524D9C88600F4A88B /* SecureStorage.swift in Sources */ = {isa = PBXBuildFile; fileRef = F97B466324D9C88600F4A88B /* SecureStorage.swift */; };
		F97B466624D9C88600F4A88B /* SecureStorage.swift in Sources */ = {isa = PBXBuildFile; fileRef = F97B466324D9C88600F4A88B /* SecureStorage.swift */; };
		F97B466724D9C88600F4A88B /* SecureStorage.swift in Sources */ = {isa = PBXBuildFile; fileRef = F97B466324D9C88600F4A88B /* SecureStorage.swift */; };
/* End PBXBuildFile section */

/* Begin PBXContainerItemProxy section */
		4AA8076A1F79424A008CD551 /* PBXContainerItemProxy */ = {
			isa = PBXContainerItemProxy;
			containerPortal = 4AB8B4EB1F254AE10070F682 /* Project object */;
			proxyType = 1;
			remoteGlobalIDString = 4AA807571F794242008CD551;
			remoteInfo = TestHost;
		};
		4AB8B4FF1F254AE10070F682 /* PBXContainerItemProxy */ = {
			isa = PBXContainerItemProxy;
			containerPortal = 4AB8B4EB1F254AE10070F682 /* Project object */;
			proxyType = 1;
			remoteGlobalIDString = 4AB8B4F31F254AE10070F682;
			remoteInfo = Parse;
		};
		7033ECCB25584AAF009770F3 /* PBXContainerItemProxy */ = {
			isa = PBXContainerItemProxy;
			containerPortal = 4AB8B4EB1F254AE10070F682 /* Project object */;
			proxyType = 1;
			remoteGlobalIDString = 7033ECAF25584A83009770F3;
			remoteInfo = TestHostTV;
		};
		709B98362556EC7400507778 /* PBXContainerItemProxy */ = {
			isa = PBXContainerItemProxy;
			containerPortal = 4AB8B4EB1F254AE10070F682 /* Project object */;
			proxyType = 1;
			remoteGlobalIDString = 912C9BD724D3011F009947C3;
			remoteInfo = "ParseSwift (tvOS)";
		};
		70F2E256254F247000B2EA5C /* PBXContainerItemProxy */ = {
			isa = PBXContainerItemProxy;
			containerPortal = 4AB8B4EB1F254AE10070F682 /* Project object */;
			proxyType = 1;
			remoteGlobalIDString = 4AFDA7111F26D9A5002AE4FC;
			remoteInfo = "ParseSwift (macOS)";
		};
/* End PBXContainerItemProxy section */

/* Begin PBXFileReference section */
		4A1120BF1F49FC3300E32D94 /* LinuxMain.swift */ = {isa = PBXFileReference; lastKnownFileType = sourcecode.swift; path = LinuxMain.swift; sourceTree = "<group>"; };
		4A82B7EE1F254B820063D731 /* Parse.swift */ = {isa = PBXFileReference; lastKnownFileType = sourcecode.swift; path = Parse.swift; sourceTree = "<group>"; };
		4AA807581F794242008CD551 /* TestHost.app */ = {isa = PBXFileReference; explicitFileType = wrapper.application; includeInIndex = 0; path = TestHost.app; sourceTree = BUILT_PRODUCTS_DIR; };
		4AA8075A1F794242008CD551 /* AppDelegate.swift */ = {isa = PBXFileReference; lastKnownFileType = sourcecode.swift; path = AppDelegate.swift; sourceTree = "<group>"; };
		4AA8075F1F794242008CD551 /* Base */ = {isa = PBXFileReference; lastKnownFileType = file.storyboard; name = Base; path = Base.lproj/Main.storyboard; sourceTree = "<group>"; };
		4AA807611F794242008CD551 /* Assets.xcassets */ = {isa = PBXFileReference; lastKnownFileType = folder.assetcatalog; path = Assets.xcassets; sourceTree = "<group>"; };
		4AA807641F794242008CD551 /* Base */ = {isa = PBXFileReference; lastKnownFileType = file.storyboard; name = Base; path = Base.lproj/LaunchScreen.storyboard; sourceTree = "<group>"; };
		4AA807661F794242008CD551 /* Info.plist */ = {isa = PBXFileReference; lastKnownFileType = text.plist.xml; path = Info.plist; sourceTree = "<group>"; };
		4AA8076D1F794C1C008CD551 /* Info.plist */ = {isa = PBXFileReference; lastKnownFileType = text.plist.xml; path = Info.plist; sourceTree = "<group>"; };
		4AA8076E1F794C1C008CD551 /* KeychainStoreTests.swift */ = {isa = PBXFileReference; lastKnownFileType = sourcecode.swift; path = KeychainStoreTests.swift; sourceTree = "<group>"; };
		4AB8B4F41F254AE10070F682 /* ParseSwift.framework */ = {isa = PBXFileReference; explicitFileType = wrapper.framework; includeInIndex = 0; path = ParseSwift.framework; sourceTree = BUILT_PRODUCTS_DIR; };
		4AB8B4F71F254AE10070F682 /* Parse.h */ = {isa = PBXFileReference; lastKnownFileType = sourcecode.c.h; path = Parse.h; sourceTree = "<group>"; };
		4AB8B4F81F254AE10070F682 /* Info.plist */ = {isa = PBXFileReference; lastKnownFileType = text.plist.xml; path = Info.plist; sourceTree = "<group>"; };
		4AB8B4FD1F254AE10070F682 /* ParseSwiftTests.xctest */ = {isa = PBXFileReference; explicitFileType = wrapper.cfbundle; includeInIndex = 0; path = ParseSwiftTests.xctest; sourceTree = BUILT_PRODUCTS_DIR; };
		4ACFC2E21F3CA21F0046F3A3 /* ParseSwift.playground */ = {isa = PBXFileReference; lastKnownFileType = file.playground; path = ParseSwift.playground; sourceTree = "<group>"; };
		4AFDA7121F26D9A5002AE4FC /* ParseSwift.framework */ = {isa = PBXFileReference; explicitFileType = wrapper.framework; includeInIndex = 0; path = ParseSwift.framework; sourceTree = BUILT_PRODUCTS_DIR; };
		4AFDA7151F26D9A5002AE4FC /* Info.plist */ = {isa = PBXFileReference; lastKnownFileType = text.plist.xml; path = Info.plist; sourceTree = "<group>"; };
		70110D51250680140091CC1D /* ParseConstants.swift */ = {isa = PBXFileReference; lastKnownFileType = sourcecode.swift; path = ParseConstants.swift; sourceTree = "<group>"; };
		70110D562506CE890091CC1D /* BaseParseInstallation.swift */ = {isa = PBXFileReference; lastKnownFileType = sourcecode.swift; path = BaseParseInstallation.swift; sourceTree = "<group>"; };
		70110D5B2506ED0E0091CC1D /* ParseInstallationTests.swift */ = {isa = PBXFileReference; lastKnownFileType = sourcecode.swift; path = ParseInstallationTests.swift; sourceTree = "<group>"; };
		7033ECB025584A83009770F3 /* TestHostTV.app */ = {isa = PBXFileReference; explicitFileType = wrapper.application; includeInIndex = 0; path = TestHostTV.app; sourceTree = BUILT_PRODUCTS_DIR; };
		7033ECB225584A83009770F3 /* AppDelegate.swift */ = {isa = PBXFileReference; lastKnownFileType = sourcecode.swift; path = AppDelegate.swift; sourceTree = "<group>"; };
		7033ECB425584A83009770F3 /* ViewController.swift */ = {isa = PBXFileReference; lastKnownFileType = sourcecode.swift; path = ViewController.swift; sourceTree = "<group>"; };
		7033ECB725584A83009770F3 /* Base */ = {isa = PBXFileReference; lastKnownFileType = file.storyboard; name = Base; path = Base.lproj/Main.storyboard; sourceTree = "<group>"; };
		7033ECB925584A85009770F3 /* Assets.xcassets */ = {isa = PBXFileReference; lastKnownFileType = folder.assetcatalog; path = Assets.xcassets; sourceTree = "<group>"; };
		7033ECBC25584A85009770F3 /* Base */ = {isa = PBXFileReference; lastKnownFileType = file.storyboard; name = Base; path = Base.lproj/LaunchScreen.storyboard; sourceTree = "<group>"; };
		7033ECBE25584A85009770F3 /* Info.plist */ = {isa = PBXFileReference; lastKnownFileType = text.plist.xml; path = Info.plist; sourceTree = "<group>"; };
		70572670259033A700F0ADD5 /* ParseFileManager.swift */ = {isa = PBXFileReference; lastKnownFileType = sourcecode.swift; path = ParseFileManager.swift; sourceTree = "<group>"; };
		705726DF2592C2A800F0ADD5 /* ParseHash.swift */ = {isa = PBXFileReference; lastKnownFileType = sourcecode.swift; path = ParseHash.swift; sourceTree = "<group>"; };
		705726ED2592C91C00F0ADD5 /* HashTests.swift */ = {isa = PBXFileReference; lastKnownFileType = sourcecode.swift; path = HashTests.swift; sourceTree = "<group>"; };
		705727882593FF8000F0ADD5 /* ParseFileTests.swift */ = {isa = PBXFileReference; lastKnownFileType = sourcecode.swift; path = ParseFileTests.swift; sourceTree = "<group>"; };
		705A99F8259807F900B3547F /* ParseFileManagerTests.swift */ = {isa = PBXFileReference; lastKnownFileType = sourcecode.swift; path = ParseFileManagerTests.swift; sourceTree = "<group>"; };
		705A9A2E25991C1400B3547F /* Fileable.swift */ = {isa = PBXFileReference; lastKnownFileType = sourcecode.swift; path = Fileable.swift; sourceTree = "<group>"; };
		708D035125215F9B00646C70 /* Deletable.swift */ = {isa = PBXFileReference; lastKnownFileType = sourcecode.swift; path = Deletable.swift; sourceTree = "<group>"; };
		709B98302556EC7400507778 /* ParseSwiftTeststvOS.xctest */ = {isa = PBXFileReference; explicitFileType = wrapper.cfbundle; includeInIndex = 0; path = ParseSwiftTeststvOS.xctest; sourceTree = BUILT_PRODUCTS_DIR; };
		709B98342556EC7400507778 /* Info.plist */ = {isa = PBXFileReference; lastKnownFileType = text.plist.xml; path = Info.plist; sourceTree = "<group>"; };
		70BC0B32251903D1001556DB /* ParseGeoPointTests.swift */ = {isa = PBXFileReference; lastKnownFileType = sourcecode.swift; path = ParseGeoPointTests.swift; sourceTree = "<group>"; };
		70BC988F252A5B5C00FF3074 /* Objectable.swift */ = {isa = PBXFileReference; lastKnownFileType = sourcecode.swift; path = Objectable.swift; sourceTree = "<group>"; };
		70BDA2B2250536FF00FC2237 /* ParseInstallation.swift */ = {isa = PBXFileReference; lastKnownFileType = sourcecode.swift; path = ParseInstallation.swift; sourceTree = "<group>"; };
		70C7DC1D24D20E530050419B /* ParseUserTests.swift */ = {isa = PBXFileReference; fileEncoding = 4; lastKnownFileType = sourcecode.swift; path = ParseUserTests.swift; sourceTree = "<group>"; };
		70C7DC1F24D20F180050419B /* ParseQueryTests.swift */ = {isa = PBXFileReference; fileEncoding = 4; lastKnownFileType = sourcecode.swift; path = ParseQueryTests.swift; sourceTree = "<group>"; };
		70C7DC2024D20F190050419B /* ParseObjectBatchTests.swift */ = {isa = PBXFileReference; fileEncoding = 4; lastKnownFileType = sourcecode.swift; path = ParseObjectBatchTests.swift; sourceTree = "<group>"; };
		70CE1D882545BF730018D572 /* ParsePointerTests.swift */ = {isa = PBXFileReference; lastKnownFileType = sourcecode.swift; path = ParsePointerTests.swift; sourceTree = "<group>"; };
		70F2E23E254F246000B2EA5C /* Info.plist */ = {isa = PBXFileReference; lastKnownFileType = text.plist.xml; path = Info.plist; sourceTree = "<group>"; };
		70F2E250254F247000B2EA5C /* ParseSwiftTestsmacOS.xctest */ = {isa = PBXFileReference; explicitFileType = wrapper.cfbundle; includeInIndex = 0; path = ParseSwiftTestsmacOS.xctest; sourceTree = BUILT_PRODUCTS_DIR; };
		70F2E254254F247000B2EA5C /* Info.plist */ = {isa = PBXFileReference; lastKnownFileType = text.plist.xml; path = Info.plist; sourceTree = "<group>"; };
		7FFF552B2217E729007C3B4E /* AnyEncodableTests.swift */ = {isa = PBXFileReference; fileEncoding = 4; lastKnownFileType = sourcecode.swift; path = AnyEncodableTests.swift; sourceTree = "<group>"; };
		7FFF552C2217E729007C3B4E /* AnyCodableTests.swift */ = {isa = PBXFileReference; fileEncoding = 4; lastKnownFileType = sourcecode.swift; path = AnyCodableTests.swift; sourceTree = "<group>"; };
		7FFF552D2217E729007C3B4E /* AnyDecodableTests.swift */ = {isa = PBXFileReference; fileEncoding = 4; lastKnownFileType = sourcecode.swift; path = AnyDecodableTests.swift; sourceTree = "<group>"; };
		911DB12B24C3F7720027F3C7 /* MockURLResponse.swift */ = {isa = PBXFileReference; lastKnownFileType = sourcecode.swift; path = MockURLResponse.swift; sourceTree = "<group>"; };
		911DB12D24C4837E0027F3C7 /* APICommandTests.swift */ = {isa = PBXFileReference; lastKnownFileType = sourcecode.swift; path = APICommandTests.swift; sourceTree = "<group>"; };
		911DB13224C494390027F3C7 /* MockURLProtocol.swift */ = {isa = PBXFileReference; lastKnownFileType = sourcecode.swift; path = MockURLProtocol.swift; sourceTree = "<group>"; };
		911DB13524C4FC100027F3C7 /* ParseObjectTests.swift */ = {isa = PBXFileReference; lastKnownFileType = sourcecode.swift; path = ParseObjectTests.swift; sourceTree = "<group>"; };
		912C9BCB24D3005D009947C3 /* ParseSwift.framework */ = {isa = PBXFileReference; explicitFileType = wrapper.framework; includeInIndex = 0; path = ParseSwift.framework; sourceTree = BUILT_PRODUCTS_DIR; };
		912C9BCD24D3005D009947C3 /* ParseSwift_watchOS.h */ = {isa = PBXFileReference; lastKnownFileType = sourcecode.c.h; path = ParseSwift_watchOS.h; sourceTree = "<group>"; };
		912C9BCE24D3005D009947C3 /* Info.plist */ = {isa = PBXFileReference; lastKnownFileType = text.plist.xml; path = Info.plist; sourceTree = "<group>"; };
		912C9BD824D3011F009947C3 /* ParseSwift.framework */ = {isa = PBXFileReference; explicitFileType = wrapper.framework; includeInIndex = 0; path = ParseSwift.framework; sourceTree = BUILT_PRODUCTS_DIR; };
		912C9BDA24D3011F009947C3 /* ParseSwift_tvOS.h */ = {isa = PBXFileReference; lastKnownFileType = sourcecode.c.h; path = ParseSwift_tvOS.h; sourceTree = "<group>"; };
		912C9BDB24D3011F009947C3 /* Info.plist */ = {isa = PBXFileReference; lastKnownFileType = text.plist.xml; path = Info.plist; sourceTree = "<group>"; };
		9158916A256A07DD0024BE9A /* README.md */ = {isa = PBXFileReference; lastKnownFileType = net.daringfireball.markdown; path = README.md; sourceTree = "<group>"; };
		916786E1259B7DDA00BB5B4E /* ParseCloud.swift */ = {isa = PBXFileReference; lastKnownFileType = sourcecode.swift; path = ParseCloud.swift; sourceTree = "<group>"; };
		916786EF259BC59600BB5B4E /* ParseCloudTests.swift */ = {isa = PBXFileReference; lastKnownFileType = sourcecode.swift; path = ParseCloudTests.swift; sourceTree = "<group>"; };
		9194657724F16E330070296B /* ACLTests.swift */ = {isa = PBXFileReference; lastKnownFileType = sourcecode.swift; path = ACLTests.swift; sourceTree = "<group>"; };
		F971F4F524DE381A006CB79B /* ParseEncoderTests.swift */ = {isa = PBXFileReference; lastKnownFileType = sourcecode.swift; path = ParseEncoderTests.swift; sourceTree = "<group>"; };
		F97B45B424D9C6F200F4A88B /* ParseCoding.swift */ = {isa = PBXFileReference; fileEncoding = 4; lastKnownFileType = sourcecode.swift; path = ParseCoding.swift; sourceTree = "<group>"; };
		F97B45B524D9C6F200F4A88B /* AnyDecodable.swift */ = {isa = PBXFileReference; fileEncoding = 4; lastKnownFileType = sourcecode.swift; path = AnyDecodable.swift; sourceTree = "<group>"; };
		F97B45B624D9C6F200F4A88B /* ParseEncoder.swift */ = {isa = PBXFileReference; fileEncoding = 4; lastKnownFileType = sourcecode.swift; path = ParseEncoder.swift; sourceTree = "<group>"; };
		F97B45B724D9C6F200F4A88B /* Extensions.swift */ = {isa = PBXFileReference; fileEncoding = 4; lastKnownFileType = sourcecode.swift; path = Extensions.swift; sourceTree = "<group>"; };
		F97B45B824D9C6F200F4A88B /* AnyCodable.swift */ = {isa = PBXFileReference; fileEncoding = 4; lastKnownFileType = sourcecode.swift; path = AnyCodable.swift; sourceTree = "<group>"; };
		F97B45B924D9C6F200F4A88B /* AnyEncodable.swift */ = {isa = PBXFileReference; fileEncoding = 4; lastKnownFileType = sourcecode.swift; path = AnyEncodable.swift; sourceTree = "<group>"; };
		F97B45BB24D9C6F200F4A88B /* Query.swift */ = {isa = PBXFileReference; fileEncoding = 4; lastKnownFileType = sourcecode.swift; path = Query.swift; sourceTree = "<group>"; };
		F97B45BC24D9C6F200F4A88B /* ParseGeoPoint.swift */ = {isa = PBXFileReference; fileEncoding = 4; lastKnownFileType = sourcecode.swift; path = ParseGeoPoint.swift; sourceTree = "<group>"; };
		F97B45BD24D9C6F200F4A88B /* BaseParseUser.swift */ = {isa = PBXFileReference; fileEncoding = 4; lastKnownFileType = sourcecode.swift; path = BaseParseUser.swift; sourceTree = "<group>"; };
		F97B45BE24D9C6F200F4A88B /* Pointer.swift */ = {isa = PBXFileReference; fileEncoding = 4; lastKnownFileType = sourcecode.swift; path = Pointer.swift; sourceTree = "<group>"; };
		F97B45BF24D9C6F200F4A88B /* ParseError.swift */ = {isa = PBXFileReference; fileEncoding = 4; lastKnownFileType = sourcecode.swift; path = ParseError.swift; sourceTree = "<group>"; };
		F97B45C024D9C6F200F4A88B /* ParseACL.swift */ = {isa = PBXFileReference; fileEncoding = 4; lastKnownFileType = sourcecode.swift; path = ParseACL.swift; sourceTree = "<group>"; };
		F97B45C124D9C6F200F4A88B /* ParseFile.swift */ = {isa = PBXFileReference; fileEncoding = 4; lastKnownFileType = sourcecode.swift; path = ParseFile.swift; sourceTree = "<group>"; };
		F97B45C224D9C6F200F4A88B /* NoBody.swift */ = {isa = PBXFileReference; fileEncoding = 4; lastKnownFileType = sourcecode.swift; path = NoBody.swift; sourceTree = "<group>"; };
		F97B45C424D9C6F200F4A88B /* ParseUser.swift */ = {isa = PBXFileReference; fileEncoding = 4; lastKnownFileType = sourcecode.swift; path = ParseUser.swift; sourceTree = "<group>"; };
		F97B45C524D9C6F200F4A88B /* Fetchable.swift */ = {isa = PBXFileReference; fileEncoding = 4; lastKnownFileType = sourcecode.swift; path = Fetchable.swift; sourceTree = "<group>"; };
		F97B45C624D9C6F200F4A88B /* ParseObject.swift */ = {isa = PBXFileReference; fileEncoding = 4; lastKnownFileType = sourcecode.swift; path = ParseObject.swift; sourceTree = "<group>"; };
		F97B45C724D9C6F200F4A88B /* Savable.swift */ = {isa = PBXFileReference; fileEncoding = 4; lastKnownFileType = sourcecode.swift; path = Savable.swift; sourceTree = "<group>"; };
		F97B45C824D9C6F200F4A88B /* Queryable.swift */ = {isa = PBXFileReference; fileEncoding = 4; lastKnownFileType = sourcecode.swift; path = Queryable.swift; sourceTree = "<group>"; };
		F97B45CC24D9C6F200F4A88B /* ParseStorage.swift */ = {isa = PBXFileReference; fileEncoding = 4; lastKnownFileType = sourcecode.swift; path = ParseStorage.swift; sourceTree = "<group>"; };
		F97B45CD24D9C6F200F4A88B /* PrimitiveObjectStore.swift */ = {isa = PBXFileReference; fileEncoding = 4; lastKnownFileType = sourcecode.swift; path = PrimitiveObjectStore.swift; sourceTree = "<group>"; };
		F97B462624D9C72700F4A88B /* API.swift */ = {isa = PBXFileReference; fileEncoding = 4; lastKnownFileType = sourcecode.swift; path = API.swift; sourceTree = "<group>"; };
		F97B462B24D9C74400F4A88B /* BatchUtils.swift */ = {isa = PBXFileReference; fileEncoding = 4; lastKnownFileType = sourcecode.swift; path = BatchUtils.swift; sourceTree = "<group>"; };
		F97B462C24D9C74400F4A88B /* URLSession+extensions.swift */ = {isa = PBXFileReference; fileEncoding = 4; lastKnownFileType = sourcecode.swift; path = "URLSession+extensions.swift"; sourceTree = "<group>"; };
		F97B462D24D9C74400F4A88B /* Responses.swift */ = {isa = PBXFileReference; fileEncoding = 4; lastKnownFileType = sourcecode.swift; path = Responses.swift; sourceTree = "<group>"; };
		F97B462E24D9C74400F4A88B /* API+Commands.swift */ = {isa = PBXFileReference; fileEncoding = 4; lastKnownFileType = sourcecode.swift; path = "API+Commands.swift"; sourceTree = "<group>"; };
		F97B464024D9C78B00F4A88B /* ParseMutationContainer.swift */ = {isa = PBXFileReference; fileEncoding = 4; lastKnownFileType = sourcecode.swift; path = ParseMutationContainer.swift; sourceTree = "<group>"; };
		F97B464124D9C78B00F4A88B /* DeleteOperation.swift */ = {isa = PBXFileReference; fileEncoding = 4; lastKnownFileType = sourcecode.swift; path = DeleteOperation.swift; sourceTree = "<group>"; };
		F97B464224D9C78B00F4A88B /* AddOperation.swift */ = {isa = PBXFileReference; fileEncoding = 4; lastKnownFileType = sourcecode.swift; path = AddOperation.swift; sourceTree = "<group>"; };
		F97B464324D9C78B00F4A88B /* AddUniqueOperation.swift */ = {isa = PBXFileReference; fileEncoding = 4; lastKnownFileType = sourcecode.swift; path = AddUniqueOperation.swift; sourceTree = "<group>"; };
		F97B464424D9C78B00F4A88B /* RemoveOperation.swift */ = {isa = PBXFileReference; fileEncoding = 4; lastKnownFileType = sourcecode.swift; path = RemoveOperation.swift; sourceTree = "<group>"; };
		F97B464524D9C78B00F4A88B /* IncrementOperation.swift */ = {isa = PBXFileReference; fileEncoding = 4; lastKnownFileType = sourcecode.swift; path = IncrementOperation.swift; sourceTree = "<group>"; };
		F97B465E24D9C7B500F4A88B /* KeychainStore.swift */ = {isa = PBXFileReference; fileEncoding = 4; lastKnownFileType = sourcecode.swift; path = KeychainStore.swift; sourceTree = "<group>"; };
		F97B466324D9C88600F4A88B /* SecureStorage.swift */ = {isa = PBXFileReference; fileEncoding = 4; lastKnownFileType = sourcecode.swift; path = SecureStorage.swift; sourceTree = "<group>"; };
/* End PBXFileReference section */

/* Begin PBXFrameworksBuildPhase section */
		4AA807551F794242008CD551 /* Frameworks */ = {
			isa = PBXFrameworksBuildPhase;
			buildActionMask = 2147483647;
			files = (
			);
			runOnlyForDeploymentPostprocessing = 0;
		};
		4AB8B4F01F254AE10070F682 /* Frameworks */ = {
			isa = PBXFrameworksBuildPhase;
			buildActionMask = 2147483647;
			files = (
			);
			runOnlyForDeploymentPostprocessing = 0;
		};
		4AB8B4FA1F254AE10070F682 /* Frameworks */ = {
			isa = PBXFrameworksBuildPhase;
			buildActionMask = 2147483647;
			files = (
				4AB8B4FE1F254AE10070F682 /* ParseSwift.framework in Frameworks */,
			);
			runOnlyForDeploymentPostprocessing = 0;
		};
		4AFDA70E1F26D9A5002AE4FC /* Frameworks */ = {
			isa = PBXFrameworksBuildPhase;
			buildActionMask = 2147483647;
			files = (
			);
			runOnlyForDeploymentPostprocessing = 0;
		};
		7033ECAD25584A83009770F3 /* Frameworks */ = {
			isa = PBXFrameworksBuildPhase;
			buildActionMask = 2147483647;
			files = (
			);
			runOnlyForDeploymentPostprocessing = 0;
		};
		709B982D2556EC7400507778 /* Frameworks */ = {
			isa = PBXFrameworksBuildPhase;
			buildActionMask = 2147483647;
			files = (
				709B98352556EC7400507778 /* ParseSwift.framework in Frameworks */,
			);
			runOnlyForDeploymentPostprocessing = 0;
		};
		70F2E24D254F247000B2EA5C /* Frameworks */ = {
			isa = PBXFrameworksBuildPhase;
			buildActionMask = 2147483647;
			files = (
				70F2E255254F247000B2EA5C /* ParseSwift.framework in Frameworks */,
			);
			runOnlyForDeploymentPostprocessing = 0;
		};
		912C9BC824D3005D009947C3 /* Frameworks */ = {
			isa = PBXFrameworksBuildPhase;
			buildActionMask = 2147483647;
			files = (
			);
			runOnlyForDeploymentPostprocessing = 0;
		};
		912C9BD524D3011F009947C3 /* Frameworks */ = {
			isa = PBXFrameworksBuildPhase;
			buildActionMask = 2147483647;
			files = (
			);
			runOnlyForDeploymentPostprocessing = 0;
		};
/* End PBXFrameworksBuildPhase section */

/* Begin PBXGroup section */
		4A5EE45F1F49E9E000D3CAE3 /* Sources */ = {
			isa = PBXGroup;
			children = (
				4AB8B4F61F254AE10070F682 /* ParseSwift */,
			);
			path = Sources;
			sourceTree = "<group>";
		};
		4A5EE4601F49EA0600D3CAE3 /* Tests */ = {
			isa = PBXGroup;
			children = (
				4AA8076C1F794C1C008CD551 /* ParseSwiftTests */,
				4A1120BF1F49FC3300E32D94 /* LinuxMain.swift */,
			);
			path = Tests;
			sourceTree = "<group>";
		};
		4A65114E1F48E3CE005237DF /* ParseSwift-iOS */ = {
			isa = PBXGroup;
			children = (
				4AB8B4F81F254AE10070F682 /* Info.plist */,
			);
			path = "ParseSwift-iOS";
			sourceTree = "<group>";
		};
		4AA807591F794242008CD551 /* TestHost */ = {
			isa = PBXGroup;
			children = (
				4AA8075A1F794242008CD551 /* AppDelegate.swift */,
				4AA8075E1F794242008CD551 /* Main.storyboard */,
				4AA807611F794242008CD551 /* Assets.xcassets */,
				4AA807631F794242008CD551 /* LaunchScreen.storyboard */,
				4AA807661F794242008CD551 /* Info.plist */,
			);
			path = TestHost;
			sourceTree = "<group>";
		};
		4AA8076C1F794C1C008CD551 /* ParseSwiftTests */ = {
			isa = PBXGroup;
			children = (
				4AA8076D1F794C1C008CD551 /* Info.plist */,
				9194657724F16E330070296B /* ACLTests.swift */,
				705726ED2592C91C00F0ADD5 /* HashTests.swift */,
				911DB12D24C4837E0027F3C7 /* APICommandTests.swift */,
				4AA8076E1F794C1C008CD551 /* KeychainStoreTests.swift */,
				F971F4F524DE381A006CB79B /* ParseEncoderTests.swift */,
				70BC0B32251903D1001556DB /* ParseGeoPointTests.swift */,
				70110D5B2506ED0E0091CC1D /* ParseInstallationTests.swift */,
				70C7DC2024D20F190050419B /* ParseObjectBatchTests.swift */,
				911DB13524C4FC100027F3C7 /* ParseObjectTests.swift */,
				70CE1D882545BF730018D572 /* ParsePointerTests.swift */,
				70C7DC1F24D20F180050419B /* ParseQueryTests.swift */,
				705727882593FF8000F0ADD5 /* ParseFileTests.swift */,
				705A99F8259807F900B3547F /* ParseFileManagerTests.swift */,
				70C7DC1D24D20E530050419B /* ParseUserTests.swift */,
				916786EF259BC59600BB5B4E /* ParseCloudTests.swift */,
				7FFF552A2217E729007C3B4E /* AnyCodableTests */,
				911DB12A24C3F7260027F3C7 /* NetworkMocking */,
			);
			path = ParseSwiftTests;
			sourceTree = "<group>";
		};
		4AB8B4EA1F254AE10070F682 = {
			isa = PBXGroup;
			children = (
				9158916A256A07DD0024BE9A /* README.md */,
				4A5EE45F1F49E9E000D3CAE3 /* Sources */,
				4A5EE4601F49EA0600D3CAE3 /* Tests */,
				4A65114E1F48E3CE005237DF /* ParseSwift-iOS */,
				4AFDA7131F26D9A5002AE4FC /* ParseSwift-macOS */,
				912C9BD924D3011F009947C3 /* ParseSwift-tvOS */,
				912C9BCC24D3005D009947C3 /* ParseSwift-watchOS */,
				4AA807591F794242008CD551 /* TestHost */,
				70F2E23B254F246000B2EA5C /* ParseSwiftTeststvOS */,
				70F2E251254F247000B2EA5C /* ParseSwiftTestsmacOS */,
				709B98312556EC7400507778 /* ParseSwiftTeststvOS */,
				7033ECB125584A83009770F3 /* TestHostTV */,
				4AB8B4F51F254AE10070F682 /* Products */,
				4ACFC2E21F3CA21F0046F3A3 /* ParseSwift.playground */,
			);
			sourceTree = "<group>";
		};
		4AB8B4F51F254AE10070F682 /* Products */ = {
			isa = PBXGroup;
			children = (
				4AB8B4F41F254AE10070F682 /* ParseSwift.framework */,
				4AB8B4FD1F254AE10070F682 /* ParseSwiftTests.xctest */,
				4AFDA7121F26D9A5002AE4FC /* ParseSwift.framework */,
				4AA807581F794242008CD551 /* TestHost.app */,
				912C9BCB24D3005D009947C3 /* ParseSwift.framework */,
				912C9BD824D3011F009947C3 /* ParseSwift.framework */,
				70F2E250254F247000B2EA5C /* ParseSwiftTestsmacOS.xctest */,
				709B98302556EC7400507778 /* ParseSwiftTeststvOS.xctest */,
				7033ECB025584A83009770F3 /* TestHostTV.app */,
			);
			name = Products;
			sourceTree = "<group>";
		};
		4AB8B4F61F254AE10070F682 /* ParseSwift */ = {
			isa = PBXGroup;
			children = (
				F97B45C924D9C6F200F4A88B /* API */,
				F97B45B324D9C6F200F4A88B /* Coding */,
				F97B463F24D9C78B00F4A88B /* Mutation Operations */,
				F97B45C324D9C6F200F4A88B /* Object Protocols */,
				F97B45BA24D9C6F200F4A88B /* Parse Types */,
				F97B45CB24D9C6F200F4A88B /* Storage */,
				4A82B7EE1F254B820063D731 /* Parse.swift */,
				70110D51250680140091CC1D /* ParseConstants.swift */,
				4AB8B4F71F254AE10070F682 /* Parse.h */,
			);
			path = ParseSwift;
			sourceTree = "<group>";
		};
		4AFDA7131F26D9A5002AE4FC /* ParseSwift-macOS */ = {
			isa = PBXGroup;
			children = (
				4AFDA7151F26D9A5002AE4FC /* Info.plist */,
			);
			path = "ParseSwift-macOS";
			sourceTree = "<group>";
		};
		70110D5D250849B30091CC1D /* Internal */ = {
			isa = PBXGroup;
			children = (
				705726DF2592C2A800F0ADD5 /* ParseHash.swift */,
				F97B45BD24D9C6F200F4A88B /* BaseParseUser.swift */,
				70110D562506CE890091CC1D /* BaseParseInstallation.swift */,
				F97B45C224D9C6F200F4A88B /* NoBody.swift */,
			);
			path = Internal;
			sourceTree = "<group>";
		};
		70110D5E25084AF80091CC1D /* Protocols */ = {
			isa = PBXGroup;
			children = (
				708D035125215F9B00646C70 /* Deletable.swift */,
				F97B45C524D9C6F200F4A88B /* Fetchable.swift */,
				70BC988F252A5B5C00FF3074 /* Objectable.swift */,
				F97B45C824D9C6F200F4A88B /* Queryable.swift */,
				F97B45C724D9C6F200F4A88B /* Savable.swift */,
				705A9A2E25991C1400B3547F /* Fileable.swift */,
			);
			path = Protocols;
			sourceTree = "<group>";
		};
		7033ECB125584A83009770F3 /* TestHostTV */ = {
			isa = PBXGroup;
			children = (
				7033ECB225584A83009770F3 /* AppDelegate.swift */,
				7033ECB425584A83009770F3 /* ViewController.swift */,
				7033ECB625584A83009770F3 /* Main.storyboard */,
				7033ECB925584A85009770F3 /* Assets.xcassets */,
				7033ECBB25584A85009770F3 /* LaunchScreen.storyboard */,
				7033ECBE25584A85009770F3 /* Info.plist */,
			);
			path = TestHostTV;
			sourceTree = "<group>";
		};
		709B98312556EC7400507778 /* ParseSwiftTeststvOS */ = {
			isa = PBXGroup;
			children = (
				709B98342556EC7400507778 /* Info.plist */,
			);
			path = ParseSwiftTeststvOS;
			sourceTree = "<group>";
		};
		70F2E23B254F246000B2EA5C /* ParseSwiftTeststvOS */ = {
			isa = PBXGroup;
			children = (
				70F2E23E254F246000B2EA5C /* Info.plist */,
			);
			path = ParseSwiftTeststvOS;
			sourceTree = "<group>";
		};
		70F2E251254F247000B2EA5C /* ParseSwiftTestsmacOS */ = {
			isa = PBXGroup;
			children = (
				70F2E254254F247000B2EA5C /* Info.plist */,
			);
			path = ParseSwiftTestsmacOS;
			sourceTree = "<group>";
		};
		7FFF552A2217E729007C3B4E /* AnyCodableTests */ = {
			isa = PBXGroup;
			children = (
				7FFF552B2217E729007C3B4E /* AnyEncodableTests.swift */,
				7FFF552C2217E729007C3B4E /* AnyCodableTests.swift */,
				7FFF552D2217E729007C3B4E /* AnyDecodableTests.swift */,
			);
			path = AnyCodableTests;
			sourceTree = "<group>";
		};
		911DB12A24C3F7260027F3C7 /* NetworkMocking */ = {
			isa = PBXGroup;
			children = (
				911DB12B24C3F7720027F3C7 /* MockURLResponse.swift */,
				911DB13224C494390027F3C7 /* MockURLProtocol.swift */,
			);
			path = NetworkMocking;
			sourceTree = "<group>";
		};
		912C9BCC24D3005D009947C3 /* ParseSwift-watchOS */ = {
			isa = PBXGroup;
			children = (
				912C9BCD24D3005D009947C3 /* ParseSwift_watchOS.h */,
				912C9BCE24D3005D009947C3 /* Info.plist */,
			);
			path = "ParseSwift-watchOS";
			sourceTree = "<group>";
		};
		912C9BD924D3011F009947C3 /* ParseSwift-tvOS */ = {
			isa = PBXGroup;
			children = (
				912C9BDA24D3011F009947C3 /* ParseSwift_tvOS.h */,
				912C9BDB24D3011F009947C3 /* Info.plist */,
			);
			path = "ParseSwift-tvOS";
			sourceTree = "<group>";
		};
		F97B45B324D9C6F200F4A88B /* Coding */ = {
			isa = PBXGroup;
			children = (
				F97B45B824D9C6F200F4A88B /* AnyCodable.swift */,
				F97B45B524D9C6F200F4A88B /* AnyDecodable.swift */,
				F97B45B924D9C6F200F4A88B /* AnyEncodable.swift */,
				F97B45B724D9C6F200F4A88B /* Extensions.swift */,
				F97B45B424D9C6F200F4A88B /* ParseCoding.swift */,
				F97B45B624D9C6F200F4A88B /* ParseEncoder.swift */,
			);
			path = Coding;
			sourceTree = "<group>";
		};
		F97B45BA24D9C6F200F4A88B /* Parse Types */ = {
			isa = PBXGroup;
			children = (
				F97B45C024D9C6F200F4A88B /* ParseACL.swift */,
				F97B45BF24D9C6F200F4A88B /* ParseError.swift */,
<<<<<<< HEAD
				916786E1259B7DDA00BB5B4E /* ParseCloud.swift */,
=======
				F97B45C124D9C6F200F4A88B /* ParseFile.swift */,
				F97B45BC24D9C6F200F4A88B /* ParseGeoPoint.swift */,
>>>>>>> 3f1c897c
				F97B45BE24D9C6F200F4A88B /* Pointer.swift */,
				F97B45BB24D9C6F200F4A88B /* Query.swift */,
				70110D5D250849B30091CC1D /* Internal */,
			);
			path = "Parse Types";
			sourceTree = "<group>";
		};
		F97B45C324D9C6F200F4A88B /* Object Protocols */ = {
			isa = PBXGroup;
			children = (
				70BDA2B2250536FF00FC2237 /* ParseInstallation.swift */,
				F97B45C624D9C6F200F4A88B /* ParseObject.swift */,
				F97B45C424D9C6F200F4A88B /* ParseUser.swift */,
				70110D5E25084AF80091CC1D /* Protocols */,
			);
			path = "Object Protocols";
			sourceTree = "<group>";
		};
		F97B45C924D9C6F200F4A88B /* API */ = {
			isa = PBXGroup;
			children = (
				F97B462624D9C72700F4A88B /* API.swift */,
				F97B462E24D9C74400F4A88B /* API+Commands.swift */,
				F97B462B24D9C74400F4A88B /* BatchUtils.swift */,
				F97B462D24D9C74400F4A88B /* Responses.swift */,
				F97B462C24D9C74400F4A88B /* URLSession+extensions.swift */,
			);
			path = API;
			sourceTree = "<group>";
		};
		F97B45CB24D9C6F200F4A88B /* Storage */ = {
			isa = PBXGroup;
			children = (
				F97B465E24D9C7B500F4A88B /* KeychainStore.swift */,
				70572670259033A700F0ADD5 /* ParseFileManager.swift */,
				F97B45CC24D9C6F200F4A88B /* ParseStorage.swift */,
				F97B45CD24D9C6F200F4A88B /* PrimitiveObjectStore.swift */,
				F97B466324D9C88600F4A88B /* SecureStorage.swift */,
			);
			path = Storage;
			sourceTree = "<group>";
		};
		F97B463F24D9C78B00F4A88B /* Mutation Operations */ = {
			isa = PBXGroup;
			children = (
				F97B464224D9C78B00F4A88B /* AddOperation.swift */,
				F97B464324D9C78B00F4A88B /* AddUniqueOperation.swift */,
				F97B464124D9C78B00F4A88B /* DeleteOperation.swift */,
				F97B464524D9C78B00F4A88B /* IncrementOperation.swift */,
				F97B464024D9C78B00F4A88B /* ParseMutationContainer.swift */,
				F97B464424D9C78B00F4A88B /* RemoveOperation.swift */,
			);
			path = "Mutation Operations";
			sourceTree = "<group>";
		};
/* End PBXGroup section */

/* Begin PBXHeadersBuildPhase section */
		4AB8B4F11F254AE10070F682 /* Headers */ = {
			isa = PBXHeadersBuildPhase;
			buildActionMask = 2147483647;
			files = (
				4AB8B5051F254AE10070F682 /* Parse.h in Headers */,
			);
			runOnlyForDeploymentPostprocessing = 0;
		};
		4AFDA70F1F26D9A5002AE4FC /* Headers */ = {
			isa = PBXHeadersBuildPhase;
			buildActionMask = 2147483647;
			files = (
				4AFDA7391F26DAF8002AE4FC /* Parse.h in Headers */,
			);
			runOnlyForDeploymentPostprocessing = 0;
		};
		912C9BC624D3005D009947C3 /* Headers */ = {
			isa = PBXHeadersBuildPhase;
			buildActionMask = 2147483647;
			files = (
				912C9BCF24D3005D009947C3 /* ParseSwift_watchOS.h in Headers */,
			);
			runOnlyForDeploymentPostprocessing = 0;
		};
		912C9BD324D3011F009947C3 /* Headers */ = {
			isa = PBXHeadersBuildPhase;
			buildActionMask = 2147483647;
			files = (
				912C9BDC24D3011F009947C3 /* ParseSwift_tvOS.h in Headers */,
			);
			runOnlyForDeploymentPostprocessing = 0;
		};
/* End PBXHeadersBuildPhase section */

/* Begin PBXNativeTarget section */
		4AA807571F794242008CD551 /* TestHost */ = {
			isa = PBXNativeTarget;
			buildConfigurationList = 4AA807671F794242008CD551 /* Build configuration list for PBXNativeTarget "TestHost" */;
			buildPhases = (
				4AA807541F794242008CD551 /* Sources */,
				4AA807551F794242008CD551 /* Frameworks */,
				4AA807561F794242008CD551 /* Resources */,
			);
			buildRules = (
			);
			dependencies = (
			);
			name = TestHost;
			productName = TestHost;
			productReference = 4AA807581F794242008CD551 /* TestHost.app */;
			productType = "com.apple.product-type.application";
		};
		4AB8B4F31F254AE10070F682 /* ParseSwift (iOS) */ = {
			isa = PBXNativeTarget;
			buildConfigurationList = 4AB8B5081F254AE10070F682 /* Build configuration list for PBXNativeTarget "ParseSwift (iOS)" */;
			buildPhases = (
				4AB8B4EF1F254AE10070F682 /* Sources */,
				4AB8B4F01F254AE10070F682 /* Frameworks */,
				4AB8B4F11F254AE10070F682 /* Headers */,
				4AB8B4F21F254AE10070F682 /* Resources */,
				4A6511551F49D544005237DF /* SwiftLint */,
			);
			buildRules = (
			);
			dependencies = (
			);
			name = "ParseSwift (iOS)";
			productName = Parse;
			productReference = 4AB8B4F41F254AE10070F682 /* ParseSwift.framework */;
			productType = "com.apple.product-type.framework";
		};
		4AB8B4FC1F254AE10070F682 /* ParseSwiftTests */ = {
			isa = PBXNativeTarget;
			buildConfigurationList = 4AB8B50B1F254AE10070F682 /* Build configuration list for PBXNativeTarget "ParseSwiftTests" */;
			buildPhases = (
				4AB8B4F91F254AE10070F682 /* Sources */,
				4AB8B4FA1F254AE10070F682 /* Frameworks */,
				4AB8B4FB1F254AE10070F682 /* Resources */,
			);
			buildRules = (
			);
			dependencies = (
				4AB8B5001F254AE10070F682 /* PBXTargetDependency */,
				4AA8076B1F79424A008CD551 /* PBXTargetDependency */,
			);
			name = ParseSwiftTests;
			productName = ParseTests;
			productReference = 4AB8B4FD1F254AE10070F682 /* ParseSwiftTests.xctest */;
			productType = "com.apple.product-type.bundle.unit-test";
		};
		4AFDA7111F26D9A5002AE4FC /* ParseSwift (macOS) */ = {
			isa = PBXNativeTarget;
			buildConfigurationList = 4AFDA7231F26D9A5002AE4FC /* Build configuration list for PBXNativeTarget "ParseSwift (macOS)" */;
			buildPhases = (
				4AFDA70D1F26D9A5002AE4FC /* Sources */,
				4AFDA70E1F26D9A5002AE4FC /* Frameworks */,
				4AFDA70F1F26D9A5002AE4FC /* Headers */,
				4AFDA7101F26D9A5002AE4FC /* Resources */,
				4A6511541F49D53C005237DF /* SwiftLint */,
			);
			buildRules = (
			);
			dependencies = (
			);
			name = "ParseSwift (macOS)";
			productName = "Parse-macOS";
			productReference = 4AFDA7121F26D9A5002AE4FC /* ParseSwift.framework */;
			productType = "com.apple.product-type.framework";
		};
		7033ECAF25584A83009770F3 /* TestHostTV */ = {
			isa = PBXNativeTarget;
			buildConfigurationList = 7033ECC125584A85009770F3 /* Build configuration list for PBXNativeTarget "TestHostTV" */;
			buildPhases = (
				7033ECAC25584A83009770F3 /* Sources */,
				7033ECAD25584A83009770F3 /* Frameworks */,
				7033ECAE25584A83009770F3 /* Resources */,
			);
			buildRules = (
			);
			dependencies = (
			);
			name = TestHostTV;
			productName = TestHostTV;
			productReference = 7033ECB025584A83009770F3 /* TestHostTV.app */;
			productType = "com.apple.product-type.application";
		};
		709B982F2556EC7400507778 /* ParseSwiftTeststvOS */ = {
			isa = PBXNativeTarget;
			buildConfigurationList = 709B983A2556EC7400507778 /* Build configuration list for PBXNativeTarget "ParseSwiftTeststvOS" */;
			buildPhases = (
				709B982C2556EC7400507778 /* Sources */,
				709B982D2556EC7400507778 /* Frameworks */,
				709B982E2556EC7400507778 /* Resources */,
			);
			buildRules = (
			);
			dependencies = (
				709B98372556EC7400507778 /* PBXTargetDependency */,
				7033ECCC25584AAF009770F3 /* PBXTargetDependency */,
			);
			name = ParseSwiftTeststvOS;
			productName = ParseSwiftTeststvOS;
			productReference = 709B98302556EC7400507778 /* ParseSwiftTeststvOS.xctest */;
			productType = "com.apple.product-type.bundle.unit-test";
		};
		70F2E24F254F247000B2EA5C /* ParseSwiftTestsmacOS */ = {
			isa = PBXNativeTarget;
			buildConfigurationList = 70F2E258254F247000B2EA5C /* Build configuration list for PBXNativeTarget "ParseSwiftTestsmacOS" */;
			buildPhases = (
				70F2E24C254F247000B2EA5C /* Sources */,
				70F2E24D254F247000B2EA5C /* Frameworks */,
				70F2E24E254F247000B2EA5C /* Resources */,
			);
			buildRules = (
			);
			dependencies = (
				70F2E257254F247000B2EA5C /* PBXTargetDependency */,
			);
			name = ParseSwiftTestsmacOS;
			productName = ParseSwiftTestsmacOS;
			productReference = 70F2E250254F247000B2EA5C /* ParseSwiftTestsmacOS.xctest */;
			productType = "com.apple.product-type.bundle.unit-test";
		};
		912C9BCA24D3005D009947C3 /* ParseSwift (watchOS) */ = {
			isa = PBXNativeTarget;
			buildConfigurationList = 912C9BD024D3005D009947C3 /* Build configuration list for PBXNativeTarget "ParseSwift (watchOS)" */;
			buildPhases = (
				912C9BC624D3005D009947C3 /* Headers */,
				912C9BC724D3005D009947C3 /* Sources */,
				912C9BC824D3005D009947C3 /* Frameworks */,
				912C9BC924D3005D009947C3 /* Resources */,
			);
			buildRules = (
			);
			dependencies = (
			);
			name = "ParseSwift (watchOS)";
			productName = "ParseSwift-watchOS";
			productReference = 912C9BCB24D3005D009947C3 /* ParseSwift.framework */;
			productType = "com.apple.product-type.framework";
		};
		912C9BD724D3011F009947C3 /* ParseSwift (tvOS) */ = {
			isa = PBXNativeTarget;
			buildConfigurationList = 912C9BDD24D3011F009947C3 /* Build configuration list for PBXNativeTarget "ParseSwift (tvOS)" */;
			buildPhases = (
				912C9BD324D3011F009947C3 /* Headers */,
				912C9BD424D3011F009947C3 /* Sources */,
				912C9BD524D3011F009947C3 /* Frameworks */,
				912C9BD624D3011F009947C3 /* Resources */,
			);
			buildRules = (
			);
			dependencies = (
			);
			name = "ParseSwift (tvOS)";
			productName = "ParseSwift-tvOS";
			productReference = 912C9BD824D3011F009947C3 /* ParseSwift.framework */;
			productType = "com.apple.product-type.framework";
		};
/* End PBXNativeTarget section */

/* Begin PBXProject section */
		4AB8B4EB1F254AE10070F682 /* Project object */ = {
			isa = PBXProject;
			attributes = {
				LastSwiftUpdateCheck = 1210;
				LastUpgradeCheck = 1210;
				ORGANIZATIONNAME = "Parse Community";
				TargetAttributes = {
					4AA807571F794242008CD551 = {
						CreatedOnToolsVersion = 9.0;
						LastSwiftMigration = 1130;
						ProvisioningStyle = Automatic;
					};
					4AB8B4F31F254AE10070F682 = {
						CreatedOnToolsVersion = 9.0;
						LastSwiftMigration = 1130;
					};
					4AB8B4FC1F254AE10070F682 = {
						CreatedOnToolsVersion = 9.0;
						LastSwiftMigration = 1130;
						ProvisioningStyle = Manual;
						TestTargetID = 4AA807571F794242008CD551;
					};
					4AFDA7111F26D9A5002AE4FC = {
						CreatedOnToolsVersion = 9.0;
						LastSwiftMigration = 1130;
					};
					7033ECAF25584A83009770F3 = {
						CreatedOnToolsVersion = 12.1;
						ProvisioningStyle = Automatic;
					};
					709B982F2556EC7400507778 = {
						CreatedOnToolsVersion = 12.1;
						ProvisioningStyle = Manual;
						TestTargetID = 7033ECAF25584A83009770F3;
					};
					70F2E24F254F247000B2EA5C = {
						CreatedOnToolsVersion = 12.1;
						ProvisioningStyle = Manual;
					};
					912C9BCA24D3005D009947C3 = {
						CreatedOnToolsVersion = 11.6;
						ProvisioningStyle = Manual;
					};
					912C9BD724D3011F009947C3 = {
						CreatedOnToolsVersion = 11.6;
						ProvisioningStyle = Manual;
					};
				};
			};
			buildConfigurationList = 4AB8B4EE1F254AE10070F682 /* Build configuration list for PBXProject "ParseSwift" */;
			compatibilityVersion = "Xcode 8.0";
			developmentRegion = en;
			hasScannedForEncodings = 0;
			knownRegions = (
				en,
				Base,
			);
			mainGroup = 4AB8B4EA1F254AE10070F682;
			productRefGroup = 4AB8B4F51F254AE10070F682 /* Products */;
			projectDirPath = "";
			projectRoot = "";
			targets = (
				4AB8B4F31F254AE10070F682 /* ParseSwift (iOS) */,
				4AFDA7111F26D9A5002AE4FC /* ParseSwift (macOS) */,
				912C9BD724D3011F009947C3 /* ParseSwift (tvOS) */,
				912C9BCA24D3005D009947C3 /* ParseSwift (watchOS) */,
				4AB8B4FC1F254AE10070F682 /* ParseSwiftTests */,
				4AA807571F794242008CD551 /* TestHost */,
				70F2E24F254F247000B2EA5C /* ParseSwiftTestsmacOS */,
				709B982F2556EC7400507778 /* ParseSwiftTeststvOS */,
				7033ECAF25584A83009770F3 /* TestHostTV */,
			);
		};
/* End PBXProject section */

/* Begin PBXResourcesBuildPhase section */
		4AA807561F794242008CD551 /* Resources */ = {
			isa = PBXResourcesBuildPhase;
			buildActionMask = 2147483647;
			files = (
				4AA807651F794242008CD551 /* LaunchScreen.storyboard in Resources */,
				4AA807621F794242008CD551 /* Assets.xcassets in Resources */,
				4AA807601F794242008CD551 /* Main.storyboard in Resources */,
			);
			runOnlyForDeploymentPostprocessing = 0;
		};
		4AB8B4F21F254AE10070F682 /* Resources */ = {
			isa = PBXResourcesBuildPhase;
			buildActionMask = 2147483647;
			files = (
			);
			runOnlyForDeploymentPostprocessing = 0;
		};
		4AB8B4FB1F254AE10070F682 /* Resources */ = {
			isa = PBXResourcesBuildPhase;
			buildActionMask = 2147483647;
			files = (
			);
			runOnlyForDeploymentPostprocessing = 0;
		};
		4AFDA7101F26D9A5002AE4FC /* Resources */ = {
			isa = PBXResourcesBuildPhase;
			buildActionMask = 2147483647;
			files = (
			);
			runOnlyForDeploymentPostprocessing = 0;
		};
		7033ECAE25584A83009770F3 /* Resources */ = {
			isa = PBXResourcesBuildPhase;
			buildActionMask = 2147483647;
			files = (
				7033ECBD25584A85009770F3 /* LaunchScreen.storyboard in Resources */,
				7033ECBA25584A85009770F3 /* Assets.xcassets in Resources */,
				7033ECB825584A83009770F3 /* Main.storyboard in Resources */,
			);
			runOnlyForDeploymentPostprocessing = 0;
		};
		709B982E2556EC7400507778 /* Resources */ = {
			isa = PBXResourcesBuildPhase;
			buildActionMask = 2147483647;
			files = (
			);
			runOnlyForDeploymentPostprocessing = 0;
		};
		70F2E24E254F247000B2EA5C /* Resources */ = {
			isa = PBXResourcesBuildPhase;
			buildActionMask = 2147483647;
			files = (
			);
			runOnlyForDeploymentPostprocessing = 0;
		};
		912C9BC924D3005D009947C3 /* Resources */ = {
			isa = PBXResourcesBuildPhase;
			buildActionMask = 2147483647;
			files = (
			);
			runOnlyForDeploymentPostprocessing = 0;
		};
		912C9BD624D3011F009947C3 /* Resources */ = {
			isa = PBXResourcesBuildPhase;
			buildActionMask = 2147483647;
			files = (
			);
			runOnlyForDeploymentPostprocessing = 0;
		};
/* End PBXResourcesBuildPhase section */

/* Begin PBXShellScriptBuildPhase section */
		4A6511541F49D53C005237DF /* SwiftLint */ = {
			isa = PBXShellScriptBuildPhase;
			buildActionMask = 2147483647;
			files = (
			);
			inputPaths = (
			);
			name = SwiftLint;
			outputPaths = (
			);
			runOnlyForDeploymentPostprocessing = 0;
			shellPath = /bin/sh;
			shellScript = "if which swiftlint >/dev/null; then\nswiftlint\nelse\necho \"warning: SwiftLint not installed, download from https://github.com/realm/SwiftLint\"\nfi\n";
		};
		4A6511551F49D544005237DF /* SwiftLint */ = {
			isa = PBXShellScriptBuildPhase;
			buildActionMask = 2147483647;
			files = (
			);
			inputPaths = (
			);
			name = SwiftLint;
			outputPaths = (
			);
			runOnlyForDeploymentPostprocessing = 0;
			shellPath = /bin/sh;
			shellScript = "if which swiftlint >/dev/null; then\n    swiftlint autocorrect && swiftlint\nelse\n    echo \"warning: SwiftLint not installed, download from https://github.com/realm/SwiftLint\"\nfi\n";
		};
/* End PBXShellScriptBuildPhase section */

/* Begin PBXSourcesBuildPhase section */
		4AA807541F794242008CD551 /* Sources */ = {
			isa = PBXSourcesBuildPhase;
			buildActionMask = 2147483647;
			files = (
				4AA8075B1F794242008CD551 /* AppDelegate.swift in Sources */,
			);
			runOnlyForDeploymentPostprocessing = 0;
		};
		4AB8B4EF1F254AE10070F682 /* Sources */ = {
			isa = PBXSourcesBuildPhase;
			buildActionMask = 2147483647;
			files = (
				F97B463724D9C74400F4A88B /* Responses.swift in Sources */,
				916786E2259B7DDA00BB5B4E /* ParseCloud.swift in Sources */,
				F97B461624D9C6F200F4A88B /* Queryable.swift in Sources */,
				F97B45DA24D9C6F200F4A88B /* Extensions.swift in Sources */,
				F97B465F24D9C7B500F4A88B /* KeychainStore.swift in Sources */,
				705726E02592C2A800F0ADD5 /* ParseHash.swift in Sources */,
				70110D52250680140091CC1D /* ParseConstants.swift in Sources */,
				F97B465224D9C78C00F4A88B /* AddUniqueOperation.swift in Sources */,
				F97B45D624D9C6F200F4A88B /* ParseEncoder.swift in Sources */,
				F97B45F224D9C6F200F4A88B /* Pointer.swift in Sources */,
				F97B461E24D9C6F200F4A88B /* ParseStorage.swift in Sources */,
				F97B45D224D9C6F200F4A88B /* AnyDecodable.swift in Sources */,
				F97B463B24D9C74400F4A88B /* API+Commands.swift in Sources */,
				F97B464624D9C78B00F4A88B /* ParseMutationContainer.swift in Sources */,
				705A9A2F25991C1400B3547F /* Fileable.swift in Sources */,
				F97B464A24D9C78B00F4A88B /* DeleteOperation.swift in Sources */,
				F97B460624D9C6F200F4A88B /* ParseUser.swift in Sources */,
				F97B465A24D9C78C00F4A88B /* IncrementOperation.swift in Sources */,
				F97B45E224D9C6F200F4A88B /* AnyEncodable.swift in Sources */,
				70572671259033A700F0ADD5 /* ParseFileManager.swift in Sources */,
				F97B462224D9C6F200F4A88B /* PrimitiveObjectStore.swift in Sources */,
				F97B45E624D9C6F200F4A88B /* Query.swift in Sources */,
				708D035225215F9B00646C70 /* Deletable.swift in Sources */,
				F97B466424D9C88600F4A88B /* SecureStorage.swift in Sources */,
				F97B462F24D9C74400F4A88B /* BatchUtils.swift in Sources */,
				4A82B7F61F254CCE0063D731 /* Parse.swift in Sources */,
				F97B45EA24D9C6F200F4A88B /* ParseGeoPoint.swift in Sources */,
				F97B460224D9C6F200F4A88B /* NoBody.swift in Sources */,
				F97B45F624D9C6F200F4A88B /* ParseError.swift in Sources */,
				F97B463324D9C74400F4A88B /* URLSession+extensions.swift in Sources */,
				F97B464E24D9C78B00F4A88B /* AddOperation.swift in Sources */,
				70BC9890252A5B5C00FF3074 /* Objectable.swift in Sources */,
				F97B45FE24D9C6F200F4A88B /* ParseFile.swift in Sources */,
				F97B45EE24D9C6F200F4A88B /* BaseParseUser.swift in Sources */,
				F97B460A24D9C6F200F4A88B /* Fetchable.swift in Sources */,
				F97B460E24D9C6F200F4A88B /* ParseObject.swift in Sources */,
				F97B461224D9C6F200F4A88B /* Savable.swift in Sources */,
				F97B45CE24D9C6F200F4A88B /* ParseCoding.swift in Sources */,
				F97B465624D9C78C00F4A88B /* RemoveOperation.swift in Sources */,
				F97B45FA24D9C6F200F4A88B /* ParseACL.swift in Sources */,
				70BDA2B3250536FF00FC2237 /* ParseInstallation.swift in Sources */,
				F97B462724D9C72700F4A88B /* API.swift in Sources */,
				70110D572506CE890091CC1D /* BaseParseInstallation.swift in Sources */,
				F97B45DE24D9C6F200F4A88B /* AnyCodable.swift in Sources */,
			);
			runOnlyForDeploymentPostprocessing = 0;
		};
		4AB8B4F91F254AE10070F682 /* Sources */ = {
			isa = PBXSourcesBuildPhase;
			buildActionMask = 2147483647;
			files = (
				911DB13624C4FC100027F3C7 /* ParseObjectTests.swift in Sources */,
				70CE1D892545BF730018D572 /* ParsePointerTests.swift in Sources */,
				911DB12E24C4837E0027F3C7 /* APICommandTests.swift in Sources */,
				911DB12C24C3F7720027F3C7 /* MockURLResponse.swift in Sources */,
				70110D5C2506ED0E0091CC1D /* ParseInstallationTests.swift in Sources */,
				705727B12593FF8800F0ADD5 /* ParseFileTests.swift in Sources */,
				70BC0B33251903D1001556DB /* ParseGeoPointTests.swift in Sources */,
<<<<<<< HEAD
				91678706259BC5D400BB5B4E /* ParseCloudTests.swift in Sources */,
=======
				705A99F9259807F900B3547F /* ParseFileManagerTests.swift in Sources */,
>>>>>>> 3f1c897c
				7FFF552E2217E72A007C3B4E /* AnyEncodableTests.swift in Sources */,
				7FFF55302217E72A007C3B4E /* AnyDecodableTests.swift in Sources */,
				70C7DC2224D20F190050419B /* ParseObjectBatchTests.swift in Sources */,
				7FFF552F2217E72A007C3B4E /* AnyCodableTests.swift in Sources */,
				4AA807701F794C31008CD551 /* KeychainStoreTests.swift in Sources */,
				F971F4F624DE381A006CB79B /* ParseEncoderTests.swift in Sources */,
				70C7DC2124D20F190050419B /* ParseQueryTests.swift in Sources */,
				9194657824F16E330070296B /* ACLTests.swift in Sources */,
				70C7DC1E24D20E530050419B /* ParseUserTests.swift in Sources */,
				911DB13324C494390027F3C7 /* MockURLProtocol.swift in Sources */,
				7057273A2592CBB100F0ADD5 /* HashTests.swift in Sources */,
			);
			runOnlyForDeploymentPostprocessing = 0;
		};
		4AFDA70D1F26D9A5002AE4FC /* Sources */ = {
			isa = PBXSourcesBuildPhase;
			buildActionMask = 2147483647;
			files = (
				F97B463824D9C74400F4A88B /* Responses.swift in Sources */,
				916786E3259B7DDA00BB5B4E /* ParseCloud.swift in Sources */,
				F97B461724D9C6F200F4A88B /* Queryable.swift in Sources */,
				F97B45DB24D9C6F200F4A88B /* Extensions.swift in Sources */,
				F97B466024D9C7B500F4A88B /* KeychainStore.swift in Sources */,
				705726E12592C2A800F0ADD5 /* ParseHash.swift in Sources */,
				70110D53250680140091CC1D /* ParseConstants.swift in Sources */,
				F97B465324D9C78C00F4A88B /* AddUniqueOperation.swift in Sources */,
				F97B45D724D9C6F200F4A88B /* ParseEncoder.swift in Sources */,
				F97B45F324D9C6F200F4A88B /* Pointer.swift in Sources */,
				F97B461F24D9C6F200F4A88B /* ParseStorage.swift in Sources */,
				F97B45D324D9C6F200F4A88B /* AnyDecodable.swift in Sources */,
				F97B463C24D9C74400F4A88B /* API+Commands.swift in Sources */,
				F97B464724D9C78B00F4A88B /* ParseMutationContainer.swift in Sources */,
				705A9A3025991C1400B3547F /* Fileable.swift in Sources */,
				F97B464B24D9C78B00F4A88B /* DeleteOperation.swift in Sources */,
				F97B460724D9C6F200F4A88B /* ParseUser.swift in Sources */,
				F97B465B24D9C78C00F4A88B /* IncrementOperation.swift in Sources */,
				F97B45E324D9C6F200F4A88B /* AnyEncodable.swift in Sources */,
				70572672259033A700F0ADD5 /* ParseFileManager.swift in Sources */,
				F97B462324D9C6F200F4A88B /* PrimitiveObjectStore.swift in Sources */,
				F97B45E724D9C6F200F4A88B /* Query.swift in Sources */,
				708D035325215F9B00646C70 /* Deletable.swift in Sources */,
				F97B466524D9C88600F4A88B /* SecureStorage.swift in Sources */,
				F97B463024D9C74400F4A88B /* BatchUtils.swift in Sources */,
				4AFDA72A1F26DAE1002AE4FC /* Parse.swift in Sources */,
				F97B45EB24D9C6F200F4A88B /* ParseGeoPoint.swift in Sources */,
				F97B460324D9C6F200F4A88B /* NoBody.swift in Sources */,
				F97B45F724D9C6F200F4A88B /* ParseError.swift in Sources */,
				F97B463424D9C74400F4A88B /* URLSession+extensions.swift in Sources */,
				F97B464F24D9C78B00F4A88B /* AddOperation.swift in Sources */,
				70BC9891252A5B5C00FF3074 /* Objectable.swift in Sources */,
				F97B45FF24D9C6F200F4A88B /* ParseFile.swift in Sources */,
				F97B45EF24D9C6F200F4A88B /* BaseParseUser.swift in Sources */,
				F97B460B24D9C6F200F4A88B /* Fetchable.swift in Sources */,
				F97B460F24D9C6F200F4A88B /* ParseObject.swift in Sources */,
				F97B461324D9C6F200F4A88B /* Savable.swift in Sources */,
				F97B45CF24D9C6F200F4A88B /* ParseCoding.swift in Sources */,
				F97B465724D9C78C00F4A88B /* RemoveOperation.swift in Sources */,
				F97B45FB24D9C6F200F4A88B /* ParseACL.swift in Sources */,
				70BDA2B4250536FF00FC2237 /* ParseInstallation.swift in Sources */,
				F97B462824D9C72700F4A88B /* API.swift in Sources */,
				70110D582506CE890091CC1D /* BaseParseInstallation.swift in Sources */,
				F97B45DF24D9C6F200F4A88B /* AnyCodable.swift in Sources */,
			);
			runOnlyForDeploymentPostprocessing = 0;
		};
		7033ECAC25584A83009770F3 /* Sources */ = {
			isa = PBXSourcesBuildPhase;
			buildActionMask = 2147483647;
			files = (
				7033ECB525584A83009770F3 /* ViewController.swift in Sources */,
				7033ECB325584A83009770F3 /* AppDelegate.swift in Sources */,
			);
			runOnlyForDeploymentPostprocessing = 0;
		};
		709B982C2556EC7400507778 /* Sources */ = {
			isa = PBXSourcesBuildPhase;
			buildActionMask = 2147483647;
			files = (
				709B98512556ECAA00507778 /* ParseEncoderTests.swift in Sources */,
				709B98532556ECAA00507778 /* ParsePointerTests.swift in Sources */,
				709B984C2556ECAA00507778 /* APICommandTests.swift in Sources */,
				709B984D2556ECAA00507778 /* AnyDecodableTests.swift in Sources */,
				709B98572556ECAA00507778 /* ACLTests.swift in Sources */,
				705727BC2593FF8C00F0ADD5 /* ParseFileTests.swift in Sources */,
				709B984F2556ECAA00507778 /* AnyCodableTests.swift in Sources */,
<<<<<<< HEAD
				9167871A259BC5D600BB5B4E /* ParseCloudTests.swift in Sources */,
=======
				705A99FB259807F900B3547F /* ParseFileManagerTests.swift in Sources */,
>>>>>>> 3f1c897c
				709B98592556ECAA00507778 /* MockURLResponse.swift in Sources */,
				709B98522556ECAA00507778 /* ParseUserTests.swift in Sources */,
				709B984E2556ECAA00507778 /* ParseGeoPointTests.swift in Sources */,
				709B984B2556ECAA00507778 /* MockURLProtocol.swift in Sources */,
				709B98552556ECAA00507778 /* ParseQueryTests.swift in Sources */,
				709B98502556ECAA00507778 /* KeychainStoreTests.swift in Sources */,
				709B98562556ECAA00507778 /* ParseObjectTests.swift in Sources */,
				709B985A2556ECAA00507778 /* ParseObjectBatchTests.swift in Sources */,
				709B98582556ECAA00507778 /* AnyEncodableTests.swift in Sources */,
				709B98542556ECAA00507778 /* ParseInstallationTests.swift in Sources */,
				705727262592CBAF00F0ADD5 /* HashTests.swift in Sources */,
			);
			runOnlyForDeploymentPostprocessing = 0;
		};
		70F2E24C254F247000B2EA5C /* Sources */ = {
			isa = PBXSourcesBuildPhase;
			buildActionMask = 2147483647;
			files = (
				70F2E2B6254F283000B2EA5C /* ACLTests.swift in Sources */,
				70F2E2B7254F283000B2EA5C /* ParsePointerTests.swift in Sources */,
				70F2E2B5254F283000B2EA5C /* ParseEncoderTests.swift in Sources */,
				70F2E2C2254F283000B2EA5C /* APICommandTests.swift in Sources */,
				70F2E2BC254F283000B2EA5C /* ParseObjectTests.swift in Sources */,
				705727BB2593FF8B00F0ADD5 /* ParseFileTests.swift in Sources */,
				70F2E2BD254F283000B2EA5C /* AnyDecodableTests.swift in Sources */,
<<<<<<< HEAD
				91678710259BC5D600BB5B4E /* ParseCloudTests.swift in Sources */,
=======
				705A99FA259807F900B3547F /* ParseFileManagerTests.swift in Sources */,
>>>>>>> 3f1c897c
				70F2E2C1254F283000B2EA5C /* AnyCodableTests.swift in Sources */,
				70F2E2B3254F283000B2EA5C /* ParseUserTests.swift in Sources */,
				70F2E2C0254F283000B2EA5C /* MockURLResponse.swift in Sources */,
				70F2E2BE254F283000B2EA5C /* ParseObjectBatchTests.swift in Sources */,
				70F2E2BF254F283000B2EA5C /* MockURLProtocol.swift in Sources */,
				70F2E2BB254F283000B2EA5C /* ParseGeoPointTests.swift in Sources */,
				70F2E2B8254F283000B2EA5C /* AnyEncodableTests.swift in Sources */,
				70F2E2B4254F283000B2EA5C /* ParseQueryTests.swift in Sources */,
				70F2E2BA254F283000B2EA5C /* ParseInstallationTests.swift in Sources */,
				70F2E2B9254F283000B2EA5C /* KeychainStoreTests.swift in Sources */,
				705727302592CBB000F0ADD5 /* HashTests.swift in Sources */,
			);
			runOnlyForDeploymentPostprocessing = 0;
		};
		912C9BC724D3005D009947C3 /* Sources */ = {
			isa = PBXSourcesBuildPhase;
			buildActionMask = 2147483647;
			files = (
				F97B45D524D9C6F200F4A88B /* AnyDecodable.swift in Sources */,
				916786E5259B7DDA00BB5B4E /* ParseCloud.swift in Sources */,
				F97B45E924D9C6F200F4A88B /* Query.swift in Sources */,
				F97B463624D9C74400F4A88B /* URLSession+extensions.swift in Sources */,
				F97B460524D9C6F200F4A88B /* NoBody.swift in Sources */,
				705726E32592C2A800F0ADD5 /* ParseHash.swift in Sources */,
				F97B45E124D9C6F200F4A88B /* AnyCodable.swift in Sources */,
				F97B45E524D9C6F200F4A88B /* AnyEncodable.swift in Sources */,
				F97B465D24D9C78C00F4A88B /* IncrementOperation.swift in Sources */,
				F97B45FD24D9C6F200F4A88B /* ParseACL.swift in Sources */,
				F97B465124D9C78C00F4A88B /* AddOperation.swift in Sources */,
				F97B461124D9C6F200F4A88B /* ParseObject.swift in Sources */,
				F97B460D24D9C6F200F4A88B /* Fetchable.swift in Sources */,
				F97B45ED24D9C6F200F4A88B /* ParseGeoPoint.swift in Sources */,
				705A9A3225991C1400B3547F /* Fileable.swift in Sources */,
				F97B45F524D9C6F200F4A88B /* Pointer.swift in Sources */,
				F97B460924D9C6F200F4A88B /* ParseUser.swift in Sources */,
				F97B463A24D9C74400F4A88B /* Responses.swift in Sources */,
				F97B45DD24D9C6F200F4A88B /* Extensions.swift in Sources */,
				70572674259033A700F0ADD5 /* ParseFileManager.swift in Sources */,
				F97B462124D9C6F200F4A88B /* ParseStorage.swift in Sources */,
				F97B466724D9C88600F4A88B /* SecureStorage.swift in Sources */,
				708D035525215F9B00646C70 /* Deletable.swift in Sources */,
				70110D55250680140091CC1D /* ParseConstants.swift in Sources */,
				70BDA2B6250536FF00FC2237 /* ParseInstallation.swift in Sources */,
				F97B465924D9C78C00F4A88B /* RemoveOperation.swift in Sources */,
				70110D5A2506CE890091CC1D /* BaseParseInstallation.swift in Sources */,
				F97B45F924D9C6F200F4A88B /* ParseError.swift in Sources */,
				F97B460124D9C6F200F4A88B /* ParseFile.swift in Sources */,
				F97B464924D9C78B00F4A88B /* ParseMutationContainer.swift in Sources */,
				F97B45D124D9C6F200F4A88B /* ParseCoding.swift in Sources */,
				70BC9893252A5B5C00FF3074 /* Objectable.swift in Sources */,
				F97B465524D9C78C00F4A88B /* AddUniqueOperation.swift in Sources */,
				F97B464D24D9C78B00F4A88B /* DeleteOperation.swift in Sources */,
				F97B461524D9C6F200F4A88B /* Savable.swift in Sources */,
				F97B462524D9C6F200F4A88B /* PrimitiveObjectStore.swift in Sources */,
				F97B466224D9C7B500F4A88B /* KeychainStore.swift in Sources */,
				F97B463E24D9C74400F4A88B /* API+Commands.swift in Sources */,
				F97B462A24D9C72700F4A88B /* API.swift in Sources */,
				F97B463224D9C74400F4A88B /* BatchUtils.swift in Sources */,
				F97B45F124D9C6F200F4A88B /* BaseParseUser.swift in Sources */,
				F97B45D924D9C6F200F4A88B /* ParseEncoder.swift in Sources */,
				912C9BFD24D302B2009947C3 /* Parse.swift in Sources */,
				F97B461924D9C6F200F4A88B /* Queryable.swift in Sources */,
			);
			runOnlyForDeploymentPostprocessing = 0;
		};
		912C9BD424D3011F009947C3 /* Sources */ = {
			isa = PBXSourcesBuildPhase;
			buildActionMask = 2147483647;
			files = (
				F97B45D424D9C6F200F4A88B /* AnyDecodable.swift in Sources */,
				916786E4259B7DDA00BB5B4E /* ParseCloud.swift in Sources */,
				F97B45E824D9C6F200F4A88B /* Query.swift in Sources */,
				F97B463524D9C74400F4A88B /* URLSession+extensions.swift in Sources */,
				F97B460424D9C6F200F4A88B /* NoBody.swift in Sources */,
				705726E22592C2A800F0ADD5 /* ParseHash.swift in Sources */,
				F97B45E024D9C6F200F4A88B /* AnyCodable.swift in Sources */,
				F97B45E424D9C6F200F4A88B /* AnyEncodable.swift in Sources */,
				F97B465C24D9C78C00F4A88B /* IncrementOperation.swift in Sources */,
				F97B45FC24D9C6F200F4A88B /* ParseACL.swift in Sources */,
				F97B465024D9C78B00F4A88B /* AddOperation.swift in Sources */,
				F97B461024D9C6F200F4A88B /* ParseObject.swift in Sources */,
				F97B460C24D9C6F200F4A88B /* Fetchable.swift in Sources */,
				F97B45EC24D9C6F200F4A88B /* ParseGeoPoint.swift in Sources */,
				705A9A3125991C1400B3547F /* Fileable.swift in Sources */,
				F97B45F424D9C6F200F4A88B /* Pointer.swift in Sources */,
				F97B460824D9C6F200F4A88B /* ParseUser.swift in Sources */,
				F97B463924D9C74400F4A88B /* Responses.swift in Sources */,
				F97B45DC24D9C6F200F4A88B /* Extensions.swift in Sources */,
				70572673259033A700F0ADD5 /* ParseFileManager.swift in Sources */,
				F97B462024D9C6F200F4A88B /* ParseStorage.swift in Sources */,
				F97B466624D9C88600F4A88B /* SecureStorage.swift in Sources */,
				708D035425215F9B00646C70 /* Deletable.swift in Sources */,
				70110D54250680140091CC1D /* ParseConstants.swift in Sources */,
				70BDA2B5250536FF00FC2237 /* ParseInstallation.swift in Sources */,
				F97B465824D9C78C00F4A88B /* RemoveOperation.swift in Sources */,
				70110D592506CE890091CC1D /* BaseParseInstallation.swift in Sources */,
				F97B45F824D9C6F200F4A88B /* ParseError.swift in Sources */,
				F97B460024D9C6F200F4A88B /* ParseFile.swift in Sources */,
				F97B464824D9C78B00F4A88B /* ParseMutationContainer.swift in Sources */,
				F97B45D024D9C6F200F4A88B /* ParseCoding.swift in Sources */,
				70BC9892252A5B5C00FF3074 /* Objectable.swift in Sources */,
				F97B465424D9C78C00F4A88B /* AddUniqueOperation.swift in Sources */,
				F97B464C24D9C78B00F4A88B /* DeleteOperation.swift in Sources */,
				F97B461424D9C6F200F4A88B /* Savable.swift in Sources */,
				F97B462424D9C6F200F4A88B /* PrimitiveObjectStore.swift in Sources */,
				F97B466124D9C7B500F4A88B /* KeychainStore.swift in Sources */,
				F97B463D24D9C74400F4A88B /* API+Commands.swift in Sources */,
				F97B462924D9C72700F4A88B /* API.swift in Sources */,
				F97B463124D9C74400F4A88B /* BatchUtils.swift in Sources */,
				F97B45F024D9C6F200F4A88B /* BaseParseUser.swift in Sources */,
				F97B45D824D9C6F200F4A88B /* ParseEncoder.swift in Sources */,
				912C9BE024D302B0009947C3 /* Parse.swift in Sources */,
				F97B461824D9C6F200F4A88B /* Queryable.swift in Sources */,
			);
			runOnlyForDeploymentPostprocessing = 0;
		};
/* End PBXSourcesBuildPhase section */

/* Begin PBXTargetDependency section */
		4AA8076B1F79424A008CD551 /* PBXTargetDependency */ = {
			isa = PBXTargetDependency;
			target = 4AA807571F794242008CD551 /* TestHost */;
			targetProxy = 4AA8076A1F79424A008CD551 /* PBXContainerItemProxy */;
		};
		4AB8B5001F254AE10070F682 /* PBXTargetDependency */ = {
			isa = PBXTargetDependency;
			target = 4AB8B4F31F254AE10070F682 /* ParseSwift (iOS) */;
			targetProxy = 4AB8B4FF1F254AE10070F682 /* PBXContainerItemProxy */;
		};
		7033ECCC25584AAF009770F3 /* PBXTargetDependency */ = {
			isa = PBXTargetDependency;
			target = 7033ECAF25584A83009770F3 /* TestHostTV */;
			targetProxy = 7033ECCB25584AAF009770F3 /* PBXContainerItemProxy */;
		};
		709B98372556EC7400507778 /* PBXTargetDependency */ = {
			isa = PBXTargetDependency;
			target = 912C9BD724D3011F009947C3 /* ParseSwift (tvOS) */;
			targetProxy = 709B98362556EC7400507778 /* PBXContainerItemProxy */;
		};
		70F2E257254F247000B2EA5C /* PBXTargetDependency */ = {
			isa = PBXTargetDependency;
			target = 4AFDA7111F26D9A5002AE4FC /* ParseSwift (macOS) */;
			targetProxy = 70F2E256254F247000B2EA5C /* PBXContainerItemProxy */;
		};
/* End PBXTargetDependency section */

/* Begin PBXVariantGroup section */
		4AA8075E1F794242008CD551 /* Main.storyboard */ = {
			isa = PBXVariantGroup;
			children = (
				4AA8075F1F794242008CD551 /* Base */,
			);
			name = Main.storyboard;
			sourceTree = "<group>";
		};
		4AA807631F794242008CD551 /* LaunchScreen.storyboard */ = {
			isa = PBXVariantGroup;
			children = (
				4AA807641F794242008CD551 /* Base */,
			);
			name = LaunchScreen.storyboard;
			sourceTree = "<group>";
		};
		7033ECB625584A83009770F3 /* Main.storyboard */ = {
			isa = PBXVariantGroup;
			children = (
				7033ECB725584A83009770F3 /* Base */,
			);
			name = Main.storyboard;
			sourceTree = "<group>";
		};
		7033ECBB25584A85009770F3 /* LaunchScreen.storyboard */ = {
			isa = PBXVariantGroup;
			children = (
				7033ECBC25584A85009770F3 /* Base */,
			);
			name = LaunchScreen.storyboard;
			sourceTree = "<group>";
		};
/* End PBXVariantGroup section */

/* Begin XCBuildConfiguration section */
		4AA807681F794242008CD551 /* Debug */ = {
			isa = XCBuildConfiguration;
			buildSettings = {
				ASSETCATALOG_COMPILER_APPICON_NAME = AppIcon;
				CODE_SIGN_STYLE = Automatic;
				INFOPLIST_FILE = TestHost/Info.plist;
				IPHONEOS_DEPLOYMENT_TARGET = 13.0;
				LD_RUNPATH_SEARCH_PATHS = "$(inherited) @executable_path/Frameworks";
				PRODUCT_BUNDLE_IDENTIFIER = com.parse.TestHost;
				PRODUCT_NAME = "$(TARGET_NAME)";
				SWIFT_VERSION = 5.0;
				TARGETED_DEVICE_FAMILY = "1,2";
			};
			name = Debug;
		};
		4AA807691F794242008CD551 /* Release */ = {
			isa = XCBuildConfiguration;
			buildSettings = {
				ASSETCATALOG_COMPILER_APPICON_NAME = AppIcon;
				CODE_SIGN_STYLE = Automatic;
				INFOPLIST_FILE = TestHost/Info.plist;
				IPHONEOS_DEPLOYMENT_TARGET = 13.0;
				LD_RUNPATH_SEARCH_PATHS = "$(inherited) @executable_path/Frameworks";
				PRODUCT_BUNDLE_IDENTIFIER = com.parse.TestHost;
				PRODUCT_NAME = "$(TARGET_NAME)";
				SWIFT_VERSION = 5.0;
				TARGETED_DEVICE_FAMILY = "1,2";
			};
			name = Release;
		};
		4AB8B5061F254AE10070F682 /* Debug */ = {
			isa = XCBuildConfiguration;
			buildSettings = {
				ALWAYS_SEARCH_USER_PATHS = NO;
				CLANG_ANALYZER_NONNULL = YES;
				CLANG_ANALYZER_NUMBER_OBJECT_CONVERSION = YES_AGGRESSIVE;
				CLANG_CXX_LANGUAGE_STANDARD = "gnu++14";
				CLANG_CXX_LIBRARY = "libc++";
				CLANG_ENABLE_MODULES = YES;
				CLANG_ENABLE_OBJC_ARC = YES;
				CLANG_WARN_BLOCK_CAPTURE_AUTORELEASING = YES;
				CLANG_WARN_BOOL_CONVERSION = YES;
				CLANG_WARN_COMMA = YES;
				CLANG_WARN_CONSTANT_CONVERSION = YES;
				CLANG_WARN_DEPRECATED_OBJC_IMPLEMENTATIONS = YES;
				CLANG_WARN_DIRECT_OBJC_ISA_USAGE = YES_ERROR;
				CLANG_WARN_DOCUMENTATION_COMMENTS = YES;
				CLANG_WARN_EMPTY_BODY = YES;
				CLANG_WARN_ENUM_CONVERSION = YES;
				CLANG_WARN_INFINITE_RECURSION = YES;
				CLANG_WARN_INT_CONVERSION = YES;
				CLANG_WARN_NON_LITERAL_NULL_CONVERSION = YES;
				CLANG_WARN_OBJC_IMPLICIT_RETAIN_SELF = YES;
				CLANG_WARN_OBJC_LITERAL_CONVERSION = YES;
				CLANG_WARN_OBJC_ROOT_CLASS = YES_ERROR;
				CLANG_WARN_QUOTED_INCLUDE_IN_FRAMEWORK_HEADER = YES;
				CLANG_WARN_RANGE_LOOP_ANALYSIS = YES;
				CLANG_WARN_STRICT_PROTOTYPES = YES;
				CLANG_WARN_SUSPICIOUS_MOVE = YES;
				CLANG_WARN_UNGUARDED_AVAILABILITY = YES_AGGRESSIVE;
				CLANG_WARN_UNREACHABLE_CODE = YES;
				CLANG_WARN__DUPLICATE_METHOD_MATCH = YES;
				CODE_SIGN_IDENTITY = "iPhone Developer";
				COPY_PHASE_STRIP = NO;
				CURRENT_PROJECT_VERSION = 1;
				DEBUG_INFORMATION_FORMAT = dwarf;
				ENABLE_STRICT_OBJC_MSGSEND = YES;
				ENABLE_TESTABILITY = YES;
				GCC_C_LANGUAGE_STANDARD = gnu11;
				GCC_DYNAMIC_NO_PIC = NO;
				GCC_NO_COMMON_BLOCKS = YES;
				GCC_OPTIMIZATION_LEVEL = 0;
				GCC_PREPROCESSOR_DEFINITIONS = (
					"DEBUG=1",
					"$(inherited)",
				);
				GCC_WARN_64_TO_32_BIT_CONVERSION = YES;
				GCC_WARN_ABOUT_RETURN_TYPE = YES_ERROR;
				GCC_WARN_UNDECLARED_SELECTOR = YES;
				GCC_WARN_UNINITIALIZED_AUTOS = YES_AGGRESSIVE;
				GCC_WARN_UNUSED_FUNCTION = YES;
				GCC_WARN_UNUSED_VARIABLE = YES;
				IPHONEOS_DEPLOYMENT_TARGET = 12.0;
				MACOSX_DEPLOYMENT_TARGET = 10.13;
				MTL_ENABLE_DEBUG_INFO = YES;
				ONLY_ACTIVE_ARCH = YES;
				SDKROOT = iphoneos;
				SWIFT_ACTIVE_COMPILATION_CONDITIONS = DEBUG;
				SWIFT_OPTIMIZATION_LEVEL = "-Onone";
				SWIFT_VERSION = 4.2;
				VERSIONING_SYSTEM = "apple-generic";
				VERSION_INFO_PREFIX = "";
			};
			name = Debug;
		};
		4AB8B5071F254AE10070F682 /* Release */ = {
			isa = XCBuildConfiguration;
			buildSettings = {
				ALWAYS_SEARCH_USER_PATHS = NO;
				CLANG_ANALYZER_NONNULL = YES;
				CLANG_ANALYZER_NUMBER_OBJECT_CONVERSION = YES_AGGRESSIVE;
				CLANG_CXX_LANGUAGE_STANDARD = "gnu++14";
				CLANG_CXX_LIBRARY = "libc++";
				CLANG_ENABLE_MODULES = YES;
				CLANG_ENABLE_OBJC_ARC = YES;
				CLANG_WARN_BLOCK_CAPTURE_AUTORELEASING = YES;
				CLANG_WARN_BOOL_CONVERSION = YES;
				CLANG_WARN_COMMA = YES;
				CLANG_WARN_CONSTANT_CONVERSION = YES;
				CLANG_WARN_DEPRECATED_OBJC_IMPLEMENTATIONS = YES;
				CLANG_WARN_DIRECT_OBJC_ISA_USAGE = YES_ERROR;
				CLANG_WARN_DOCUMENTATION_COMMENTS = YES;
				CLANG_WARN_EMPTY_BODY = YES;
				CLANG_WARN_ENUM_CONVERSION = YES;
				CLANG_WARN_INFINITE_RECURSION = YES;
				CLANG_WARN_INT_CONVERSION = YES;
				CLANG_WARN_NON_LITERAL_NULL_CONVERSION = YES;
				CLANG_WARN_OBJC_IMPLICIT_RETAIN_SELF = YES;
				CLANG_WARN_OBJC_LITERAL_CONVERSION = YES;
				CLANG_WARN_OBJC_ROOT_CLASS = YES_ERROR;
				CLANG_WARN_QUOTED_INCLUDE_IN_FRAMEWORK_HEADER = YES;
				CLANG_WARN_RANGE_LOOP_ANALYSIS = YES;
				CLANG_WARN_STRICT_PROTOTYPES = YES;
				CLANG_WARN_SUSPICIOUS_MOVE = YES;
				CLANG_WARN_UNGUARDED_AVAILABILITY = YES_AGGRESSIVE;
				CLANG_WARN_UNREACHABLE_CODE = YES;
				CLANG_WARN__DUPLICATE_METHOD_MATCH = YES;
				CODE_SIGN_IDENTITY = "iPhone Developer";
				COPY_PHASE_STRIP = NO;
				CURRENT_PROJECT_VERSION = 1;
				DEBUG_INFORMATION_FORMAT = "dwarf-with-dsym";
				ENABLE_NS_ASSERTIONS = NO;
				ENABLE_STRICT_OBJC_MSGSEND = YES;
				GCC_C_LANGUAGE_STANDARD = gnu11;
				GCC_NO_COMMON_BLOCKS = YES;
				GCC_WARN_64_TO_32_BIT_CONVERSION = YES;
				GCC_WARN_ABOUT_RETURN_TYPE = YES_ERROR;
				GCC_WARN_UNDECLARED_SELECTOR = YES;
				GCC_WARN_UNINITIALIZED_AUTOS = YES_AGGRESSIVE;
				GCC_WARN_UNUSED_FUNCTION = YES;
				GCC_WARN_UNUSED_VARIABLE = YES;
				IPHONEOS_DEPLOYMENT_TARGET = 12.0;
				MACOSX_DEPLOYMENT_TARGET = 10.13;
				MTL_ENABLE_DEBUG_INFO = NO;
				SDKROOT = iphoneos;
				SWIFT_OPTIMIZATION_LEVEL = "-Owholemodule";
				SWIFT_VERSION = 4.2;
				VALIDATE_PRODUCT = YES;
				VERSIONING_SYSTEM = "apple-generic";
				VERSION_INFO_PREFIX = "";
			};
			name = Release;
		};
		4AB8B5091F254AE10070F682 /* Debug */ = {
			isa = XCBuildConfiguration;
			buildSettings = {
				CODE_SIGN_IDENTITY = "";
				DEFINES_MODULE = YES;
				DYLIB_COMPATIBILITY_VERSION = 1;
				DYLIB_CURRENT_VERSION = 1;
				DYLIB_INSTALL_NAME_BASE = "@rpath";
				INFOPLIST_FILE = "ParseSwift-iOS/Info.plist";
				INSTALL_PATH = "$(LOCAL_LIBRARY_DIR)/Frameworks";
				IPHONEOS_DEPLOYMENT_TARGET = 12.0;
				LD_RUNPATH_SEARCH_PATHS = "$(inherited) @executable_path/Frameworks @loader_path/Frameworks";
				PRODUCT_BUNDLE_IDENTIFIER = com.parse.ParseSwift;
				PRODUCT_NAME = ParseSwift;
				SKIP_INSTALL = YES;
				SWIFT_SWIFT3_OBJC_INFERENCE = Off;
				SWIFT_VERSION = 5.0;
				TARGETED_DEVICE_FAMILY = "1,2";
			};
			name = Debug;
		};
		4AB8B50A1F254AE10070F682 /* Release */ = {
			isa = XCBuildConfiguration;
			buildSettings = {
				CODE_SIGN_IDENTITY = "";
				DEFINES_MODULE = YES;
				DYLIB_COMPATIBILITY_VERSION = 1;
				DYLIB_CURRENT_VERSION = 1;
				DYLIB_INSTALL_NAME_BASE = "@rpath";
				INFOPLIST_FILE = "ParseSwift-iOS/Info.plist";
				INSTALL_PATH = "$(LOCAL_LIBRARY_DIR)/Frameworks";
				IPHONEOS_DEPLOYMENT_TARGET = 12.0;
				LD_RUNPATH_SEARCH_PATHS = "$(inherited) @executable_path/Frameworks @loader_path/Frameworks";
				PRODUCT_BUNDLE_IDENTIFIER = com.parse.ParseSwift;
				PRODUCT_NAME = ParseSwift;
				SKIP_INSTALL = YES;
				SWIFT_SWIFT3_OBJC_INFERENCE = Off;
				SWIFT_VERSION = 5.0;
				TARGETED_DEVICE_FAMILY = "1,2";
			};
			name = Release;
		};
		4AB8B50C1F254AE10070F682 /* Debug */ = {
			isa = XCBuildConfiguration;
			buildSettings = {
				ALWAYS_EMBED_SWIFT_STANDARD_LIBRARIES = YES;
				CODE_SIGN_IDENTITY = "Apple Development";
				"CODE_SIGN_IDENTITY[sdk=macosx*]" = "-";
				CODE_SIGN_STYLE = Manual;
				DEVELOPMENT_TEAM = "";
				INFOPLIST_FILE = Tests/ParseSwiftTests/Info.plist;
				LD_RUNPATH_SEARCH_PATHS = "$(inherited) @executable_path/Frameworks @loader_path/Frameworks";
				PRODUCT_BUNDLE_IDENTIFIER = com.parse.ParseSwiftTests;
				PRODUCT_NAME = "$(TARGET_NAME)";
				PROVISIONING_PROFILE_SPECIFIER = "";
				"PROVISIONING_PROFILE_SPECIFIER[sdk=macosx*]" = "";
				SWIFT_VERSION = 5.0;
				TARGETED_DEVICE_FAMILY = "1,2";
				TEST_HOST = "$(BUILT_PRODUCTS_DIR)/TestHost.app/TestHost";
			};
			name = Debug;
		};
		4AB8B50D1F254AE10070F682 /* Release */ = {
			isa = XCBuildConfiguration;
			buildSettings = {
				ALWAYS_EMBED_SWIFT_STANDARD_LIBRARIES = YES;
				CODE_SIGN_IDENTITY = "Apple Development";
				"CODE_SIGN_IDENTITY[sdk=macosx*]" = "-";
				CODE_SIGN_STYLE = Manual;
				DEVELOPMENT_TEAM = "";
				INFOPLIST_FILE = Tests/ParseSwiftTests/Info.plist;
				LD_RUNPATH_SEARCH_PATHS = "$(inherited) @executable_path/Frameworks @loader_path/Frameworks";
				PRODUCT_BUNDLE_IDENTIFIER = com.parse.ParseSwiftTests;
				PRODUCT_NAME = "$(TARGET_NAME)";
				PROVISIONING_PROFILE_SPECIFIER = "";
				"PROVISIONING_PROFILE_SPECIFIER[sdk=macosx*]" = "";
				SWIFT_VERSION = 5.0;
				TARGETED_DEVICE_FAMILY = "1,2";
				TEST_HOST = "$(BUILT_PRODUCTS_DIR)/TestHost.app/TestHost";
			};
			name = Release;
		};
		4AFDA7241F26D9A5002AE4FC /* Debug */ = {
			isa = XCBuildConfiguration;
			buildSettings = {
				CODE_SIGN_IDENTITY = "-";
				COMBINE_HIDPI_IMAGES = YES;
				DEFINES_MODULE = YES;
				DYLIB_COMPATIBILITY_VERSION = 1;
				DYLIB_CURRENT_VERSION = 1;
				DYLIB_INSTALL_NAME_BASE = "@rpath";
				FRAMEWORK_VERSION = A;
				INFOPLIST_FILE = "ParseSwift-macOS/Info.plist";
				INSTALL_PATH = "$(LOCAL_LIBRARY_DIR)/Frameworks";
				LD_RUNPATH_SEARCH_PATHS = "$(inherited) @executable_path/../Frameworks @loader_path/Frameworks";
				MACOSX_DEPLOYMENT_TARGET = 10.13;
				PRODUCT_BUNDLE_IDENTIFIER = com.parse.ParseSwift;
				PRODUCT_NAME = ParseSwift;
				SDKROOT = macosx;
				SKIP_INSTALL = YES;
				SWIFT_SWIFT3_OBJC_INFERENCE = Off;
				SWIFT_VERSION = 5.0;
			};
			name = Debug;
		};
		4AFDA7251F26D9A5002AE4FC /* Release */ = {
			isa = XCBuildConfiguration;
			buildSettings = {
				CODE_SIGN_IDENTITY = "-";
				COMBINE_HIDPI_IMAGES = YES;
				DEFINES_MODULE = YES;
				DYLIB_COMPATIBILITY_VERSION = 1;
				DYLIB_CURRENT_VERSION = 1;
				DYLIB_INSTALL_NAME_BASE = "@rpath";
				FRAMEWORK_VERSION = A;
				INFOPLIST_FILE = "ParseSwift-macOS/Info.plist";
				INSTALL_PATH = "$(LOCAL_LIBRARY_DIR)/Frameworks";
				LD_RUNPATH_SEARCH_PATHS = "$(inherited) @executable_path/../Frameworks @loader_path/Frameworks";
				MACOSX_DEPLOYMENT_TARGET = 10.13;
				PRODUCT_BUNDLE_IDENTIFIER = com.parse.ParseSwift;
				PRODUCT_NAME = ParseSwift;
				SDKROOT = macosx;
				SKIP_INSTALL = YES;
				SWIFT_SWIFT3_OBJC_INFERENCE = Off;
				SWIFT_VERSION = 5.0;
			};
			name = Release;
		};
		7033ECBF25584A85009770F3 /* Debug */ = {
			isa = XCBuildConfiguration;
			buildSettings = {
				ASSETCATALOG_COMPILER_APPICON_NAME = "App Icon & Top Shelf Image";
				ASSETCATALOG_COMPILER_GLOBAL_ACCENT_COLOR_NAME = AccentColor;
				CLANG_ENABLE_OBJC_WEAK = YES;
				CODE_SIGN_STYLE = Automatic;
				INFOPLIST_FILE = TestHostTV/Info.plist;
				LD_RUNPATH_SEARCH_PATHS = "$(inherited) @executable_path/Frameworks";
				MTL_ENABLE_DEBUG_INFO = INCLUDE_SOURCE;
				MTL_FAST_MATH = YES;
				PRODUCT_BUNDLE_IDENTIFIER = com.parse.TestHostTV;
				PRODUCT_NAME = "$(TARGET_NAME)";
				SDKROOT = appletvos;
				SWIFT_VERSION = 5.0;
				TARGETED_DEVICE_FAMILY = 3;
				TVOS_DEPLOYMENT_TARGET = 14.0;
			};
			name = Debug;
		};
		7033ECC025584A85009770F3 /* Release */ = {
			isa = XCBuildConfiguration;
			buildSettings = {
				ASSETCATALOG_COMPILER_APPICON_NAME = "App Icon & Top Shelf Image";
				ASSETCATALOG_COMPILER_GLOBAL_ACCENT_COLOR_NAME = AccentColor;
				CLANG_ENABLE_OBJC_WEAK = YES;
				CODE_SIGN_STYLE = Automatic;
				INFOPLIST_FILE = TestHostTV/Info.plist;
				LD_RUNPATH_SEARCH_PATHS = "$(inherited) @executable_path/Frameworks";
				MTL_FAST_MATH = YES;
				PRODUCT_BUNDLE_IDENTIFIER = com.parse.TestHostTV;
				PRODUCT_NAME = "$(TARGET_NAME)";
				SDKROOT = appletvos;
				SWIFT_VERSION = 5.0;
				TARGETED_DEVICE_FAMILY = 3;
				TVOS_DEPLOYMENT_TARGET = 14.0;
			};
			name = Release;
		};
		709B98382556EC7400507778 /* Debug */ = {
			isa = XCBuildConfiguration;
			buildSettings = {
				CLANG_ENABLE_OBJC_WEAK = YES;
				CODE_SIGN_STYLE = Manual;
				DEVELOPMENT_TEAM = "";
				INFOPLIST_FILE = ParseSwiftTeststvOS/Info.plist;
				LD_RUNPATH_SEARCH_PATHS = "$(inherited) @executable_path/Frameworks @loader_path/Frameworks";
				MTL_ENABLE_DEBUG_INFO = INCLUDE_SOURCE;
				MTL_FAST_MATH = YES;
				PRODUCT_BUNDLE_IDENTIFIER = edu.uky.cs.netrecon.ParseSwiftTeststvOS;
				PRODUCT_NAME = "$(TARGET_NAME)";
				PROVISIONING_PROFILE_SPECIFIER = "";
				SDKROOT = appletvos;
				SWIFT_VERSION = 5.0;
				TARGETED_DEVICE_FAMILY = 3;
				TEST_HOST = "$(BUILT_PRODUCTS_DIR)/TestHostTV.app/TestHostTV";
				TVOS_DEPLOYMENT_TARGET = 14.0;
			};
			name = Debug;
		};
		709B98392556EC7400507778 /* Release */ = {
			isa = XCBuildConfiguration;
			buildSettings = {
				CLANG_ENABLE_OBJC_WEAK = YES;
				CODE_SIGN_STYLE = Manual;
				DEVELOPMENT_TEAM = "";
				INFOPLIST_FILE = ParseSwiftTeststvOS/Info.plist;
				LD_RUNPATH_SEARCH_PATHS = "$(inherited) @executable_path/Frameworks @loader_path/Frameworks";
				MTL_FAST_MATH = YES;
				PRODUCT_BUNDLE_IDENTIFIER = edu.uky.cs.netrecon.ParseSwiftTeststvOS;
				PRODUCT_NAME = "$(TARGET_NAME)";
				PROVISIONING_PROFILE_SPECIFIER = "";
				SDKROOT = appletvos;
				SWIFT_VERSION = 5.0;
				TARGETED_DEVICE_FAMILY = 3;
				TEST_HOST = "$(BUILT_PRODUCTS_DIR)/TestHostTV.app/TestHostTV";
				TVOS_DEPLOYMENT_TARGET = 14.0;
			};
			name = Release;
		};
		70F2E259254F247000B2EA5C /* Debug */ = {
			isa = XCBuildConfiguration;
			buildSettings = {
				CLANG_ENABLE_OBJC_WEAK = YES;
				CODE_SIGN_IDENTITY = "-";
				CODE_SIGN_STYLE = Manual;
				COMBINE_HIDPI_IMAGES = YES;
				DEVELOPMENT_TEAM = "";
				INFOPLIST_FILE = ParseSwiftTestsmacOS/Info.plist;
				LD_RUNPATH_SEARCH_PATHS = "$(inherited) @executable_path/../Frameworks @loader_path/../Frameworks";
				MACOSX_DEPLOYMENT_TARGET = 10.15;
				MTL_ENABLE_DEBUG_INFO = INCLUDE_SOURCE;
				MTL_FAST_MATH = YES;
				PRODUCT_BUNDLE_IDENTIFIER = edu.uky.cs.netrecon.ParseSwiftTestsmacOS;
				PRODUCT_NAME = "$(TARGET_NAME)";
				PROVISIONING_PROFILE_SPECIFIER = "";
				SDKROOT = macosx;
				SWIFT_VERSION = 5.0;
			};
			name = Debug;
		};
		70F2E25A254F247000B2EA5C /* Release */ = {
			isa = XCBuildConfiguration;
			buildSettings = {
				CLANG_ENABLE_OBJC_WEAK = YES;
				CODE_SIGN_IDENTITY = "-";
				CODE_SIGN_STYLE = Manual;
				COMBINE_HIDPI_IMAGES = YES;
				DEVELOPMENT_TEAM = "";
				INFOPLIST_FILE = ParseSwiftTestsmacOS/Info.plist;
				LD_RUNPATH_SEARCH_PATHS = "$(inherited) @executable_path/../Frameworks @loader_path/../Frameworks";
				MACOSX_DEPLOYMENT_TARGET = 10.15;
				MTL_FAST_MATH = YES;
				PRODUCT_BUNDLE_IDENTIFIER = edu.uky.cs.netrecon.ParseSwiftTestsmacOS;
				PRODUCT_NAME = "$(TARGET_NAME)";
				PROVISIONING_PROFILE_SPECIFIER = "";
				SDKROOT = macosx;
				SWIFT_VERSION = 5.0;
			};
			name = Release;
		};
		912C9BD124D3005D009947C3 /* Debug */ = {
			isa = XCBuildConfiguration;
			buildSettings = {
				APPLICATION_EXTENSION_API_ONLY = YES;
				CLANG_ENABLE_OBJC_WEAK = YES;
				CODE_SIGN_STYLE = Manual;
				DEFINES_MODULE = YES;
				DEVELOPMENT_TEAM = "";
				DYLIB_COMPATIBILITY_VERSION = 1;
				DYLIB_CURRENT_VERSION = 1;
				DYLIB_INSTALL_NAME_BASE = "@rpath";
				INFOPLIST_FILE = "ParseSwift-watchOS/Info.plist";
				INSTALL_PATH = "$(LOCAL_LIBRARY_DIR)/Frameworks";
				LD_RUNPATH_SEARCH_PATHS = "$(inherited) @executable_path/Frameworks @loader_path/Frameworks";
				MTL_ENABLE_DEBUG_INFO = INCLUDE_SOURCE;
				MTL_FAST_MATH = YES;
				PRODUCT_BUNDLE_IDENTIFIER = "com.parse.ParseSwift-watchOS";
				PRODUCT_NAME = ParseSwift;
				PROVISIONING_PROFILE_SPECIFIER = "";
				SDKROOT = watchos;
				SKIP_INSTALL = YES;
				SWIFT_VERSION = 5.0;
				TARGETED_DEVICE_FAMILY = 4;
				WATCHOS_DEPLOYMENT_TARGET = 4.0;
			};
			name = Debug;
		};
		912C9BD224D3005D009947C3 /* Release */ = {
			isa = XCBuildConfiguration;
			buildSettings = {
				APPLICATION_EXTENSION_API_ONLY = YES;
				CLANG_ENABLE_OBJC_WEAK = YES;
				CODE_SIGN_STYLE = Manual;
				DEFINES_MODULE = YES;
				DEVELOPMENT_TEAM = "";
				DYLIB_COMPATIBILITY_VERSION = 1;
				DYLIB_CURRENT_VERSION = 1;
				DYLIB_INSTALL_NAME_BASE = "@rpath";
				INFOPLIST_FILE = "ParseSwift-watchOS/Info.plist";
				INSTALL_PATH = "$(LOCAL_LIBRARY_DIR)/Frameworks";
				LD_RUNPATH_SEARCH_PATHS = "$(inherited) @executable_path/Frameworks @loader_path/Frameworks";
				MTL_FAST_MATH = YES;
				PRODUCT_BUNDLE_IDENTIFIER = "com.parse.ParseSwift-watchOS";
				PRODUCT_NAME = ParseSwift;
				PROVISIONING_PROFILE_SPECIFIER = "";
				SDKROOT = watchos;
				SKIP_INSTALL = YES;
				SWIFT_VERSION = 5.0;
				TARGETED_DEVICE_FAMILY = 4;
				WATCHOS_DEPLOYMENT_TARGET = 4.0;
			};
			name = Release;
		};
		912C9BDE24D3011F009947C3 /* Debug */ = {
			isa = XCBuildConfiguration;
			buildSettings = {
				CLANG_ENABLE_OBJC_WEAK = YES;
				CODE_SIGN_STYLE = Manual;
				DEFINES_MODULE = YES;
				DEVELOPMENT_TEAM = "";
				DYLIB_COMPATIBILITY_VERSION = 1;
				DYLIB_CURRENT_VERSION = 1;
				DYLIB_INSTALL_NAME_BASE = "@rpath";
				INFOPLIST_FILE = "ParseSwift-tvOS/Info.plist";
				INSTALL_PATH = "$(LOCAL_LIBRARY_DIR)/Frameworks";
				LD_RUNPATH_SEARCH_PATHS = "$(inherited) @executable_path/Frameworks @loader_path/Frameworks";
				MTL_ENABLE_DEBUG_INFO = INCLUDE_SOURCE;
				MTL_FAST_MATH = YES;
				PRODUCT_BUNDLE_IDENTIFIER = "com.parse.ParseSwift-tvOS";
				PRODUCT_NAME = ParseSwift;
				PROVISIONING_PROFILE_SPECIFIER = "";
				SDKROOT = appletvos;
				SKIP_INSTALL = YES;
				SWIFT_VERSION = 5.0;
				TARGETED_DEVICE_FAMILY = 3;
				TVOS_DEPLOYMENT_TARGET = 12.0;
			};
			name = Debug;
		};
		912C9BDF24D3011F009947C3 /* Release */ = {
			isa = XCBuildConfiguration;
			buildSettings = {
				CLANG_ENABLE_OBJC_WEAK = YES;
				CODE_SIGN_STYLE = Manual;
				DEFINES_MODULE = YES;
				DEVELOPMENT_TEAM = "";
				DYLIB_COMPATIBILITY_VERSION = 1;
				DYLIB_CURRENT_VERSION = 1;
				DYLIB_INSTALL_NAME_BASE = "@rpath";
				INFOPLIST_FILE = "ParseSwift-tvOS/Info.plist";
				INSTALL_PATH = "$(LOCAL_LIBRARY_DIR)/Frameworks";
				LD_RUNPATH_SEARCH_PATHS = "$(inherited) @executable_path/Frameworks @loader_path/Frameworks";
				MTL_FAST_MATH = YES;
				PRODUCT_BUNDLE_IDENTIFIER = "com.parse.ParseSwift-tvOS";
				PRODUCT_NAME = ParseSwift;
				PROVISIONING_PROFILE_SPECIFIER = "";
				SDKROOT = appletvos;
				SKIP_INSTALL = YES;
				SWIFT_VERSION = 5.0;
				TARGETED_DEVICE_FAMILY = 3;
				TVOS_DEPLOYMENT_TARGET = 12.0;
			};
			name = Release;
		};
/* End XCBuildConfiguration section */

/* Begin XCConfigurationList section */
		4AA807671F794242008CD551 /* Build configuration list for PBXNativeTarget "TestHost" */ = {
			isa = XCConfigurationList;
			buildConfigurations = (
				4AA807681F794242008CD551 /* Debug */,
				4AA807691F794242008CD551 /* Release */,
			);
			defaultConfigurationIsVisible = 0;
			defaultConfigurationName = Release;
		};
		4AB8B4EE1F254AE10070F682 /* Build configuration list for PBXProject "ParseSwift" */ = {
			isa = XCConfigurationList;
			buildConfigurations = (
				4AB8B5061F254AE10070F682 /* Debug */,
				4AB8B5071F254AE10070F682 /* Release */,
			);
			defaultConfigurationIsVisible = 0;
			defaultConfigurationName = Release;
		};
		4AB8B5081F254AE10070F682 /* Build configuration list for PBXNativeTarget "ParseSwift (iOS)" */ = {
			isa = XCConfigurationList;
			buildConfigurations = (
				4AB8B5091F254AE10070F682 /* Debug */,
				4AB8B50A1F254AE10070F682 /* Release */,
			);
			defaultConfigurationIsVisible = 0;
			defaultConfigurationName = Release;
		};
		4AB8B50B1F254AE10070F682 /* Build configuration list for PBXNativeTarget "ParseSwiftTests" */ = {
			isa = XCConfigurationList;
			buildConfigurations = (
				4AB8B50C1F254AE10070F682 /* Debug */,
				4AB8B50D1F254AE10070F682 /* Release */,
			);
			defaultConfigurationIsVisible = 0;
			defaultConfigurationName = Release;
		};
		4AFDA7231F26D9A5002AE4FC /* Build configuration list for PBXNativeTarget "ParseSwift (macOS)" */ = {
			isa = XCConfigurationList;
			buildConfigurations = (
				4AFDA7241F26D9A5002AE4FC /* Debug */,
				4AFDA7251F26D9A5002AE4FC /* Release */,
			);
			defaultConfigurationIsVisible = 0;
			defaultConfigurationName = Release;
		};
		7033ECC125584A85009770F3 /* Build configuration list for PBXNativeTarget "TestHostTV" */ = {
			isa = XCConfigurationList;
			buildConfigurations = (
				7033ECBF25584A85009770F3 /* Debug */,
				7033ECC025584A85009770F3 /* Release */,
			);
			defaultConfigurationIsVisible = 0;
			defaultConfigurationName = Release;
		};
		709B983A2556EC7400507778 /* Build configuration list for PBXNativeTarget "ParseSwiftTeststvOS" */ = {
			isa = XCConfigurationList;
			buildConfigurations = (
				709B98382556EC7400507778 /* Debug */,
				709B98392556EC7400507778 /* Release */,
			);
			defaultConfigurationIsVisible = 0;
			defaultConfigurationName = Release;
		};
		70F2E258254F247000B2EA5C /* Build configuration list for PBXNativeTarget "ParseSwiftTestsmacOS" */ = {
			isa = XCConfigurationList;
			buildConfigurations = (
				70F2E259254F247000B2EA5C /* Debug */,
				70F2E25A254F247000B2EA5C /* Release */,
			);
			defaultConfigurationIsVisible = 0;
			defaultConfigurationName = Release;
		};
		912C9BD024D3005D009947C3 /* Build configuration list for PBXNativeTarget "ParseSwift (watchOS)" */ = {
			isa = XCConfigurationList;
			buildConfigurations = (
				912C9BD124D3005D009947C3 /* Debug */,
				912C9BD224D3005D009947C3 /* Release */,
			);
			defaultConfigurationIsVisible = 0;
			defaultConfigurationName = Release;
		};
		912C9BDD24D3011F009947C3 /* Build configuration list for PBXNativeTarget "ParseSwift (tvOS)" */ = {
			isa = XCConfigurationList;
			buildConfigurations = (
				912C9BDE24D3011F009947C3 /* Debug */,
				912C9BDF24D3011F009947C3 /* Release */,
			);
			defaultConfigurationIsVisible = 0;
			defaultConfigurationName = Release;
		};
/* End XCConfigurationList section */
	};
	rootObject = 4AB8B4EB1F254AE10070F682 /* Project object */;
}<|MERGE_RESOLUTION|>--- conflicted
+++ resolved
@@ -708,12 +708,9 @@
 			children = (
 				F97B45C024D9C6F200F4A88B /* ParseACL.swift */,
 				F97B45BF24D9C6F200F4A88B /* ParseError.swift */,
-<<<<<<< HEAD
-				916786E1259B7DDA00BB5B4E /* ParseCloud.swift */,
-=======
 				F97B45C124D9C6F200F4A88B /* ParseFile.swift */,
 				F97B45BC24D9C6F200F4A88B /* ParseGeoPoint.swift */,
->>>>>>> 3f1c897c
+				916786E1259B7DDA00BB5B4E /* ParseCloud.swift */,
 				F97B45BE24D9C6F200F4A88B /* Pointer.swift */,
 				F97B45BB24D9C6F200F4A88B /* Query.swift */,
 				70110D5D250849B30091CC1D /* Internal */,
@@ -1223,11 +1220,8 @@
 				70110D5C2506ED0E0091CC1D /* ParseInstallationTests.swift in Sources */,
 				705727B12593FF8800F0ADD5 /* ParseFileTests.swift in Sources */,
 				70BC0B33251903D1001556DB /* ParseGeoPointTests.swift in Sources */,
-<<<<<<< HEAD
+				705A99F9259807F900B3547F /* ParseFileManagerTests.swift in Sources */,
 				91678706259BC5D400BB5B4E /* ParseCloudTests.swift in Sources */,
-=======
-				705A99F9259807F900B3547F /* ParseFileManagerTests.swift in Sources */,
->>>>>>> 3f1c897c
 				7FFF552E2217E72A007C3B4E /* AnyEncodableTests.swift in Sources */,
 				7FFF55302217E72A007C3B4E /* AnyDecodableTests.swift in Sources */,
 				70C7DC2224D20F190050419B /* ParseObjectBatchTests.swift in Sources */,
@@ -1313,11 +1307,8 @@
 				709B98572556ECAA00507778 /* ACLTests.swift in Sources */,
 				705727BC2593FF8C00F0ADD5 /* ParseFileTests.swift in Sources */,
 				709B984F2556ECAA00507778 /* AnyCodableTests.swift in Sources */,
-<<<<<<< HEAD
+				705A99FB259807F900B3547F /* ParseFileManagerTests.swift in Sources */,
 				9167871A259BC5D600BB5B4E /* ParseCloudTests.swift in Sources */,
-=======
-				705A99FB259807F900B3547F /* ParseFileManagerTests.swift in Sources */,
->>>>>>> 3f1c897c
 				709B98592556ECAA00507778 /* MockURLResponse.swift in Sources */,
 				709B98522556ECAA00507778 /* ParseUserTests.swift in Sources */,
 				709B984E2556ECAA00507778 /* ParseGeoPointTests.swift in Sources */,
@@ -1343,11 +1334,8 @@
 				70F2E2BC254F283000B2EA5C /* ParseObjectTests.swift in Sources */,
 				705727BB2593FF8B00F0ADD5 /* ParseFileTests.swift in Sources */,
 				70F2E2BD254F283000B2EA5C /* AnyDecodableTests.swift in Sources */,
-<<<<<<< HEAD
+				705A99FA259807F900B3547F /* ParseFileManagerTests.swift in Sources */,
 				91678710259BC5D600BB5B4E /* ParseCloudTests.swift in Sources */,
-=======
-				705A99FA259807F900B3547F /* ParseFileManagerTests.swift in Sources */,
->>>>>>> 3f1c897c
 				70F2E2C1254F283000B2EA5C /* AnyCodableTests.swift in Sources */,
 				70F2E2B3254F283000B2EA5C /* ParseUserTests.swift in Sources */,
 				70F2E2C0254F283000B2EA5C /* MockURLResponse.swift in Sources */,
