--- conflicted
+++ resolved
@@ -1228,10 +1228,7 @@
 				4AA8076D1F794C1C008CD551 /* Info.plist */,
 				911DB12D24C4837E0027F3C7 /* APICommandTests.swift */,
 				7003957525A0EE770052CB31 /* BatchUtilsTests.swift */,
-<<<<<<< HEAD
-=======
 				7023800E2747FCCD00EFC443 /* ExtensionsTests.swift */,
->>>>>>> eb755d26
 				70DFEA892618E77800F8EB4B /* InitializeSDKTests.swift */,
 				709B40C0268F999000ED2EAC /* IOS13Tests.swift */,
 				4AA8076E1F794C1C008CD551 /* KeychainStoreTests.swift */,
@@ -1398,11 +1395,7 @@
 		70110D5D250849B30091CC1D /* InternalObjects */ = {
 			isa = PBXGroup;
 			children = (
-<<<<<<< HEAD
-				F97B45BD24D9C6F200F4A88B /* BaseParseUser.swift */,
-=======
 				70D1BE7225BB43EB00A42E7C /* BaseConfig.swift */,
->>>>>>> eb755d26
 				70110D562506CE890091CC1D /* BaseParseInstallation.swift */,
 				F97B45BD24D9C6F200F4A88B /* BaseParseUser.swift */,
 				F97B45C224D9C6F200F4A88B /* NoBody.swift */,
@@ -2426,10 +2419,7 @@
 				70D1BE4B25BB312700A42E7C /* ParseConfigTests.swift in Sources */,
 				91BB8FD42690D586005A6BA5 /* ParseQueryViewModelTests.swift in Sources */,
 				911DB13324C494390027F3C7 /* MockURLProtocol.swift in Sources */,
-<<<<<<< HEAD
-=======
 				917BA44A2703F10400F8D747 /* ParseAppleAsyncTests.swift in Sources */,
->>>>>>> eb755d26
 			);
 			runOnlyForDeploymentPostprocessing = 0;
 		};
@@ -2672,10 +2662,7 @@
 				70D1BE5F25BB312A00A42E7C /* ParseConfigTests.swift in Sources */,
 				91BB8FD62690D586005A6BA5 /* ParseQueryViewModelTests.swift in Sources */,
 				709B98542556ECAA00507778 /* ParseInstallationTests.swift in Sources */,
-<<<<<<< HEAD
-=======
 				917BA44C2703F10400F8D747 /* ParseAppleAsyncTests.swift in Sources */,
->>>>>>> eb755d26
 			);
 			runOnlyForDeploymentPostprocessing = 0;
 		};
@@ -2769,10 +2756,7 @@
 				70D1BE5525BB312900A42E7C /* ParseConfigTests.swift in Sources */,
 				91BB8FD52690D586005A6BA5 /* ParseQueryViewModelTests.swift in Sources */,
 				70F2E2B9254F283000B2EA5C /* KeychainStoreTests.swift in Sources */,
-<<<<<<< HEAD
-=======
 				917BA44B2703F10400F8D747 /* ParseAppleAsyncTests.swift in Sources */,
->>>>>>> eb755d26
 			);
 			runOnlyForDeploymentPostprocessing = 0;
 		};
