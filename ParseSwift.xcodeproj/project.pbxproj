// !$*UTF8*$!
{
	archiveVersion = 1;
	classes = {
	};
	objectVersion = 48;
	objects = {

/* Begin PBXBuildFile section */
		4A2F14961F4A5F2900A7A7EF /* Responses.swift in Sources */ = {isa = PBXBuildFile; fileRef = 4A2F14951F4A5F2900A7A7EF /* Responses.swift */; };
		4A2F14991F4A5FB500A7A7EF /* Responses.swift in Sources */ = {isa = PBXBuildFile; fileRef = 4A2F14951F4A5F2900A7A7EF /* Responses.swift */; };
		4A6511501F48E400005237DF /* BatchUtils.swift in Sources */ = {isa = PBXBuildFile; fileRef = 4AC397711F488F9E00DEA9D3 /* BatchUtils.swift */; };
		4A6511511F48E406005237DF /* ACL.swift in Sources */ = {isa = PBXBuildFile; fileRef = 4AC3976F1F48778900DEA9D3 /* ACL.swift */; };
		4A6511521F48E406005237DF /* GeoPoint.swift in Sources */ = {isa = PBXBuildFile; fileRef = 4A82B7ED1F254B820063D731 /* GeoPoint.swift */; };
		4A6511531F48E410005237DF /* API.swift in Sources */ = {isa = PBXBuildFile; fileRef = 4AC397731F488FF900DEA9D3 /* API.swift */; };
		4A82B7F41F254CCE0063D731 /* File.swift in Sources */ = {isa = PBXBuildFile; fileRef = 4A82B7F01F254B820063D731 /* File.swift */; };
		4A82B7F51F254CCE0063D731 /* GeoPoint.swift in Sources */ = {isa = PBXBuildFile; fileRef = 4A82B7ED1F254B820063D731 /* GeoPoint.swift */; };
		4A82B7F61F254CCE0063D731 /* Parse.swift in Sources */ = {isa = PBXBuildFile; fileRef = 4A82B7EE1F254B820063D731 /* Parse.swift */; };
		4A82B7F81F254CCE0063D731 /* Pointer.swift in Sources */ = {isa = PBXBuildFile; fileRef = 4A82B7F11F254B820063D731 /* Pointer.swift */; };
		4A82B7FF1F256A8F0063D731 /* Query.swift in Sources */ = {isa = PBXBuildFile; fileRef = 4A82B7FE1F256A8F0063D731 /* Query.swift */; };
		4A99A4691F2650CA00D72A59 /* ParseMutationContainer.swift in Sources */ = {isa = PBXBuildFile; fileRef = 4A99A4681F2650CA00D72A59 /* ParseMutationContainer.swift */; };
		4A99A46C1F2650FF00D72A59 /* AddUniqueOperation.swift in Sources */ = {isa = PBXBuildFile; fileRef = 4A99A46B1F2650FF00D72A59 /* AddUniqueOperation.swift */; };
		4A99A46E1F26512100D72A59 /* IncrementOperation.swift in Sources */ = {isa = PBXBuildFile; fileRef = 4A99A46D1F26512100D72A59 /* IncrementOperation.swift */; };
		4AA8074B1F7930E9008CD551 /* SecureStorage.swift in Sources */ = {isa = PBXBuildFile; fileRef = 4AA8074A1F7930E9008CD551 /* SecureStorage.swift */; };
		4AA8074C1F7930E9008CD551 /* SecureStorage.swift in Sources */ = {isa = PBXBuildFile; fileRef = 4AA8074A1F7930E9008CD551 /* SecureStorage.swift */; };
		4AA8074E1F7931B7008CD551 /* KeychainStore.swift in Sources */ = {isa = PBXBuildFile; fileRef = 4AA8074D1F7931B7008CD551 /* KeychainStore.swift */; };
		4AA8074F1F7931B7008CD551 /* KeychainStore.swift in Sources */ = {isa = PBXBuildFile; fileRef = 4AA8074D1F7931B7008CD551 /* KeychainStore.swift */; };
		4AA8075B1F794242008CD551 /* AppDelegate.swift in Sources */ = {isa = PBXBuildFile; fileRef = 4AA8075A1F794242008CD551 /* AppDelegate.swift */; };
		4AA807601F794242008CD551 /* Main.storyboard in Resources */ = {isa = PBXBuildFile; fileRef = 4AA8075E1F794242008CD551 /* Main.storyboard */; };
		4AA807621F794242008CD551 /* Assets.xcassets in Resources */ = {isa = PBXBuildFile; fileRef = 4AA807611F794242008CD551 /* Assets.xcassets */; };
		4AA807651F794242008CD551 /* LaunchScreen.storyboard in Resources */ = {isa = PBXBuildFile; fileRef = 4AA807631F794242008CD551 /* LaunchScreen.storyboard */; };
		4AA807701F794C31008CD551 /* KeychainStoreTests.swift in Sources */ = {isa = PBXBuildFile; fileRef = 4AA8076E1F794C1C008CD551 /* KeychainStoreTests.swift */; };
		4AB8B4FE1F254AE10070F682 /* ParseSwift.framework in Frameworks */ = {isa = PBXBuildFile; fileRef = 4AB8B4F41F254AE10070F682 /* ParseSwift.framework */; };
		4AB8B5051F254AE10070F682 /* Parse.h in Headers */ = {isa = PBXBuildFile; fileRef = 4AB8B4F71F254AE10070F682 /* Parse.h */; settings = {ATTRIBUTES = (Public, ); }; };
		4AC397701F48778900DEA9D3 /* ACL.swift in Sources */ = {isa = PBXBuildFile; fileRef = 4AC3976F1F48778900DEA9D3 /* ACL.swift */; };
		4AC397721F488F9E00DEA9D3 /* BatchUtils.swift in Sources */ = {isa = PBXBuildFile; fileRef = 4AC397711F488F9E00DEA9D3 /* BatchUtils.swift */; };
		4AC397741F488FF900DEA9D3 /* API.swift in Sources */ = {isa = PBXBuildFile; fileRef = 4AC397731F488FF900DEA9D3 /* API.swift */; };
		4AEBA5491F26519B00628B17 /* AddOperation.swift in Sources */ = {isa = PBXBuildFile; fileRef = 4AEBA5481F26519B00628B17 /* AddOperation.swift */; };
		4AEBA54B1F2651D900628B17 /* RemoveOperation.swift in Sources */ = {isa = PBXBuildFile; fileRef = 4AEBA54A1F2651D900628B17 /* RemoveOperation.swift */; };
		4AEBA54D1F26523800628B17 /* DeleteOperation.swift in Sources */ = {isa = PBXBuildFile; fileRef = 4AEBA54C1F26523800628B17 /* DeleteOperation.swift */; };
		4AEBA54F1F265A0D00628B17 /* ParseUser.swift in Sources */ = {isa = PBXBuildFile; fileRef = 4AEBA54E1F265A0D00628B17 /* ParseUser.swift */; };
		4AF85BD31F78011100665264 /* ParseError.swift in Sources */ = {isa = PBXBuildFile; fileRef = 4AF85BD21F78011100665264 /* ParseError.swift */; };
		4AF85BD61F7803C100665264 /* ParseError.swift in Sources */ = {isa = PBXBuildFile; fileRef = 4AF85BD21F78011100665264 /* ParseError.swift */; };
		4AF85BDD1F783B9800665264 /* API+Commands.swift in Sources */ = {isa = PBXBuildFile; fileRef = 4AF85BDC1F783B9800665264 /* API+Commands.swift */; };
		4AF85BDE1F783BB400665264 /* API+Commands.swift in Sources */ = {isa = PBXBuildFile; fileRef = 4AF85BDC1F783B9800665264 /* API+Commands.swift */; };
		4AFDA72A1F26DAE1002AE4FC /* Parse.swift in Sources */ = {isa = PBXBuildFile; fileRef = 4A82B7EE1F254B820063D731 /* Parse.swift */; };
		4AFDA72C1F26DAE1002AE4FC /* ParseUser.swift in Sources */ = {isa = PBXBuildFile; fileRef = 4AEBA54E1F265A0D00628B17 /* ParseUser.swift */; };
		4AFDA72D1F26DAE1002AE4FC /* ParseMutationContainer.swift in Sources */ = {isa = PBXBuildFile; fileRef = 4A99A4681F2650CA00D72A59 /* ParseMutationContainer.swift */; };
		4AFDA72E1F26DAE1002AE4FC /* AddOperation.swift in Sources */ = {isa = PBXBuildFile; fileRef = 4AEBA5481F26519B00628B17 /* AddOperation.swift */; };
		4AFDA72F1F26DAE1002AE4FC /* RemoveOperation.swift in Sources */ = {isa = PBXBuildFile; fileRef = 4AEBA54A1F2651D900628B17 /* RemoveOperation.swift */; };
		4AFDA7301F26DAE1002AE4FC /* DeleteOperation.swift in Sources */ = {isa = PBXBuildFile; fileRef = 4AEBA54C1F26523800628B17 /* DeleteOperation.swift */; };
		4AFDA7311F26DAE1002AE4FC /* AddUniqueOperation.swift in Sources */ = {isa = PBXBuildFile; fileRef = 4A99A46B1F2650FF00D72A59 /* AddUniqueOperation.swift */; };
		4AFDA7321F26DAE1002AE4FC /* IncrementOperation.swift in Sources */ = {isa = PBXBuildFile; fileRef = 4A99A46D1F26512100D72A59 /* IncrementOperation.swift */; };
		4AFDA7331F26DAE1002AE4FC /* File.swift in Sources */ = {isa = PBXBuildFile; fileRef = 4A82B7F01F254B820063D731 /* File.swift */; };
		4AFDA7341F26DAE1002AE4FC /* Pointer.swift in Sources */ = {isa = PBXBuildFile; fileRef = 4A82B7F11F254B820063D731 /* Pointer.swift */; };
		4AFDA7351F26DAE1002AE4FC /* Query.swift in Sources */ = {isa = PBXBuildFile; fileRef = 4A82B7FE1F256A8F0063D731 /* Query.swift */; };
		4AFDA7391F26DAF8002AE4FC /* Parse.h in Headers */ = {isa = PBXBuildFile; fileRef = 4AB8B4F71F254AE10070F682 /* Parse.h */; settings = {ATTRIBUTES = (Public, ); }; };
		709075C724B9117500B95310 /* AnyCodable.swift in Sources */ = {isa = PBXBuildFile; fileRef = 709075C424B9117400B95310 /* AnyCodable.swift */; };
		709075C824B9117500B95310 /* AnyCodable.swift in Sources */ = {isa = PBXBuildFile; fileRef = 709075C424B9117400B95310 /* AnyCodable.swift */; };
		709075C924B9117500B95310 /* AnyDecodable.swift in Sources */ = {isa = PBXBuildFile; fileRef = 709075C524B9117500B95310 /* AnyDecodable.swift */; };
		709075CA24B9117500B95310 /* AnyDecodable.swift in Sources */ = {isa = PBXBuildFile; fileRef = 709075C524B9117500B95310 /* AnyDecodable.swift */; };
		709075CB24B9117500B95310 /* AnyEncodable.swift in Sources */ = {isa = PBXBuildFile; fileRef = 709075C624B9117500B95310 /* AnyEncodable.swift */; };
		709075CC24B9117500B95310 /* AnyEncodable.swift in Sources */ = {isa = PBXBuildFile; fileRef = 709075C624B9117500B95310 /* AnyEncodable.swift */; };
		70C7DC1E24D20E530050419B /* ParseUserCommandTests.swift in Sources */ = {isa = PBXBuildFile; fileRef = 70C7DC1D24D20E530050419B /* ParseUserCommandTests.swift */; };
		70C7DC2124D20F190050419B /* ParseQueryTests.swift in Sources */ = {isa = PBXBuildFile; fileRef = 70C7DC1F24D20F180050419B /* ParseQueryTests.swift */; };
		70C7DC2224D20F190050419B /* ParseObjectBatchTests.swift in Sources */ = {isa = PBXBuildFile; fileRef = 70C7DC2024D20F190050419B /* ParseObjectBatchTests.swift */; };
		70C7DC2324D620300050419B /* URLSession+extensions.swift in Sources */ = {isa = PBXBuildFile; fileRef = 70E5504224CA4E5F00F6D8D2 /* URLSession+extensions.swift */; };
		70C7DC2424D620330050419B /* URLSession+extensions.swift in Sources */ = {isa = PBXBuildFile; fileRef = 70E5504224CA4E5F00F6D8D2 /* URLSession+extensions.swift */; };
		70E5504324CA4E6000F6D8D2 /* URLSession+extensions.swift in Sources */ = {isa = PBXBuildFile; fileRef = 70E5504224CA4E5F00F6D8D2 /* URLSession+extensions.swift */; };
		70E5504424CA4E6000F6D8D2 /* URLSession+extensions.swift in Sources */ = {isa = PBXBuildFile; fileRef = 70E5504224CA4E5F00F6D8D2 /* URLSession+extensions.swift */; };
		7FFF552E2217E72A007C3B4E /* AnyEncodableTests.swift in Sources */ = {isa = PBXBuildFile; fileRef = 7FFF552B2217E729007C3B4E /* AnyEncodableTests.swift */; };
		7FFF552F2217E72A007C3B4E /* AnyCodableTests.swift in Sources */ = {isa = PBXBuildFile; fileRef = 7FFF552C2217E729007C3B4E /* AnyCodableTests.swift */; };
		7FFF55302217E72A007C3B4E /* AnyDecodableTests.swift in Sources */ = {isa = PBXBuildFile; fileRef = 7FFF552D2217E729007C3B4E /* AnyDecodableTests.swift */; };
		911DB12C24C3F7720027F3C7 /* MockURLResponse.swift in Sources */ = {isa = PBXBuildFile; fileRef = 911DB12B24C3F7720027F3C7 /* MockURLResponse.swift */; };
		911DB12E24C4837E0027F3C7 /* APICommandTests.swift in Sources */ = {isa = PBXBuildFile; fileRef = 911DB12D24C4837E0027F3C7 /* APICommandTests.swift */; };
		911DB13324C494390027F3C7 /* MockURLProtocol.swift in Sources */ = {isa = PBXBuildFile; fileRef = 911DB13224C494390027F3C7 /* MockURLProtocol.swift */; };
		911DB13624C4FC100027F3C7 /* ParseObjectCommandTests.swift in Sources */ = {isa = PBXBuildFile; fileRef = 911DB13524C4FC100027F3C7 /* ParseObjectCommandTests.swift */; };
		912C9BCF24D3005D009947C3 /* ParseSwift_watchOS.h in Headers */ = {isa = PBXBuildFile; fileRef = 912C9BCD24D3005D009947C3 /* ParseSwift_watchOS.h */; settings = {ATTRIBUTES = (Public, ); }; };
		912C9BDC24D3011F009947C3 /* ParseSwift_tvOS.h in Headers */ = {isa = PBXBuildFile; fileRef = 912C9BDA24D3011F009947C3 /* ParseSwift_tvOS.h */; settings = {ATTRIBUTES = (Public, ); }; };
		912C9BE024D302B0009947C3 /* Parse.swift in Sources */ = {isa = PBXBuildFile; fileRef = 4A82B7EE1F254B820063D731 /* Parse.swift */; };
		912C9BE124D302B0009947C3 /* (null) in Sources */ = {isa = PBXBuildFile; };
		912C9BE224D302B0009947C3 /* (null) in Sources */ = {isa = PBXBuildFile; };
		912C9BE324D302B0009947C3 /* (null) in Sources */ = {isa = PBXBuildFile; };
		912C9BE424D302B0009947C3 /* (null) in Sources */ = {isa = PBXBuildFile; };
		912C9BE524D302B0009947C3 /* ParseUser.swift in Sources */ = {isa = PBXBuildFile; fileRef = 4AEBA54E1F265A0D00628B17 /* ParseUser.swift */; };
		912C9BE624D302B0009947C3 /* ACL.swift in Sources */ = {isa = PBXBuildFile; fileRef = 4AC3976F1F48778900DEA9D3 /* ACL.swift */; };
		912C9BE724D302B0009947C3 /* ParseError.swift in Sources */ = {isa = PBXBuildFile; fileRef = 4AF85BD21F78011100665264 /* ParseError.swift */; };
		912C9BE824D302B0009947C3 /* File.swift in Sources */ = {isa = PBXBuildFile; fileRef = 4A82B7F01F254B820063D731 /* File.swift */; };
		912C9BE924D302B0009947C3 /* GeoPoint.swift in Sources */ = {isa = PBXBuildFile; fileRef = 4A82B7ED1F254B820063D731 /* GeoPoint.swift */; };
		912C9BEA24D302B0009947C3 /* Pointer.swift in Sources */ = {isa = PBXBuildFile; fileRef = 4A82B7F11F254B820063D731 /* Pointer.swift */; };
		912C9BEB24D302B0009947C3 /* Query.swift in Sources */ = {isa = PBXBuildFile; fileRef = 4A82B7FE1F256A8F0063D731 /* Query.swift */; };
		912C9BEC24D302B0009947C3 /* AnyCodable.swift in Sources */ = {isa = PBXBuildFile; fileRef = 709075C424B9117400B95310 /* AnyCodable.swift */; };
		912C9BED24D302B0009947C3 /* AnyDecodable.swift in Sources */ = {isa = PBXBuildFile; fileRef = 709075C524B9117500B95310 /* AnyDecodable.swift */; };
		912C9BEE24D302B0009947C3 /* AnyEncodable.swift in Sources */ = {isa = PBXBuildFile; fileRef = 709075C624B9117500B95310 /* AnyEncodable.swift */; };
		912C9BF024D302B0009947C3 /* ParseMutationContainer.swift in Sources */ = {isa = PBXBuildFile; fileRef = 4A99A4681F2650CA00D72A59 /* ParseMutationContainer.swift */; };
		912C9BF124D302B0009947C3 /* AddOperation.swift in Sources */ = {isa = PBXBuildFile; fileRef = 4AEBA5481F26519B00628B17 /* AddOperation.swift */; };
		912C9BF224D302B0009947C3 /* RemoveOperation.swift in Sources */ = {isa = PBXBuildFile; fileRef = 4AEBA54A1F2651D900628B17 /* RemoveOperation.swift */; };
		912C9BF324D302B0009947C3 /* DeleteOperation.swift in Sources */ = {isa = PBXBuildFile; fileRef = 4AEBA54C1F26523800628B17 /* DeleteOperation.swift */; };
		912C9BF424D302B0009947C3 /* AddUniqueOperation.swift in Sources */ = {isa = PBXBuildFile; fileRef = 4A99A46B1F2650FF00D72A59 /* AddUniqueOperation.swift */; };
		912C9BF524D302B0009947C3 /* IncrementOperation.swift in Sources */ = {isa = PBXBuildFile; fileRef = 4A99A46D1F26512100D72A59 /* IncrementOperation.swift */; };
		912C9BF624D302B0009947C3 /* API.swift in Sources */ = {isa = PBXBuildFile; fileRef = 4AC397731F488FF900DEA9D3 /* API.swift */; };
		912C9BF724D302B0009947C3 /* API+Commands.swift in Sources */ = {isa = PBXBuildFile; fileRef = 4AF85BDC1F783B9800665264 /* API+Commands.swift */; };
		912C9BF824D302B0009947C3 /* BatchUtils.swift in Sources */ = {isa = PBXBuildFile; fileRef = 4AC397711F488F9E00DEA9D3 /* BatchUtils.swift */; };
		912C9BF924D302B0009947C3 /* (null) in Sources */ = {isa = PBXBuildFile; };
		912C9BFA24D302B0009947C3 /* Responses.swift in Sources */ = {isa = PBXBuildFile; fileRef = 4A2F14951F4A5F2900A7A7EF /* Responses.swift */; };
		912C9BFB24D302B0009947C3 /* SecureStorage.swift in Sources */ = {isa = PBXBuildFile; fileRef = 4AA8074A1F7930E9008CD551 /* SecureStorage.swift */; };
		912C9BFC24D302B0009947C3 /* KeychainStore.swift in Sources */ = {isa = PBXBuildFile; fileRef = 4AA8074D1F7931B7008CD551 /* KeychainStore.swift */; };
		912C9BFD24D302B2009947C3 /* Parse.swift in Sources */ = {isa = PBXBuildFile; fileRef = 4A82B7EE1F254B820063D731 /* Parse.swift */; };
		912C9BFE24D302B2009947C3 /* (null) in Sources */ = {isa = PBXBuildFile; };
		912C9BFF24D302B2009947C3 /* (null) in Sources */ = {isa = PBXBuildFile; };
		912C9C0024D302B2009947C3 /* (null) in Sources */ = {isa = PBXBuildFile; };
		912C9C0124D302B2009947C3 /* (null) in Sources */ = {isa = PBXBuildFile; };
		912C9C0224D302B2009947C3 /* ParseUser.swift in Sources */ = {isa = PBXBuildFile; fileRef = 4AEBA54E1F265A0D00628B17 /* ParseUser.swift */; };
		912C9C0324D302B2009947C3 /* ACL.swift in Sources */ = {isa = PBXBuildFile; fileRef = 4AC3976F1F48778900DEA9D3 /* ACL.swift */; };
		912C9C0424D302B2009947C3 /* ParseError.swift in Sources */ = {isa = PBXBuildFile; fileRef = 4AF85BD21F78011100665264 /* ParseError.swift */; };
		912C9C0524D302B2009947C3 /* File.swift in Sources */ = {isa = PBXBuildFile; fileRef = 4A82B7F01F254B820063D731 /* File.swift */; };
		912C9C0624D302B2009947C3 /* GeoPoint.swift in Sources */ = {isa = PBXBuildFile; fileRef = 4A82B7ED1F254B820063D731 /* GeoPoint.swift */; };
		912C9C0724D302B2009947C3 /* Pointer.swift in Sources */ = {isa = PBXBuildFile; fileRef = 4A82B7F11F254B820063D731 /* Pointer.swift */; };
		912C9C0824D302B2009947C3 /* Query.swift in Sources */ = {isa = PBXBuildFile; fileRef = 4A82B7FE1F256A8F0063D731 /* Query.swift */; };
		912C9C0924D302B2009947C3 /* AnyCodable.swift in Sources */ = {isa = PBXBuildFile; fileRef = 709075C424B9117400B95310 /* AnyCodable.swift */; };
		912C9C0A24D302B2009947C3 /* AnyDecodable.swift in Sources */ = {isa = PBXBuildFile; fileRef = 709075C524B9117500B95310 /* AnyDecodable.swift */; };
		912C9C0B24D302B2009947C3 /* AnyEncodable.swift in Sources */ = {isa = PBXBuildFile; fileRef = 709075C624B9117500B95310 /* AnyEncodable.swift */; };
		912C9C0D24D302B2009947C3 /* ParseMutationContainer.swift in Sources */ = {isa = PBXBuildFile; fileRef = 4A99A4681F2650CA00D72A59 /* ParseMutationContainer.swift */; };
		912C9C0E24D302B2009947C3 /* AddOperation.swift in Sources */ = {isa = PBXBuildFile; fileRef = 4AEBA5481F26519B00628B17 /* AddOperation.swift */; };
		912C9C0F24D302B2009947C3 /* RemoveOperation.swift in Sources */ = {isa = PBXBuildFile; fileRef = 4AEBA54A1F2651D900628B17 /* RemoveOperation.swift */; };
		912C9C1024D302B2009947C3 /* DeleteOperation.swift in Sources */ = {isa = PBXBuildFile; fileRef = 4AEBA54C1F26523800628B17 /* DeleteOperation.swift */; };
		912C9C1124D302B2009947C3 /* AddUniqueOperation.swift in Sources */ = {isa = PBXBuildFile; fileRef = 4A99A46B1F2650FF00D72A59 /* AddUniqueOperation.swift */; };
		912C9C1224D302B2009947C3 /* IncrementOperation.swift in Sources */ = {isa = PBXBuildFile; fileRef = 4A99A46D1F26512100D72A59 /* IncrementOperation.swift */; };
		912C9C1324D302B2009947C3 /* API.swift in Sources */ = {isa = PBXBuildFile; fileRef = 4AC397731F488FF900DEA9D3 /* API.swift */; };
		912C9C1424D302B2009947C3 /* API+Commands.swift in Sources */ = {isa = PBXBuildFile; fileRef = 4AF85BDC1F783B9800665264 /* API+Commands.swift */; };
		912C9C1524D302B2009947C3 /* BatchUtils.swift in Sources */ = {isa = PBXBuildFile; fileRef = 4AC397711F488F9E00DEA9D3 /* BatchUtils.swift */; };
		912C9C1624D302B2009947C3 /* (null) in Sources */ = {isa = PBXBuildFile; };
		912C9C1724D302B2009947C3 /* Responses.swift in Sources */ = {isa = PBXBuildFile; fileRef = 4A2F14951F4A5F2900A7A7EF /* Responses.swift */; };
		912C9C1824D302B2009947C3 /* SecureStorage.swift in Sources */ = {isa = PBXBuildFile; fileRef = 4AA8074A1F7930E9008CD551 /* SecureStorage.swift */; };
		912C9C1924D302B2009947C3 /* KeychainStore.swift in Sources */ = {isa = PBXBuildFile; fileRef = 4AA8074D1F7931B7008CD551 /* KeychainStore.swift */; };
		F9BB236524D9ACAC00634157 /* ParseEncoder.swift in Sources */ = {isa = PBXBuildFile; fileRef = F9FCA9A624D8A6AB004EBF16 /* ParseEncoder.swift */; };
		F9BB236624D9ACAC00634157 /* ParseEncoder.swift in Sources */ = {isa = PBXBuildFile; fileRef = F9FCA9A624D8A6AB004EBF16 /* ParseEncoder.swift */; };
		F9BB236724D9ACAD00634157 /* ParseEncoder.swift in Sources */ = {isa = PBXBuildFile; fileRef = F9FCA9A624D8A6AB004EBF16 /* ParseEncoder.swift */; };
		F9BB236824D9B4C100634157 /* Asynchronous.swift in Sources */ = {isa = PBXBuildFile; fileRef = 4A2F14901F4A41B900A7A7EF /* Asynchronous.swift */; };
		F9BB236924D9B4C100634157 /* Asynchronous.swift in Sources */ = {isa = PBXBuildFile; fileRef = 4A2F14901F4A41B900A7A7EF /* Asynchronous.swift */; };
		F9BB236A24D9B4C600634157 /* Fetchable.swift in Sources */ = {isa = PBXBuildFile; fileRef = F9D7985024D7A91300BEE62E /* Fetchable.swift */; };
		F9BB236B24D9B4C600634157 /* ParseObject.swift in Sources */ = {isa = PBXBuildFile; fileRef = F9D7985324D7A91300BEE62E /* ParseObject.swift */; };
		F9BB236C24D9B4C600634157 /* Queryable.swift in Sources */ = {isa = PBXBuildFile; fileRef = F9D7985124D7A91300BEE62E /* Queryable.swift */; };
		F9BB236D24D9B4C600634157 /* Saveable.swift in Sources */ = {isa = PBXBuildFile; fileRef = F9D7985224D7A91300BEE62E /* Saveable.swift */; };
		F9BB236E24D9B4C600634157 /* Fetchable.swift in Sources */ = {isa = PBXBuildFile; fileRef = F9D7985024D7A91300BEE62E /* Fetchable.swift */; };
		F9BB236F24D9B4C600634157 /* ParseObject.swift in Sources */ = {isa = PBXBuildFile; fileRef = F9D7985324D7A91300BEE62E /* ParseObject.swift */; };
		F9BB237024D9B4C600634157 /* Queryable.swift in Sources */ = {isa = PBXBuildFile; fileRef = F9D7985124D7A91300BEE62E /* Queryable.swift */; };
		F9BB237124D9B4C600634157 /* Saveable.swift in Sources */ = {isa = PBXBuildFile; fileRef = F9D7985224D7A91300BEE62E /* Saveable.swift */; };
		F9BB237224D9B4C700634157 /* Fetchable.swift in Sources */ = {isa = PBXBuildFile; fileRef = F9D7985024D7A91300BEE62E /* Fetchable.swift */; };
		F9BB237324D9B4C700634157 /* ParseObject.swift in Sources */ = {isa = PBXBuildFile; fileRef = F9D7985324D7A91300BEE62E /* ParseObject.swift */; };
		F9BB237424D9B4C700634157 /* Queryable.swift in Sources */ = {isa = PBXBuildFile; fileRef = F9D7985124D7A91300BEE62E /* Queryable.swift */; };
		F9BB237524D9B4C700634157 /* Saveable.swift in Sources */ = {isa = PBXBuildFile; fileRef = F9D7985224D7A91300BEE62E /* Saveable.swift */; };
		F9BB237624D9B4CE00634157 /* Extensions.swift in Sources */ = {isa = PBXBuildFile; fileRef = F9D7984C24D7A8F100BEE62E /* Extensions.swift */; };
		F9BB237724D9B4CE00634157 /* ParseCoding.swift in Sources */ = {isa = PBXBuildFile; fileRef = F9D7984D24D7A8F100BEE62E /* ParseCoding.swift */; };
		F9BB237824D9B4CE00634157 /* Extensions.swift in Sources */ = {isa = PBXBuildFile; fileRef = F9D7984C24D7A8F100BEE62E /* Extensions.swift */; };
		F9BB237924D9B4CE00634157 /* ParseCoding.swift in Sources */ = {isa = PBXBuildFile; fileRef = F9D7984D24D7A8F100BEE62E /* ParseCoding.swift */; };
		F9BB237A24D9B4CF00634157 /* Extensions.swift in Sources */ = {isa = PBXBuildFile; fileRef = F9D7984C24D7A8F100BEE62E /* Extensions.swift */; };
		F9BB237B24D9B4CF00634157 /* ParseCoding.swift in Sources */ = {isa = PBXBuildFile; fileRef = F9D7984D24D7A8F100BEE62E /* ParseCoding.swift */; };
		F9BB237C24D9B4D800634157 /* ParseStorage.swift in Sources */ = {isa = PBXBuildFile; fileRef = F9D7986224D7A95700BEE62E /* ParseStorage.swift */; };
		F9BB237D24D9B4D800634157 /* PrimitiveObjectStore.swift in Sources */ = {isa = PBXBuildFile; fileRef = F9D7986324D7A95800BEE62E /* PrimitiveObjectStore.swift */; };
		F9BB237E24D9B4D800634157 /* ParseStorage.swift in Sources */ = {isa = PBXBuildFile; fileRef = F9D7986224D7A95700BEE62E /* ParseStorage.swift */; };
		F9BB237F24D9B4D800634157 /* PrimitiveObjectStore.swift in Sources */ = {isa = PBXBuildFile; fileRef = F9D7986324D7A95800BEE62E /* PrimitiveObjectStore.swift */; };
		F9BB238024D9B4D900634157 /* ParseStorage.swift in Sources */ = {isa = PBXBuildFile; fileRef = F9D7986224D7A95700BEE62E /* ParseStorage.swift */; };
		F9BB238124D9B4D900634157 /* PrimitiveObjectStore.swift in Sources */ = {isa = PBXBuildFile; fileRef = F9D7986324D7A95800BEE62E /* PrimitiveObjectStore.swift */; };
		F9D7984E24D7A8F100BEE62E /* Extensions.swift in Sources */ = {isa = PBXBuildFile; fileRef = F9D7984C24D7A8F100BEE62E /* Extensions.swift */; };
		F9D7984F24D7A8F100BEE62E /* ParseCoding.swift in Sources */ = {isa = PBXBuildFile; fileRef = F9D7984D24D7A8F100BEE62E /* ParseCoding.swift */; };
		F9D7985424D7A91300BEE62E /* Fetchable.swift in Sources */ = {isa = PBXBuildFile; fileRef = F9D7985024D7A91300BEE62E /* Fetchable.swift */; };
		F9D7985524D7A91300BEE62E /* Queryable.swift in Sources */ = {isa = PBXBuildFile; fileRef = F9D7985124D7A91300BEE62E /* Queryable.swift */; };
		F9D7985624D7A91300BEE62E /* Saveable.swift in Sources */ = {isa = PBXBuildFile; fileRef = F9D7985224D7A91300BEE62E /* Saveable.swift */; };
		F9D7985724D7A91300BEE62E /* ParseObject.swift in Sources */ = {isa = PBXBuildFile; fileRef = F9D7985324D7A91300BEE62E /* ParseObject.swift */; };
		F9D7985A24D7A93000BEE62E /* NoBody.swift in Sources */ = {isa = PBXBuildFile; fileRef = F9D7985824D7A93000BEE62E /* NoBody.swift */; };
		F9D7985B24D7A93000BEE62E /* BaseParseUser.swift in Sources */ = {isa = PBXBuildFile; fileRef = F9D7985924D7A93000BEE62E /* BaseParseUser.swift */; };
		F9D7985C24D7A93700BEE62E /* BaseParseUser.swift in Sources */ = {isa = PBXBuildFile; fileRef = F9D7985924D7A93000BEE62E /* BaseParseUser.swift */; };
		F9D7985D24D7A93700BEE62E /* BaseParseUser.swift in Sources */ = {isa = PBXBuildFile; fileRef = F9D7985924D7A93000BEE62E /* BaseParseUser.swift */; };
		F9D7985E24D7A93700BEE62E /* BaseParseUser.swift in Sources */ = {isa = PBXBuildFile; fileRef = F9D7985924D7A93000BEE62E /* BaseParseUser.swift */; };
		F9D7985F24D7A93700BEE62E /* NoBody.swift in Sources */ = {isa = PBXBuildFile; fileRef = F9D7985824D7A93000BEE62E /* NoBody.swift */; };
		F9D7986024D7A93700BEE62E /* NoBody.swift in Sources */ = {isa = PBXBuildFile; fileRef = F9D7985824D7A93000BEE62E /* NoBody.swift */; };
		F9D7986124D7A93700BEE62E /* NoBody.swift in Sources */ = {isa = PBXBuildFile; fileRef = F9D7985824D7A93000BEE62E /* NoBody.swift */; };
		F9D7986424D7A95800BEE62E /* ParseStorage.swift in Sources */ = {isa = PBXBuildFile; fileRef = F9D7986224D7A95700BEE62E /* ParseStorage.swift */; };
		F9D7986524D7A95800BEE62E /* PrimitiveObjectStore.swift in Sources */ = {isa = PBXBuildFile; fileRef = F9D7986324D7A95800BEE62E /* PrimitiveObjectStore.swift */; };
		F9FCA9A724D8A6AB004EBF16 /* ParseEncoder.swift in Sources */ = {isa = PBXBuildFile; fileRef = F9FCA9A624D8A6AB004EBF16 /* ParseEncoder.swift */; };
/* End PBXBuildFile section */

/* Begin PBXContainerItemProxy section */
		4AA8076A1F79424A008CD551 /* PBXContainerItemProxy */ = {
			isa = PBXContainerItemProxy;
			containerPortal = 4AB8B4EB1F254AE10070F682 /* Project object */;
			proxyType = 1;
			remoteGlobalIDString = 4AA807571F794242008CD551;
			remoteInfo = TestHost;
		};
		4AB8B4FF1F254AE10070F682 /* PBXContainerItemProxy */ = {
			isa = PBXContainerItemProxy;
			containerPortal = 4AB8B4EB1F254AE10070F682 /* Project object */;
			proxyType = 1;
			remoteGlobalIDString = 4AB8B4F31F254AE10070F682;
			remoteInfo = Parse;
		};
/* End PBXContainerItemProxy section */

/* Begin PBXFileReference section */
		4A1120BF1F49FC3300E32D94 /* LinuxMain.swift */ = {isa = PBXFileReference; lastKnownFileType = sourcecode.swift; path = LinuxMain.swift; sourceTree = "<group>"; };
<<<<<<< HEAD
		4A2F14901F4A41B900A7A7EF /* Asynchronous.swift */ = {isa = PBXFileReference; lastKnownFileType = sourcecode.swift; path = Asynchronous.swift; sourceTree = "<group>"; };
=======
		4A2D8C801F48B3A900EE1FCC /* ParseEncoder.swift */ = {isa = PBXFileReference; lastKnownFileType = sourcecode.swift; path = ParseEncoder.swift; sourceTree = "<group>"; };
		4A2F14931F4A5E1E00A7A7EF /* ObjectType+Equatable.swift */ = {isa = PBXFileReference; lastKnownFileType = sourcecode.swift; path = "ObjectType+Equatable.swift"; sourceTree = "<group>"; };
>>>>>>> 8d10c1cc
		4A2F14951F4A5F2900A7A7EF /* Responses.swift */ = {isa = PBXFileReference; lastKnownFileType = sourcecode.swift; path = Responses.swift; sourceTree = "<group>"; };
		4A82B7ED1F254B820063D731 /* GeoPoint.swift */ = {isa = PBXFileReference; lastKnownFileType = sourcecode.swift; path = GeoPoint.swift; sourceTree = "<group>"; };
		4A82B7EE1F254B820063D731 /* Parse.swift */ = {isa = PBXFileReference; lastKnownFileType = sourcecode.swift; path = Parse.swift; sourceTree = "<group>"; };
		4A82B7F01F254B820063D731 /* File.swift */ = {isa = PBXFileReference; lastKnownFileType = sourcecode.swift; path = File.swift; sourceTree = "<group>"; };
		4A82B7F11F254B820063D731 /* Pointer.swift */ = {isa = PBXFileReference; lastKnownFileType = sourcecode.swift; path = Pointer.swift; sourceTree = "<group>"; };
		4A82B7FE1F256A8F0063D731 /* Query.swift */ = {isa = PBXFileReference; lastKnownFileType = sourcecode.swift; path = Query.swift; sourceTree = "<group>"; };
		4A99A4681F2650CA00D72A59 /* ParseMutationContainer.swift */ = {isa = PBXFileReference; lastKnownFileType = sourcecode.swift; path = ParseMutationContainer.swift; sourceTree = "<group>"; };
		4A99A46B1F2650FF00D72A59 /* AddUniqueOperation.swift */ = {isa = PBXFileReference; lastKnownFileType = sourcecode.swift; path = AddUniqueOperation.swift; sourceTree = "<group>"; };
		4A99A46D1F26512100D72A59 /* IncrementOperation.swift */ = {isa = PBXFileReference; lastKnownFileType = sourcecode.swift; path = IncrementOperation.swift; sourceTree = "<group>"; };
		4AA8074A1F7930E9008CD551 /* SecureStorage.swift */ = {isa = PBXFileReference; lastKnownFileType = sourcecode.swift; path = SecureStorage.swift; sourceTree = "<group>"; };
		4AA8074D1F7931B7008CD551 /* KeychainStore.swift */ = {isa = PBXFileReference; lastKnownFileType = sourcecode.swift; path = KeychainStore.swift; sourceTree = "<group>"; };
		4AA807581F794242008CD551 /* TestHost.app */ = {isa = PBXFileReference; explicitFileType = wrapper.application; includeInIndex = 0; path = TestHost.app; sourceTree = BUILT_PRODUCTS_DIR; };
		4AA8075A1F794242008CD551 /* AppDelegate.swift */ = {isa = PBXFileReference; lastKnownFileType = sourcecode.swift; path = AppDelegate.swift; sourceTree = "<group>"; };
		4AA8075F1F794242008CD551 /* Base */ = {isa = PBXFileReference; lastKnownFileType = file.storyboard; name = Base; path = Base.lproj/Main.storyboard; sourceTree = "<group>"; };
		4AA807611F794242008CD551 /* Assets.xcassets */ = {isa = PBXFileReference; lastKnownFileType = folder.assetcatalog; path = Assets.xcassets; sourceTree = "<group>"; };
		4AA807641F794242008CD551 /* Base */ = {isa = PBXFileReference; lastKnownFileType = file.storyboard; name = Base; path = Base.lproj/LaunchScreen.storyboard; sourceTree = "<group>"; };
		4AA807661F794242008CD551 /* Info.plist */ = {isa = PBXFileReference; lastKnownFileType = text.plist.xml; path = Info.plist; sourceTree = "<group>"; };
		4AA8076D1F794C1C008CD551 /* Info.plist */ = {isa = PBXFileReference; lastKnownFileType = text.plist.xml; path = Info.plist; sourceTree = "<group>"; };
		4AA8076E1F794C1C008CD551 /* KeychainStoreTests.swift */ = {isa = PBXFileReference; lastKnownFileType = sourcecode.swift; path = KeychainStoreTests.swift; sourceTree = "<group>"; };
		4AB8B4F41F254AE10070F682 /* ParseSwift.framework */ = {isa = PBXFileReference; explicitFileType = wrapper.framework; includeInIndex = 0; path = ParseSwift.framework; sourceTree = BUILT_PRODUCTS_DIR; };
		4AB8B4F71F254AE10070F682 /* Parse.h */ = {isa = PBXFileReference; lastKnownFileType = sourcecode.c.h; path = Parse.h; sourceTree = "<group>"; };
		4AB8B4F81F254AE10070F682 /* Info.plist */ = {isa = PBXFileReference; lastKnownFileType = text.plist.xml; path = Info.plist; sourceTree = "<group>"; };
		4AB8B4FD1F254AE10070F682 /* ParseSwiftTests.xctest */ = {isa = PBXFileReference; explicitFileType = wrapper.cfbundle; includeInIndex = 0; path = ParseSwiftTests.xctest; sourceTree = BUILT_PRODUCTS_DIR; };
		4AC3976F1F48778900DEA9D3 /* ACL.swift */ = {isa = PBXFileReference; lastKnownFileType = sourcecode.swift; path = ACL.swift; sourceTree = "<group>"; };
		4AC397711F488F9E00DEA9D3 /* BatchUtils.swift */ = {isa = PBXFileReference; lastKnownFileType = sourcecode.swift; path = BatchUtils.swift; sourceTree = "<group>"; };
		4AC397731F488FF900DEA9D3 /* API.swift */ = {isa = PBXFileReference; lastKnownFileType = sourcecode.swift; path = API.swift; sourceTree = "<group>"; };
		4ACFC2E21F3CA21F0046F3A3 /* ParseSwift.playground */ = {isa = PBXFileReference; lastKnownFileType = file.playground; path = ParseSwift.playground; sourceTree = "<group>"; };
		4AEBA5481F26519B00628B17 /* AddOperation.swift */ = {isa = PBXFileReference; lastKnownFileType = sourcecode.swift; path = AddOperation.swift; sourceTree = "<group>"; };
		4AEBA54A1F2651D900628B17 /* RemoveOperation.swift */ = {isa = PBXFileReference; lastKnownFileType = sourcecode.swift; path = RemoveOperation.swift; sourceTree = "<group>"; };
		4AEBA54C1F26523800628B17 /* DeleteOperation.swift */ = {isa = PBXFileReference; lastKnownFileType = sourcecode.swift; path = DeleteOperation.swift; sourceTree = "<group>"; };
		4AEBA54E1F265A0D00628B17 /* ParseUser.swift */ = {isa = PBXFileReference; lastKnownFileType = sourcecode.swift; path = ParseUser.swift; sourceTree = "<group>"; };
		4AF85BD21F78011100665264 /* ParseError.swift */ = {isa = PBXFileReference; lastKnownFileType = sourcecode.swift; path = ParseError.swift; sourceTree = "<group>"; };
		4AF85BDC1F783B9800665264 /* API+Commands.swift */ = {isa = PBXFileReference; lastKnownFileType = sourcecode.swift; path = "API+Commands.swift"; sourceTree = "<group>"; };
		4AFDA7121F26D9A5002AE4FC /* ParseSwift.framework */ = {isa = PBXFileReference; explicitFileType = wrapper.framework; includeInIndex = 0; path = ParseSwift.framework; sourceTree = BUILT_PRODUCTS_DIR; };
		4AFDA7151F26D9A5002AE4FC /* Info.plist */ = {isa = PBXFileReference; lastKnownFileType = text.plist.xml; path = Info.plist; sourceTree = "<group>"; };
		709075C424B9117400B95310 /* AnyCodable.swift */ = {isa = PBXFileReference; fileEncoding = 4; lastKnownFileType = sourcecode.swift; path = AnyCodable.swift; sourceTree = "<group>"; };
		709075C524B9117500B95310 /* AnyDecodable.swift */ = {isa = PBXFileReference; fileEncoding = 4; lastKnownFileType = sourcecode.swift; path = AnyDecodable.swift; sourceTree = "<group>"; };
		709075C624B9117500B95310 /* AnyEncodable.swift */ = {isa = PBXFileReference; fileEncoding = 4; lastKnownFileType = sourcecode.swift; path = AnyEncodable.swift; sourceTree = "<group>"; };
		70C7DC1D24D20E530050419B /* ParseUserCommandTests.swift */ = {isa = PBXFileReference; fileEncoding = 4; lastKnownFileType = sourcecode.swift; path = ParseUserCommandTests.swift; sourceTree = "<group>"; };
		70C7DC1F24D20F180050419B /* ParseQueryTests.swift */ = {isa = PBXFileReference; fileEncoding = 4; lastKnownFileType = sourcecode.swift; path = ParseQueryTests.swift; sourceTree = "<group>"; };
		70C7DC2024D20F190050419B /* ParseObjectBatchTests.swift */ = {isa = PBXFileReference; fileEncoding = 4; lastKnownFileType = sourcecode.swift; path = ParseObjectBatchTests.swift; sourceTree = "<group>"; };
		70E5504224CA4E5F00F6D8D2 /* URLSession+extensions.swift */ = {isa = PBXFileReference; fileEncoding = 4; lastKnownFileType = sourcecode.swift; path = "URLSession+extensions.swift"; sourceTree = "<group>"; };
		7FFF552B2217E729007C3B4E /* AnyEncodableTests.swift */ = {isa = PBXFileReference; fileEncoding = 4; lastKnownFileType = sourcecode.swift; path = AnyEncodableTests.swift; sourceTree = "<group>"; };
		7FFF552C2217E729007C3B4E /* AnyCodableTests.swift */ = {isa = PBXFileReference; fileEncoding = 4; lastKnownFileType = sourcecode.swift; path = AnyCodableTests.swift; sourceTree = "<group>"; };
		7FFF552D2217E729007C3B4E /* AnyDecodableTests.swift */ = {isa = PBXFileReference; fileEncoding = 4; lastKnownFileType = sourcecode.swift; path = AnyDecodableTests.swift; sourceTree = "<group>"; };
		911DB12B24C3F7720027F3C7 /* MockURLResponse.swift */ = {isa = PBXFileReference; lastKnownFileType = sourcecode.swift; path = MockURLResponse.swift; sourceTree = "<group>"; };
		911DB12D24C4837E0027F3C7 /* APICommandTests.swift */ = {isa = PBXFileReference; lastKnownFileType = sourcecode.swift; path = APICommandTests.swift; sourceTree = "<group>"; };
		911DB13224C494390027F3C7 /* MockURLProtocol.swift */ = {isa = PBXFileReference; lastKnownFileType = sourcecode.swift; path = MockURLProtocol.swift; sourceTree = "<group>"; };
		911DB13524C4FC100027F3C7 /* ParseObjectCommandTests.swift */ = {isa = PBXFileReference; lastKnownFileType = sourcecode.swift; path = ParseObjectCommandTests.swift; sourceTree = "<group>"; };
		912C9BCB24D3005D009947C3 /* ParseSwift.framework */ = {isa = PBXFileReference; explicitFileType = wrapper.framework; includeInIndex = 0; path = ParseSwift.framework; sourceTree = BUILT_PRODUCTS_DIR; };
		912C9BCD24D3005D009947C3 /* ParseSwift_watchOS.h */ = {isa = PBXFileReference; lastKnownFileType = sourcecode.c.h; path = ParseSwift_watchOS.h; sourceTree = "<group>"; };
		912C9BCE24D3005D009947C3 /* Info.plist */ = {isa = PBXFileReference; lastKnownFileType = text.plist.xml; path = Info.plist; sourceTree = "<group>"; };
		912C9BD824D3011F009947C3 /* ParseSwift.framework */ = {isa = PBXFileReference; explicitFileType = wrapper.framework; includeInIndex = 0; path = ParseSwift.framework; sourceTree = BUILT_PRODUCTS_DIR; };
		912C9BDA24D3011F009947C3 /* ParseSwift_tvOS.h */ = {isa = PBXFileReference; lastKnownFileType = sourcecode.c.h; path = ParseSwift_tvOS.h; sourceTree = "<group>"; };
		912C9BDB24D3011F009947C3 /* Info.plist */ = {isa = PBXFileReference; lastKnownFileType = text.plist.xml; path = Info.plist; sourceTree = "<group>"; };
		F9D7984C24D7A8F100BEE62E /* Extensions.swift */ = {isa = PBXFileReference; fileEncoding = 4; lastKnownFileType = sourcecode.swift; path = Extensions.swift; sourceTree = "<group>"; };
		F9D7984D24D7A8F100BEE62E /* ParseCoding.swift */ = {isa = PBXFileReference; fileEncoding = 4; lastKnownFileType = sourcecode.swift; path = ParseCoding.swift; sourceTree = "<group>"; };
		F9D7985024D7A91300BEE62E /* Fetchable.swift */ = {isa = PBXFileReference; fileEncoding = 4; lastKnownFileType = sourcecode.swift; path = Fetchable.swift; sourceTree = "<group>"; };
		F9D7985124D7A91300BEE62E /* Queryable.swift */ = {isa = PBXFileReference; fileEncoding = 4; lastKnownFileType = sourcecode.swift; path = Queryable.swift; sourceTree = "<group>"; };
		F9D7985224D7A91300BEE62E /* Saveable.swift */ = {isa = PBXFileReference; fileEncoding = 4; lastKnownFileType = sourcecode.swift; path = Saveable.swift; sourceTree = "<group>"; };
		F9D7985324D7A91300BEE62E /* ParseObject.swift */ = {isa = PBXFileReference; fileEncoding = 4; lastKnownFileType = sourcecode.swift; path = ParseObject.swift; sourceTree = "<group>"; };
		F9D7985824D7A93000BEE62E /* NoBody.swift */ = {isa = PBXFileReference; fileEncoding = 4; lastKnownFileType = sourcecode.swift; path = NoBody.swift; sourceTree = "<group>"; };
		F9D7985924D7A93000BEE62E /* BaseParseUser.swift */ = {isa = PBXFileReference; fileEncoding = 4; lastKnownFileType = sourcecode.swift; path = BaseParseUser.swift; sourceTree = "<group>"; };
		F9D7986224D7A95700BEE62E /* ParseStorage.swift */ = {isa = PBXFileReference; fileEncoding = 4; lastKnownFileType = sourcecode.swift; path = ParseStorage.swift; sourceTree = "<group>"; };
		F9D7986324D7A95800BEE62E /* PrimitiveObjectStore.swift */ = {isa = PBXFileReference; fileEncoding = 4; lastKnownFileType = sourcecode.swift; path = PrimitiveObjectStore.swift; sourceTree = "<group>"; };
		F9FCA9A624D8A6AB004EBF16 /* ParseEncoder.swift */ = {isa = PBXFileReference; fileEncoding = 4; lastKnownFileType = sourcecode.swift; path = ParseEncoder.swift; sourceTree = "<group>"; };
/* End PBXFileReference section */

/* Begin PBXFrameworksBuildPhase section */
		4AA807551F794242008CD551 /* Frameworks */ = {
			isa = PBXFrameworksBuildPhase;
			buildActionMask = 2147483647;
			files = (
			);
			runOnlyForDeploymentPostprocessing = 0;
		};
		4AB8B4F01F254AE10070F682 /* Frameworks */ = {
			isa = PBXFrameworksBuildPhase;
			buildActionMask = 2147483647;
			files = (
			);
			runOnlyForDeploymentPostprocessing = 0;
		};
		4AB8B4FA1F254AE10070F682 /* Frameworks */ = {
			isa = PBXFrameworksBuildPhase;
			buildActionMask = 2147483647;
			files = (
				4AB8B4FE1F254AE10070F682 /* ParseSwift.framework in Frameworks */,
			);
			runOnlyForDeploymentPostprocessing = 0;
		};
		4AFDA70E1F26D9A5002AE4FC /* Frameworks */ = {
			isa = PBXFrameworksBuildPhase;
			buildActionMask = 2147483647;
			files = (
			);
			runOnlyForDeploymentPostprocessing = 0;
		};
		912C9BC824D3005D009947C3 /* Frameworks */ = {
			isa = PBXFrameworksBuildPhase;
			buildActionMask = 2147483647;
			files = (
			);
			runOnlyForDeploymentPostprocessing = 0;
		};
		912C9BD524D3011F009947C3 /* Frameworks */ = {
			isa = PBXFrameworksBuildPhase;
			buildActionMask = 2147483647;
			files = (
			);
			runOnlyForDeploymentPostprocessing = 0;
		};
/* End PBXFrameworksBuildPhase section */

/* Begin PBXGroup section */
		4A5EE45F1F49E9E000D3CAE3 /* Sources */ = {
			isa = PBXGroup;
			children = (
				4AB8B4F61F254AE10070F682 /* ParseSwift */,
			);
			path = Sources;
			sourceTree = "<group>";
		};
		4A5EE4601F49EA0600D3CAE3 /* Tests */ = {
			isa = PBXGroup;
			children = (
				4AA8076C1F794C1C008CD551 /* ParseSwiftTests */,
				4A1120BF1F49FC3300E32D94 /* LinuxMain.swift */,
			);
			path = Tests;
			sourceTree = "<group>";
		};
		4A65114E1F48E3CE005237DF /* ParseSwift-iOS */ = {
			isa = PBXGroup;
			children = (
				4AB8B4F81F254AE10070F682 /* Info.plist */,
			);
			path = "ParseSwift-iOS";
			sourceTree = "<group>";
		};
		4A82B7FD1F25691B0063D731 /* Parse Types */ = {
			isa = PBXGroup;
			children = (
				4AC3976F1F48778900DEA9D3 /* ACL.swift */,
				F9D7985924D7A93000BEE62E /* BaseParseUser.swift */,
				4A82B7F01F254B820063D731 /* File.swift */,
				4A82B7ED1F254B820063D731 /* GeoPoint.swift */,
				F9D7985824D7A93000BEE62E /* NoBody.swift */,
				4AF85BD21F78011100665264 /* ParseError.swift */,
				4A82B7F11F254B820063D731 /* Pointer.swift */,
				4A82B7FE1F256A8F0063D731 /* Query.swift */,
			);
			path = "Parse Types";
			sourceTree = "<group>";
		};
		4A99A46A1F2650E200D72A59 /* Mutations */ = {
			isa = PBXGroup;
			children = (
				4A99A4681F2650CA00D72A59 /* ParseMutationContainer.swift */,
				4AEBA5481F26519B00628B17 /* AddOperation.swift */,
				4AEBA54A1F2651D900628B17 /* RemoveOperation.swift */,
				4AEBA54C1F26523800628B17 /* DeleteOperation.swift */,
				4A99A46B1F2650FF00D72A59 /* AddUniqueOperation.swift */,
				4A99A46D1F26512100D72A59 /* IncrementOperation.swift */,
			);
			name = Mutations;
			path = MutationOperations;
			sourceTree = "<group>";
		};
		4AA807491F7930D0008CD551 /* Storage */ = {
			isa = PBXGroup;
			children = (
				4AA8074D1F7931B7008CD551 /* KeychainStore.swift */,
				F9D7986224D7A95700BEE62E /* ParseStorage.swift */,
				F9D7986324D7A95800BEE62E /* PrimitiveObjectStore.swift */,
				4AA8074A1F7930E9008CD551 /* SecureStorage.swift */,
			);
			path = Storage;
			sourceTree = "<group>";
		};
		4AA807591F794242008CD551 /* TestHost */ = {
			isa = PBXGroup;
			children = (
				4AA8075A1F794242008CD551 /* AppDelegate.swift */,
				4AA8075E1F794242008CD551 /* Main.storyboard */,
				4AA807611F794242008CD551 /* Assets.xcassets */,
				4AA807631F794242008CD551 /* LaunchScreen.storyboard */,
				4AA807661F794242008CD551 /* Info.plist */,
			);
			path = TestHost;
			sourceTree = "<group>";
		};
		4AA8076C1F794C1C008CD551 /* ParseSwiftTests */ = {
			isa = PBXGroup;
			children = (
				4AA8076D1F794C1C008CD551 /* Info.plist */,
				911DB12D24C4837E0027F3C7 /* APICommandTests.swift */,
				4AA8076E1F794C1C008CD551 /* KeychainStoreTests.swift */,
<<<<<<< HEAD
				911DB13524C4FC100027F3C7 /* ParseObjectCommandTests.swift */,
				70E5503D24C7A54C00F6D8D2 /* ParseUserCommandTests.swift */,
				911DB12D24C4837E0027F3C7 /* APICommandTests.swift */,
=======
				70C7DC2024D20F190050419B /* ParseObjectBatchTests.swift */,
				911DB13524C4FC100027F3C7 /* ParseObjectCommandTests.swift */,
				70C7DC1F24D20F180050419B /* ParseQueryTests.swift */,
				4AA8076F1F794C1C008CD551 /* ParseSwiftTests.swift */,
				70C7DC1D24D20E530050419B /* ParseUserCommandTests.swift */,
				7FFF552A2217E729007C3B4E /* AnyCodableTests */,
>>>>>>> 8d10c1cc
				911DB12A24C3F7260027F3C7 /* NetworkMocking */,
			);
			path = ParseSwiftTests;
			sourceTree = "<group>";
		};
		4AB8B4EA1F254AE10070F682 = {
			isa = PBXGroup;
			children = (
				4A5EE45F1F49E9E000D3CAE3 /* Sources */,
				4A5EE4601F49EA0600D3CAE3 /* Tests */,
				4A65114E1F48E3CE005237DF /* ParseSwift-iOS */,
				4AFDA7131F26D9A5002AE4FC /* ParseSwift-macOS */,
				912C9BD924D3011F009947C3 /* ParseSwift-tvOS */,
				912C9BCC24D3005D009947C3 /* ParseSwift-watchOS */,
				4AA807591F794242008CD551 /* TestHost */,
				4AB8B4F51F254AE10070F682 /* Products */,
				4ACFC2E21F3CA21F0046F3A3 /* ParseSwift.playground */,
			);
			sourceTree = "<group>";
		};
		4AB8B4F51F254AE10070F682 /* Products */ = {
			isa = PBXGroup;
			children = (
				4AB8B4F41F254AE10070F682 /* ParseSwift.framework */,
				4AB8B4FD1F254AE10070F682 /* ParseSwiftTests.xctest */,
				4AFDA7121F26D9A5002AE4FC /* ParseSwift.framework */,
				4AA807581F794242008CD551 /* TestHost.app */,
				912C9BCB24D3005D009947C3 /* ParseSwift.framework */,
				912C9BD824D3011F009947C3 /* ParseSwift.framework */,
			);
			name = Products;
			sourceTree = "<group>";
		};
		4AB8B4F61F254AE10070F682 /* ParseSwift */ = {
			isa = PBXGroup;
			children = (
				4A82B7EE1F254B820063D731 /* Parse.swift */,
<<<<<<< HEAD
				4A2F14901F4A41B900A7A7EF /* Asynchronous.swift */,
				4AC397761F4895A200DEA9D3 /* Objects */,
				4A82B7FD1F25691B0063D731 /* Parse Types */,
				709075CD24B9829600B95310 /* Coding */,
=======
				4AC397761F4895A200DEA9D3 /* Objects Protocols */,
				4A82B7FD1F25691B0063D731 /* Types */,
				709075CD24B9829600B95310 /* AnyCodable */,
				4A2F149C1F4A604900A7A7EF /* Encoder */,
>>>>>>> 8d10c1cc
				4A99A46A1F2650E200D72A59 /* Mutations */,
				4AC397771F4895C000DEA9D3 /* API */,
				4AA807491F7930D0008CD551 /* Storage */,
				4AB8B4F71F254AE10070F682 /* Parse.h */,
			);
			path = ParseSwift;
			sourceTree = "<group>";
		};
		4AC397761F4895A200DEA9D3 /* Objects */ = {
			isa = PBXGroup;
			children = (
				F9D7985024D7A91300BEE62E /* Fetchable.swift */,
				F9D7985324D7A91300BEE62E /* ParseObject.swift */,
				4AEBA54E1F265A0D00628B17 /* ParseUser.swift */,
				F9D7985124D7A91300BEE62E /* Queryable.swift */,
				F9D7985224D7A91300BEE62E /* Saveable.swift */,
			);
			path = Objects;
			sourceTree = "<group>";
		};
		4AC397771F4895C000DEA9D3 /* API */ = {
			isa = PBXGroup;
			children = (
				4AC397731F488FF900DEA9D3 /* API.swift */,
				4AF85BDC1F783B9800665264 /* API+Commands.swift */,
				4AC397711F488F9E00DEA9D3 /* BatchUtils.swift */,
				70E5504224CA4E5F00F6D8D2 /* URLSession+extensions.swift */,
				4A2F14951F4A5F2900A7A7EF /* Responses.swift */,
			);
			path = API;
			sourceTree = "<group>";
		};
		4AFDA7131F26D9A5002AE4FC /* ParseSwift-macOS */ = {
			isa = PBXGroup;
			children = (
				4AFDA7151F26D9A5002AE4FC /* Info.plist */,
			);
			path = "ParseSwift-macOS";
			sourceTree = "<group>";
		};
		709075CD24B9829600B95310 /* Coding */ = {
			isa = PBXGroup;
			children = (
				709075C424B9117400B95310 /* AnyCodable.swift */,
				709075C524B9117500B95310 /* AnyDecodable.swift */,
				709075C624B9117500B95310 /* AnyEncodable.swift */,
				F9D7984C24D7A8F100BEE62E /* Extensions.swift */,
				F9FCA9A624D8A6AB004EBF16 /* ParseEncoder.swift */,
				F9D7984D24D7A8F100BEE62E /* ParseCoding.swift */,
			);
			path = Coding;
			sourceTree = "<group>";
		};
		7FFF552A2217E729007C3B4E /* AnyCodableTests */ = {
			isa = PBXGroup;
			children = (
				7FFF552B2217E729007C3B4E /* AnyEncodableTests.swift */,
				7FFF552C2217E729007C3B4E /* AnyCodableTests.swift */,
				7FFF552D2217E729007C3B4E /* AnyDecodableTests.swift */,
			);
			path = AnyCodableTests;
			sourceTree = "<group>";
		};
		911DB12A24C3F7260027F3C7 /* NetworkMocking */ = {
			isa = PBXGroup;
			children = (
				911DB12B24C3F7720027F3C7 /* MockURLResponse.swift */,
				911DB13224C494390027F3C7 /* MockURLProtocol.swift */,
			);
			path = NetworkMocking;
			sourceTree = "<group>";
		};
		912C9BCC24D3005D009947C3 /* ParseSwift-watchOS */ = {
			isa = PBXGroup;
			children = (
				912C9BCD24D3005D009947C3 /* ParseSwift_watchOS.h */,
				912C9BCE24D3005D009947C3 /* Info.plist */,
			);
			path = "ParseSwift-watchOS";
			sourceTree = "<group>";
		};
		912C9BD924D3011F009947C3 /* ParseSwift-tvOS */ = {
			isa = PBXGroup;
			children = (
				912C9BDA24D3011F009947C3 /* ParseSwift_tvOS.h */,
				912C9BDB24D3011F009947C3 /* Info.plist */,
			);
			path = "ParseSwift-tvOS";
			sourceTree = "<group>";
		};
/* End PBXGroup section */

/* Begin PBXHeadersBuildPhase section */
		4AB8B4F11F254AE10070F682 /* Headers */ = {
			isa = PBXHeadersBuildPhase;
			buildActionMask = 2147483647;
			files = (
				4AB8B5051F254AE10070F682 /* Parse.h in Headers */,
			);
			runOnlyForDeploymentPostprocessing = 0;
		};
		4AFDA70F1F26D9A5002AE4FC /* Headers */ = {
			isa = PBXHeadersBuildPhase;
			buildActionMask = 2147483647;
			files = (
				4AFDA7391F26DAF8002AE4FC /* Parse.h in Headers */,
			);
			runOnlyForDeploymentPostprocessing = 0;
		};
		912C9BC624D3005D009947C3 /* Headers */ = {
			isa = PBXHeadersBuildPhase;
			buildActionMask = 2147483647;
			files = (
				912C9BCF24D3005D009947C3 /* ParseSwift_watchOS.h in Headers */,
			);
			runOnlyForDeploymentPostprocessing = 0;
		};
		912C9BD324D3011F009947C3 /* Headers */ = {
			isa = PBXHeadersBuildPhase;
			buildActionMask = 2147483647;
			files = (
				912C9BDC24D3011F009947C3 /* ParseSwift_tvOS.h in Headers */,
			);
			runOnlyForDeploymentPostprocessing = 0;
		};
/* End PBXHeadersBuildPhase section */

/* Begin PBXNativeTarget section */
		4AA807571F794242008CD551 /* TestHost */ = {
			isa = PBXNativeTarget;
			buildConfigurationList = 4AA807671F794242008CD551 /* Build configuration list for PBXNativeTarget "TestHost" */;
			buildPhases = (
				4AA807541F794242008CD551 /* Sources */,
				4AA807551F794242008CD551 /* Frameworks */,
				4AA807561F794242008CD551 /* Resources */,
			);
			buildRules = (
			);
			dependencies = (
			);
			name = TestHost;
			productName = TestHost;
			productReference = 4AA807581F794242008CD551 /* TestHost.app */;
			productType = "com.apple.product-type.application";
		};
		4AB8B4F31F254AE10070F682 /* ParseSwift (iOS) */ = {
			isa = PBXNativeTarget;
			buildConfigurationList = 4AB8B5081F254AE10070F682 /* Build configuration list for PBXNativeTarget "ParseSwift (iOS)" */;
			buildPhases = (
				4AB8B4EF1F254AE10070F682 /* Sources */,
				4AB8B4F01F254AE10070F682 /* Frameworks */,
				4AB8B4F11F254AE10070F682 /* Headers */,
				4AB8B4F21F254AE10070F682 /* Resources */,
				4A6511551F49D544005237DF /* SwiftLint */,
			);
			buildRules = (
			);
			dependencies = (
			);
			name = "ParseSwift (iOS)";
			productName = Parse;
			productReference = 4AB8B4F41F254AE10070F682 /* ParseSwift.framework */;
			productType = "com.apple.product-type.framework";
		};
		4AB8B4FC1F254AE10070F682 /* ParseSwiftTests */ = {
			isa = PBXNativeTarget;
			buildConfigurationList = 4AB8B50B1F254AE10070F682 /* Build configuration list for PBXNativeTarget "ParseSwiftTests" */;
			buildPhases = (
				4AB8B4F91F254AE10070F682 /* Sources */,
				4AB8B4FA1F254AE10070F682 /* Frameworks */,
				4AB8B4FB1F254AE10070F682 /* Resources */,
			);
			buildRules = (
			);
			dependencies = (
				4AB8B5001F254AE10070F682 /* PBXTargetDependency */,
				4AA8076B1F79424A008CD551 /* PBXTargetDependency */,
			);
			name = ParseSwiftTests;
			productName = ParseTests;
			productReference = 4AB8B4FD1F254AE10070F682 /* ParseSwiftTests.xctest */;
			productType = "com.apple.product-type.bundle.unit-test";
		};
		4AFDA7111F26D9A5002AE4FC /* ParseSwift (macOS) */ = {
			isa = PBXNativeTarget;
			buildConfigurationList = 4AFDA7231F26D9A5002AE4FC /* Build configuration list for PBXNativeTarget "ParseSwift (macOS)" */;
			buildPhases = (
				4AFDA70D1F26D9A5002AE4FC /* Sources */,
				4AFDA70E1F26D9A5002AE4FC /* Frameworks */,
				4AFDA70F1F26D9A5002AE4FC /* Headers */,
				4AFDA7101F26D9A5002AE4FC /* Resources */,
				4A6511541F49D53C005237DF /* SwiftLint */,
			);
			buildRules = (
			);
			dependencies = (
			);
			name = "ParseSwift (macOS)";
			productName = "Parse-macOS";
			productReference = 4AFDA7121F26D9A5002AE4FC /* ParseSwift.framework */;
			productType = "com.apple.product-type.framework";
		};
		912C9BCA24D3005D009947C3 /* ParseSwift (watchOS) */ = {
			isa = PBXNativeTarget;
			buildConfigurationList = 912C9BD024D3005D009947C3 /* Build configuration list for PBXNativeTarget "ParseSwift (watchOS)" */;
			buildPhases = (
				912C9BC624D3005D009947C3 /* Headers */,
				912C9BC724D3005D009947C3 /* Sources */,
				912C9BC824D3005D009947C3 /* Frameworks */,
				912C9BC924D3005D009947C3 /* Resources */,
			);
			buildRules = (
			);
			dependencies = (
			);
			name = "ParseSwift (watchOS)";
			productName = "ParseSwift-watchOS";
			productReference = 912C9BCB24D3005D009947C3 /* ParseSwift.framework */;
			productType = "com.apple.product-type.framework";
		};
		912C9BD724D3011F009947C3 /* ParseSwift (tvOS) */ = {
			isa = PBXNativeTarget;
			buildConfigurationList = 912C9BDD24D3011F009947C3 /* Build configuration list for PBXNativeTarget "ParseSwift (tvOS)" */;
			buildPhases = (
				912C9BD324D3011F009947C3 /* Headers */,
				912C9BD424D3011F009947C3 /* Sources */,
				912C9BD524D3011F009947C3 /* Frameworks */,
				912C9BD624D3011F009947C3 /* Resources */,
			);
			buildRules = (
			);
			dependencies = (
			);
			name = "ParseSwift (tvOS)";
			productName = "ParseSwift-tvOS";
			productReference = 912C9BD824D3011F009947C3 /* ParseSwift.framework */;
			productType = "com.apple.product-type.framework";
		};
/* End PBXNativeTarget section */

/* Begin PBXProject section */
		4AB8B4EB1F254AE10070F682 /* Project object */ = {
			isa = PBXProject;
			attributes = {
				LastSwiftUpdateCheck = 0900;
				LastUpgradeCheck = 1010;
				ORGANIZATIONNAME = "Parse Community";
				TargetAttributes = {
					4AA807571F794242008CD551 = {
						CreatedOnToolsVersion = 9.0;
						LastSwiftMigration = 1130;
						ProvisioningStyle = Automatic;
					};
					4AB8B4F31F254AE10070F682 = {
						CreatedOnToolsVersion = 9.0;
						LastSwiftMigration = 1130;
					};
					4AB8B4FC1F254AE10070F682 = {
						CreatedOnToolsVersion = 9.0;
						LastSwiftMigration = 1130;
						TestTargetID = 4AA807571F794242008CD551;
					};
					4AFDA7111F26D9A5002AE4FC = {
						CreatedOnToolsVersion = 9.0;
						LastSwiftMigration = 1130;
					};
					912C9BCA24D3005D009947C3 = {
						CreatedOnToolsVersion = 11.6;
						ProvisioningStyle = Manual;
					};
					912C9BD724D3011F009947C3 = {
						CreatedOnToolsVersion = 11.6;
						ProvisioningStyle = Manual;
					};
				};
			};
			buildConfigurationList = 4AB8B4EE1F254AE10070F682 /* Build configuration list for PBXProject "ParseSwift" */;
			compatibilityVersion = "Xcode 8.0";
			developmentRegion = en;
			hasScannedForEncodings = 0;
			knownRegions = (
				en,
				Base,
			);
			mainGroup = 4AB8B4EA1F254AE10070F682;
			productRefGroup = 4AB8B4F51F254AE10070F682 /* Products */;
			projectDirPath = "";
			projectRoot = "";
			targets = (
				4AB8B4F31F254AE10070F682 /* ParseSwift (iOS) */,
				4AFDA7111F26D9A5002AE4FC /* ParseSwift (macOS) */,
				912C9BD724D3011F009947C3 /* ParseSwift (tvOS) */,
				912C9BCA24D3005D009947C3 /* ParseSwift (watchOS) */,
				4AB8B4FC1F254AE10070F682 /* ParseSwiftTests */,
				4AA807571F794242008CD551 /* TestHost */,
			);
		};
/* End PBXProject section */

/* Begin PBXResourcesBuildPhase section */
		4AA807561F794242008CD551 /* Resources */ = {
			isa = PBXResourcesBuildPhase;
			buildActionMask = 2147483647;
			files = (
				4AA807651F794242008CD551 /* LaunchScreen.storyboard in Resources */,
				4AA807621F794242008CD551 /* Assets.xcassets in Resources */,
				4AA807601F794242008CD551 /* Main.storyboard in Resources */,
			);
			runOnlyForDeploymentPostprocessing = 0;
		};
		4AB8B4F21F254AE10070F682 /* Resources */ = {
			isa = PBXResourcesBuildPhase;
			buildActionMask = 2147483647;
			files = (
			);
			runOnlyForDeploymentPostprocessing = 0;
		};
		4AB8B4FB1F254AE10070F682 /* Resources */ = {
			isa = PBXResourcesBuildPhase;
			buildActionMask = 2147483647;
			files = (
			);
			runOnlyForDeploymentPostprocessing = 0;
		};
		4AFDA7101F26D9A5002AE4FC /* Resources */ = {
			isa = PBXResourcesBuildPhase;
			buildActionMask = 2147483647;
			files = (
			);
			runOnlyForDeploymentPostprocessing = 0;
		};
		912C9BC924D3005D009947C3 /* Resources */ = {
			isa = PBXResourcesBuildPhase;
			buildActionMask = 2147483647;
			files = (
			);
			runOnlyForDeploymentPostprocessing = 0;
		};
		912C9BD624D3011F009947C3 /* Resources */ = {
			isa = PBXResourcesBuildPhase;
			buildActionMask = 2147483647;
			files = (
			);
			runOnlyForDeploymentPostprocessing = 0;
		};
/* End PBXResourcesBuildPhase section */

/* Begin PBXShellScriptBuildPhase section */
		4A6511541F49D53C005237DF /* SwiftLint */ = {
			isa = PBXShellScriptBuildPhase;
			buildActionMask = 2147483647;
			files = (
			);
			inputPaths = (
			);
			name = SwiftLint;
			outputPaths = (
			);
			runOnlyForDeploymentPostprocessing = 0;
			shellPath = /bin/sh;
			shellScript = "if which swiftlint >/dev/null; then\nswiftlint autocorrect\nswiftlint\nelse\necho \"warning: SwiftLint not installed, download from https://github.com/realm/SwiftLint\"\nfi\n";
		};
		4A6511551F49D544005237DF /* SwiftLint */ = {
			isa = PBXShellScriptBuildPhase;
			buildActionMask = 2147483647;
			files = (
			);
			inputPaths = (
			);
			name = SwiftLint;
			outputPaths = (
			);
			runOnlyForDeploymentPostprocessing = 0;
			shellPath = /bin/sh;
			shellScript = "if which swiftlint >/dev/null; then\nswiftlint autocorrect\nswiftlint\nelse\necho \"warning: SwiftLint not installed, download from https://github.com/realm/SwiftLint\"\nfi\n";
		};
/* End PBXShellScriptBuildPhase section */

/* Begin PBXSourcesBuildPhase section */
		4AA807541F794242008CD551 /* Sources */ = {
			isa = PBXSourcesBuildPhase;
			buildActionMask = 2147483647;
			files = (
				4AA8075B1F794242008CD551 /* AppDelegate.swift in Sources */,
			);
			runOnlyForDeploymentPostprocessing = 0;
		};
		4AB8B4EF1F254AE10070F682 /* Sources */ = {
			isa = PBXSourcesBuildPhase;
			buildActionMask = 2147483647;
			files = (
				4A2F14961F4A5F2900A7A7EF /* Responses.swift in Sources */,
				F9D7984E24D7A8F100BEE62E /* Extensions.swift in Sources */,
				709075C724B9117500B95310 /* AnyCodable.swift in Sources */,
				4AC397741F488FF900DEA9D3 /* API.swift in Sources */,
<<<<<<< HEAD
=======
				4A82B7F71F254CCE0063D731 /* ObjectType.swift in Sources */,
				70E5504324CA4E6000F6D8D2 /* URLSession+extensions.swift in Sources */,
>>>>>>> 8d10c1cc
				4A82B7F51F254CCE0063D731 /* GeoPoint.swift in Sources */,
				4AA8074B1F7930E9008CD551 /* SecureStorage.swift in Sources */,
				4A82B7F61F254CCE0063D731 /* Parse.swift in Sources */,
				4AEBA54F1F265A0D00628B17 /* ParseUser.swift in Sources */,
				4A99A4691F2650CA00D72A59 /* ParseMutationContainer.swift in Sources */,
				4AC397701F48778900DEA9D3 /* ACL.swift in Sources */,
				4A99A46E1F26512100D72A59 /* IncrementOperation.swift in Sources */,
				4A82B7FF1F256A8F0063D731 /* Query.swift in Sources */,
<<<<<<< HEAD
				4AF85BD81F78144900665264 /* URLSession+sync.swift in Sources */,
=======
				4A2F14981F4A5F6900A7A7EF /* ObjectType+Batch.swift in Sources */,
>>>>>>> 8d10c1cc
				709075CB24B9117500B95310 /* AnyEncodable.swift in Sources */,
				F9FCA9A724D8A6AB004EBF16 /* ParseEncoder.swift in Sources */,
				4A82B7F41F254CCE0063D731 /* File.swift in Sources */,
				F9D7985424D7A91300BEE62E /* Fetchable.swift in Sources */,
				4AF85BD31F78011100665264 /* ParseError.swift in Sources */,
				4AA8074E1F7931B7008CD551 /* KeychainStore.swift in Sources */,
				F9D7985524D7A91300BEE62E /* Queryable.swift in Sources */,
				4AC397721F488F9E00DEA9D3 /* BatchUtils.swift in Sources */,
				4AEBA54D1F26523800628B17 /* DeleteOperation.swift in Sources */,
				4AF85BDD1F783B9800665264 /* API+Commands.swift in Sources */,
				F9D7985624D7A91300BEE62E /* Saveable.swift in Sources */,
				4A82B7F81F254CCE0063D731 /* Pointer.swift in Sources */,
				F9D7985A24D7A93000BEE62E /* NoBody.swift in Sources */,
				F9D7986424D7A95800BEE62E /* ParseStorage.swift in Sources */,
				F9D7984F24D7A8F100BEE62E /* ParseCoding.swift in Sources */,
				709075C924B9117500B95310 /* AnyDecodable.swift in Sources */,
				F9D7986524D7A95800BEE62E /* PrimitiveObjectStore.swift in Sources */,
				F9D7985B24D7A93000BEE62E /* BaseParseUser.swift in Sources */,
				4AEBA5491F26519B00628B17 /* AddOperation.swift in Sources */,
				4A99A46C1F2650FF00D72A59 /* AddUniqueOperation.swift in Sources */,
				F9D7985724D7A91300BEE62E /* ParseObject.swift in Sources */,
				4AEBA54B1F2651D900628B17 /* RemoveOperation.swift in Sources */,
			);
			runOnlyForDeploymentPostprocessing = 0;
		};
		4AB8B4F91F254AE10070F682 /* Sources */ = {
			isa = PBXSourcesBuildPhase;
			buildActionMask = 2147483647;
			files = (
				911DB13624C4FC100027F3C7 /* ParseObjectCommandTests.swift in Sources */,
				911DB12E24C4837E0027F3C7 /* APICommandTests.swift in Sources */,
				911DB12C24C3F7720027F3C7 /* MockURLResponse.swift in Sources */,
				7FFF552E2217E72A007C3B4E /* AnyEncodableTests.swift in Sources */,
				7FFF55302217E72A007C3B4E /* AnyDecodableTests.swift in Sources */,
				70C7DC2224D20F190050419B /* ParseObjectBatchTests.swift in Sources */,
				7FFF552F2217E72A007C3B4E /* AnyCodableTests.swift in Sources */,
				4AA807701F794C31008CD551 /* KeychainStoreTests.swift in Sources */,
<<<<<<< HEAD
				70E5503E24C7A54C00F6D8D2 /* ParseUserCommandTests.swift in Sources */,
=======
				4AA807711F794C33008CD551 /* ParseSwiftTests.swift in Sources */,
				70C7DC2124D20F190050419B /* ParseQueryTests.swift in Sources */,
				70C7DC1E24D20E530050419B /* ParseUserCommandTests.swift in Sources */,
>>>>>>> 8d10c1cc
				911DB13324C494390027F3C7 /* MockURLProtocol.swift in Sources */,
			);
			runOnlyForDeploymentPostprocessing = 0;
		};
		4AFDA70D1F26D9A5002AE4FC /* Sources */ = {
			isa = PBXSourcesBuildPhase;
			buildActionMask = 2147483647;
			files = (
				709075C824B9117500B95310 /* AnyCodable.swift in Sources */,
				4AFDA7301F26DAE1002AE4FC /* DeleteOperation.swift in Sources */,
<<<<<<< HEAD
				F9BB236C24D9B4C600634157 /* Queryable.swift in Sources */,
=======
				4AFDA7361F26DAE1002AE4FC /* ObjectType+Query.swift in Sources */,
				70E5504424CA4E6000F6D8D2 /* URLSession+extensions.swift in Sources */,
>>>>>>> 8d10c1cc
				4AFDA7341F26DAE1002AE4FC /* Pointer.swift in Sources */,
				F9D7985D24D7A93700BEE62E /* BaseParseUser.swift in Sources */,
				F9BB236524D9ACAC00634157 /* ParseEncoder.swift in Sources */,
				4AA8074C1F7930E9008CD551 /* SecureStorage.swift in Sources */,
				4A6511501F48E400005237DF /* BatchUtils.swift in Sources */,
				4AFDA72A1F26DAE1002AE4FC /* Parse.swift in Sources */,
				4AFDA7351F26DAE1002AE4FC /* Query.swift in Sources */,
				4A2F14991F4A5FB500A7A7EF /* Responses.swift in Sources */,
				4AFDA72E1F26DAE1002AE4FC /* AddOperation.swift in Sources */,
				F9BB236D24D9B4C600634157 /* Saveable.swift in Sources */,
				4AFDA7311F26DAE1002AE4FC /* AddUniqueOperation.swift in Sources */,
<<<<<<< HEAD
				4AF85BD91F78145C00665264 /* URLSession+sync.swift in Sources */,
				709075CC24B9117500B95310 /* AnyEncodable.swift in Sources */,
				4A6511521F48E406005237DF /* GeoPoint.swift in Sources */,
				4AF85BD61F7803C100665264 /* ParseError.swift in Sources */,
				F9BB236A24D9B4C600634157 /* Fetchable.swift in Sources */,
				4AF85BDB1F781ED100665264 /* Asynchronous.swift in Sources */,
=======
				4A2F149B1F4A5FBA00A7A7EF /* ObjectType+Batch.swift in Sources */,
				709075CC24B9117500B95310 /* AnyEncodable.swift in Sources */,
				4A6511521F48E406005237DF /* GeoPoint.swift in Sources */,
				4AF85BD61F7803C100665264 /* ParseError.swift in Sources */,
>>>>>>> 8d10c1cc
				4AA8074F1F7931B7008CD551 /* KeychainStore.swift in Sources */,
				4AFDA7331F26DAE1002AE4FC /* File.swift in Sources */,
				F9BB236B24D9B4C600634157 /* ParseObject.swift in Sources */,
				4A6511531F48E410005237DF /* API.swift in Sources */,
				4AFDA7321F26DAE1002AE4FC /* IncrementOperation.swift in Sources */,
				4AF85BDE1F783BB400665264 /* API+Commands.swift in Sources */,
				F9D7986024D7A93700BEE62E /* NoBody.swift in Sources */,
				F9BB237C24D9B4D800634157 /* ParseStorage.swift in Sources */,
				4AFDA72D1F26DAE1002AE4FC /* ParseMutationContainer.swift in Sources */,
				709075CA24B9117500B95310 /* AnyDecodable.swift in Sources */,
				F9BB237D24D9B4D800634157 /* PrimitiveObjectStore.swift in Sources */,
				F9BB237724D9B4CE00634157 /* ParseCoding.swift in Sources */,
				4AFDA72C1F26DAE1002AE4FC /* ParseUser.swift in Sources */,
				4A6511511F48E406005237DF /* ACL.swift in Sources */,
				F9BB237624D9B4CE00634157 /* Extensions.swift in Sources */,
				4AFDA72F1F26DAE1002AE4FC /* RemoveOperation.swift in Sources */,
			);
			runOnlyForDeploymentPostprocessing = 0;
		};
		912C9BC724D3005D009947C3 /* Sources */ = {
			isa = PBXSourcesBuildPhase;
			buildActionMask = 2147483647;
			files = (
				912C9C1724D302B2009947C3 /* Responses.swift in Sources */,
				912C9C1024D302B2009947C3 /* DeleteOperation.swift in Sources */,
				912C9C1824D302B2009947C3 /* SecureStorage.swift in Sources */,
				912C9C0924D302B2009947C3 /* AnyCodable.swift in Sources */,
				912C9C0B24D302B2009947C3 /* AnyEncodable.swift in Sources */,
				F9BB237B24D9B4CF00634157 /* ParseCoding.swift in Sources */,
				912C9C0424D302B2009947C3 /* ParseError.swift in Sources */,
<<<<<<< HEAD
				912C9BFE24D302B2009947C3 /* (null) in Sources */,
				F9BB238024D9B4D900634157 /* ParseStorage.swift in Sources */,
				912C9C1624D302B2009947C3 /* URLSession+sync.swift in Sources */,
				F9D7985F24D7A93700BEE62E /* NoBody.swift in Sources */,
=======
				912C9BFE24D302B2009947C3 /* ObjectType.swift in Sources */,
				912C9C1624D302B2009947C3 /* (null) in Sources */,
>>>>>>> 8d10c1cc
				912C9C0724D302B2009947C3 /* Pointer.swift in Sources */,
				912C9C1124D302B2009947C3 /* AddUniqueOperation.swift in Sources */,
				912C9C0124D302B2009947C3 /* (null) in Sources */,
				912C9C0824D302B2009947C3 /* Query.swift in Sources */,
				912C9C0E24D302B2009947C3 /* AddOperation.swift in Sources */,
				F9BB237A24D9B4CF00634157 /* Extensions.swift in Sources */,
				912C9C0224D302B2009947C3 /* ParseUser.swift in Sources */,
				912C9C1524D302B2009947C3 /* BatchUtils.swift in Sources */,
				F9BB237324D9B4C700634157 /* ParseObject.swift in Sources */,
				912C9C0F24D302B2009947C3 /* RemoveOperation.swift in Sources */,
				912C9C1424D302B2009947C3 /* API+Commands.swift in Sources */,
				912C9C0624D302B2009947C3 /* GeoPoint.swift in Sources */,
				F9BB237424D9B4C700634157 /* Queryable.swift in Sources */,
				912C9C0024D302B2009947C3 /* (null) in Sources */,
				912C9C1324D302B2009947C3 /* API.swift in Sources */,
				912C9C0324D302B2009947C3 /* ACL.swift in Sources */,
				912C9BFF24D302B2009947C3 /* (null) in Sources */,
				912C9C0524D302B2009947C3 /* File.swift in Sources */,
				912C9C0A24D302B2009947C3 /* AnyDecodable.swift in Sources */,
				F9BB236924D9B4C100634157 /* Asynchronous.swift in Sources */,
				F9BB237524D9B4C700634157 /* Saveable.swift in Sources */,
				912C9C1224D302B2009947C3 /* IncrementOperation.swift in Sources */,
<<<<<<< HEAD
				F9BB237224D9B4C700634157 /* Fetchable.swift in Sources */,
				F9BB238124D9B4D900634157 /* PrimitiveObjectStore.swift in Sources */,
				F9BB236724D9ACAD00634157 /* ParseEncoder.swift in Sources */,
=======
				70C7DC2424D620330050419B /* URLSession+extensions.swift in Sources */,
>>>>>>> 8d10c1cc
				912C9BFD24D302B2009947C3 /* Parse.swift in Sources */,
				F9D7985C24D7A93700BEE62E /* BaseParseUser.swift in Sources */,
				912C9C0D24D302B2009947C3 /* ParseMutationContainer.swift in Sources */,
				912C9C1924D302B2009947C3 /* KeychainStore.swift in Sources */,
			);
			runOnlyForDeploymentPostprocessing = 0;
		};
		912C9BD424D3011F009947C3 /* Sources */ = {
			isa = PBXSourcesBuildPhase;
			buildActionMask = 2147483647;
			files = (
				912C9BFA24D302B0009947C3 /* Responses.swift in Sources */,
				912C9BF324D302B0009947C3 /* DeleteOperation.swift in Sources */,
				912C9BFB24D302B0009947C3 /* SecureStorage.swift in Sources */,
				912C9BEC24D302B0009947C3 /* AnyCodable.swift in Sources */,
				912C9BEE24D302B0009947C3 /* AnyEncodable.swift in Sources */,
				F9BB237924D9B4CE00634157 /* ParseCoding.swift in Sources */,
				912C9BE724D302B0009947C3 /* ParseError.swift in Sources */,
<<<<<<< HEAD
				912C9BE124D302B0009947C3 /* (null) in Sources */,
				F9BB237E24D9B4D800634157 /* ParseStorage.swift in Sources */,
				912C9BF924D302B0009947C3 /* URLSession+sync.swift in Sources */,
				F9D7986124D7A93700BEE62E /* NoBody.swift in Sources */,
=======
				912C9BE124D302B0009947C3 /* ObjectType.swift in Sources */,
				912C9BF924D302B0009947C3 /* (null) in Sources */,
>>>>>>> 8d10c1cc
				912C9BEA24D302B0009947C3 /* Pointer.swift in Sources */,
				912C9BF424D302B0009947C3 /* AddUniqueOperation.swift in Sources */,
				912C9BE424D302B0009947C3 /* (null) in Sources */,
				912C9BEB24D302B0009947C3 /* Query.swift in Sources */,
				912C9BF124D302B0009947C3 /* AddOperation.swift in Sources */,
				F9BB237824D9B4CE00634157 /* Extensions.swift in Sources */,
				912C9BE524D302B0009947C3 /* ParseUser.swift in Sources */,
				912C9BF824D302B0009947C3 /* BatchUtils.swift in Sources */,
				F9BB236F24D9B4C600634157 /* ParseObject.swift in Sources */,
				912C9BF224D302B0009947C3 /* RemoveOperation.swift in Sources */,
				912C9BF724D302B0009947C3 /* API+Commands.swift in Sources */,
				912C9BE924D302B0009947C3 /* GeoPoint.swift in Sources */,
				F9BB237024D9B4C600634157 /* Queryable.swift in Sources */,
				912C9BE324D302B0009947C3 /* (null) in Sources */,
				912C9BF624D302B0009947C3 /* API.swift in Sources */,
				912C9BE624D302B0009947C3 /* ACL.swift in Sources */,
				912C9BE224D302B0009947C3 /* (null) in Sources */,
				912C9BE824D302B0009947C3 /* File.swift in Sources */,
				912C9BED24D302B0009947C3 /* AnyDecodable.swift in Sources */,
				F9BB236824D9B4C100634157 /* Asynchronous.swift in Sources */,
				F9BB237124D9B4C600634157 /* Saveable.swift in Sources */,
				912C9BF524D302B0009947C3 /* IncrementOperation.swift in Sources */,
<<<<<<< HEAD
				F9BB236E24D9B4C600634157 /* Fetchable.swift in Sources */,
				F9BB237F24D9B4D800634157 /* PrimitiveObjectStore.swift in Sources */,
				F9BB236624D9ACAC00634157 /* ParseEncoder.swift in Sources */,
=======
				70C7DC2324D620300050419B /* URLSession+extensions.swift in Sources */,
>>>>>>> 8d10c1cc
				912C9BE024D302B0009947C3 /* Parse.swift in Sources */,
				F9D7985E24D7A93700BEE62E /* BaseParseUser.swift in Sources */,
				912C9BF024D302B0009947C3 /* ParseMutationContainer.swift in Sources */,
				912C9BFC24D302B0009947C3 /* KeychainStore.swift in Sources */,
			);
			runOnlyForDeploymentPostprocessing = 0;
		};
/* End PBXSourcesBuildPhase section */

/* Begin PBXTargetDependency section */
		4AA8076B1F79424A008CD551 /* PBXTargetDependency */ = {
			isa = PBXTargetDependency;
			target = 4AA807571F794242008CD551 /* TestHost */;
			targetProxy = 4AA8076A1F79424A008CD551 /* PBXContainerItemProxy */;
		};
		4AB8B5001F254AE10070F682 /* PBXTargetDependency */ = {
			isa = PBXTargetDependency;
			target = 4AB8B4F31F254AE10070F682 /* ParseSwift (iOS) */;
			targetProxy = 4AB8B4FF1F254AE10070F682 /* PBXContainerItemProxy */;
		};
/* End PBXTargetDependency section */

/* Begin PBXVariantGroup section */
		4AA8075E1F794242008CD551 /* Main.storyboard */ = {
			isa = PBXVariantGroup;
			children = (
				4AA8075F1F794242008CD551 /* Base */,
			);
			name = Main.storyboard;
			sourceTree = "<group>";
		};
		4AA807631F794242008CD551 /* LaunchScreen.storyboard */ = {
			isa = PBXVariantGroup;
			children = (
				4AA807641F794242008CD551 /* Base */,
			);
			name = LaunchScreen.storyboard;
			sourceTree = "<group>";
		};
/* End PBXVariantGroup section */

/* Begin XCBuildConfiguration section */
		4AA807681F794242008CD551 /* Debug */ = {
			isa = XCBuildConfiguration;
			buildSettings = {
				ASSETCATALOG_COMPILER_APPICON_NAME = AppIcon;
				CODE_SIGN_STYLE = Automatic;
				INFOPLIST_FILE = TestHost/Info.plist;
				IPHONEOS_DEPLOYMENT_TARGET = 11.0;
				LD_RUNPATH_SEARCH_PATHS = "$(inherited) @executable_path/Frameworks";
				PRODUCT_BUNDLE_IDENTIFIER = com.parse.TestHost;
				PRODUCT_NAME = "$(TARGET_NAME)";
				SWIFT_VERSION = 5.0;
				TARGETED_DEVICE_FAMILY = "1,2";
			};
			name = Debug;
		};
		4AA807691F794242008CD551 /* Release */ = {
			isa = XCBuildConfiguration;
			buildSettings = {
				ASSETCATALOG_COMPILER_APPICON_NAME = AppIcon;
				CODE_SIGN_STYLE = Automatic;
				INFOPLIST_FILE = TestHost/Info.plist;
				IPHONEOS_DEPLOYMENT_TARGET = 11.0;
				LD_RUNPATH_SEARCH_PATHS = "$(inherited) @executable_path/Frameworks";
				PRODUCT_BUNDLE_IDENTIFIER = com.parse.TestHost;
				PRODUCT_NAME = "$(TARGET_NAME)";
				SWIFT_VERSION = 5.0;
				TARGETED_DEVICE_FAMILY = "1,2";
			};
			name = Release;
		};
		4AB8B5061F254AE10070F682 /* Debug */ = {
			isa = XCBuildConfiguration;
			buildSettings = {
				ALWAYS_SEARCH_USER_PATHS = NO;
				CLANG_ANALYZER_NONNULL = YES;
				CLANG_ANALYZER_NUMBER_OBJECT_CONVERSION = YES_AGGRESSIVE;
				CLANG_CXX_LANGUAGE_STANDARD = "gnu++14";
				CLANG_CXX_LIBRARY = "libc++";
				CLANG_ENABLE_MODULES = YES;
				CLANG_ENABLE_OBJC_ARC = YES;
				CLANG_WARN_BLOCK_CAPTURE_AUTORELEASING = YES;
				CLANG_WARN_BOOL_CONVERSION = YES;
				CLANG_WARN_COMMA = YES;
				CLANG_WARN_CONSTANT_CONVERSION = YES;
				CLANG_WARN_DEPRECATED_OBJC_IMPLEMENTATIONS = YES;
				CLANG_WARN_DIRECT_OBJC_ISA_USAGE = YES_ERROR;
				CLANG_WARN_DOCUMENTATION_COMMENTS = YES;
				CLANG_WARN_EMPTY_BODY = YES;
				CLANG_WARN_ENUM_CONVERSION = YES;
				CLANG_WARN_INFINITE_RECURSION = YES;
				CLANG_WARN_INT_CONVERSION = YES;
				CLANG_WARN_NON_LITERAL_NULL_CONVERSION = YES;
				CLANG_WARN_OBJC_IMPLICIT_RETAIN_SELF = YES;
				CLANG_WARN_OBJC_LITERAL_CONVERSION = YES;
				CLANG_WARN_OBJC_ROOT_CLASS = YES_ERROR;
				CLANG_WARN_RANGE_LOOP_ANALYSIS = YES;
				CLANG_WARN_STRICT_PROTOTYPES = YES;
				CLANG_WARN_SUSPICIOUS_MOVE = YES;
				CLANG_WARN_UNGUARDED_AVAILABILITY = YES_AGGRESSIVE;
				CLANG_WARN_UNREACHABLE_CODE = YES;
				CLANG_WARN__DUPLICATE_METHOD_MATCH = YES;
				CODE_SIGN_IDENTITY = "iPhone Developer";
				COPY_PHASE_STRIP = NO;
				CURRENT_PROJECT_VERSION = 1;
				DEBUG_INFORMATION_FORMAT = dwarf;
				ENABLE_STRICT_OBJC_MSGSEND = YES;
				ENABLE_TESTABILITY = YES;
				GCC_C_LANGUAGE_STANDARD = gnu11;
				GCC_DYNAMIC_NO_PIC = NO;
				GCC_NO_COMMON_BLOCKS = YES;
				GCC_OPTIMIZATION_LEVEL = 0;
				GCC_PREPROCESSOR_DEFINITIONS = (
					"DEBUG=1",
					"$(inherited)",
				);
				GCC_WARN_64_TO_32_BIT_CONVERSION = YES;
				GCC_WARN_ABOUT_RETURN_TYPE = YES_ERROR;
				GCC_WARN_UNDECLARED_SELECTOR = YES;
				GCC_WARN_UNINITIALIZED_AUTOS = YES_AGGRESSIVE;
				GCC_WARN_UNUSED_FUNCTION = YES;
				GCC_WARN_UNUSED_VARIABLE = YES;
				IPHONEOS_DEPLOYMENT_TARGET = 11.0;
				MTL_ENABLE_DEBUG_INFO = YES;
				ONLY_ACTIVE_ARCH = YES;
				SDKROOT = iphoneos;
				SWIFT_ACTIVE_COMPILATION_CONDITIONS = DEBUG;
				SWIFT_OPTIMIZATION_LEVEL = "-Onone";
				SWIFT_VERSION = 4.2;
				VERSIONING_SYSTEM = "apple-generic";
				VERSION_INFO_PREFIX = "";
			};
			name = Debug;
		};
		4AB8B5071F254AE10070F682 /* Release */ = {
			isa = XCBuildConfiguration;
			buildSettings = {
				ALWAYS_SEARCH_USER_PATHS = NO;
				CLANG_ANALYZER_NONNULL = YES;
				CLANG_ANALYZER_NUMBER_OBJECT_CONVERSION = YES_AGGRESSIVE;
				CLANG_CXX_LANGUAGE_STANDARD = "gnu++14";
				CLANG_CXX_LIBRARY = "libc++";
				CLANG_ENABLE_MODULES = YES;
				CLANG_ENABLE_OBJC_ARC = YES;
				CLANG_WARN_BLOCK_CAPTURE_AUTORELEASING = YES;
				CLANG_WARN_BOOL_CONVERSION = YES;
				CLANG_WARN_COMMA = YES;
				CLANG_WARN_CONSTANT_CONVERSION = YES;
				CLANG_WARN_DEPRECATED_OBJC_IMPLEMENTATIONS = YES;
				CLANG_WARN_DIRECT_OBJC_ISA_USAGE = YES_ERROR;
				CLANG_WARN_DOCUMENTATION_COMMENTS = YES;
				CLANG_WARN_EMPTY_BODY = YES;
				CLANG_WARN_ENUM_CONVERSION = YES;
				CLANG_WARN_INFINITE_RECURSION = YES;
				CLANG_WARN_INT_CONVERSION = YES;
				CLANG_WARN_NON_LITERAL_NULL_CONVERSION = YES;
				CLANG_WARN_OBJC_IMPLICIT_RETAIN_SELF = YES;
				CLANG_WARN_OBJC_LITERAL_CONVERSION = YES;
				CLANG_WARN_OBJC_ROOT_CLASS = YES_ERROR;
				CLANG_WARN_RANGE_LOOP_ANALYSIS = YES;
				CLANG_WARN_STRICT_PROTOTYPES = YES;
				CLANG_WARN_SUSPICIOUS_MOVE = YES;
				CLANG_WARN_UNGUARDED_AVAILABILITY = YES_AGGRESSIVE;
				CLANG_WARN_UNREACHABLE_CODE = YES;
				CLANG_WARN__DUPLICATE_METHOD_MATCH = YES;
				CODE_SIGN_IDENTITY = "iPhone Developer";
				COPY_PHASE_STRIP = NO;
				CURRENT_PROJECT_VERSION = 1;
				DEBUG_INFORMATION_FORMAT = "dwarf-with-dsym";
				ENABLE_NS_ASSERTIONS = NO;
				ENABLE_STRICT_OBJC_MSGSEND = YES;
				GCC_C_LANGUAGE_STANDARD = gnu11;
				GCC_NO_COMMON_BLOCKS = YES;
				GCC_WARN_64_TO_32_BIT_CONVERSION = YES;
				GCC_WARN_ABOUT_RETURN_TYPE = YES_ERROR;
				GCC_WARN_UNDECLARED_SELECTOR = YES;
				GCC_WARN_UNINITIALIZED_AUTOS = YES_AGGRESSIVE;
				GCC_WARN_UNUSED_FUNCTION = YES;
				GCC_WARN_UNUSED_VARIABLE = YES;
				IPHONEOS_DEPLOYMENT_TARGET = 11.0;
				MTL_ENABLE_DEBUG_INFO = NO;
				SDKROOT = iphoneos;
				SWIFT_OPTIMIZATION_LEVEL = "-Owholemodule";
				SWIFT_VERSION = 4.2;
				VALIDATE_PRODUCT = YES;
				VERSIONING_SYSTEM = "apple-generic";
				VERSION_INFO_PREFIX = "";
			};
			name = Release;
		};
		4AB8B5091F254AE10070F682 /* Debug */ = {
			isa = XCBuildConfiguration;
			buildSettings = {
				CODE_SIGN_IDENTITY = "";
				DEFINES_MODULE = YES;
				DYLIB_COMPATIBILITY_VERSION = 1;
				DYLIB_CURRENT_VERSION = 1;
				DYLIB_INSTALL_NAME_BASE = "@rpath";
				INFOPLIST_FILE = "ParseSwift-iOS/Info.plist";
				INSTALL_PATH = "$(LOCAL_LIBRARY_DIR)/Frameworks";
				IPHONEOS_DEPLOYMENT_TARGET = 8.0;
				LD_RUNPATH_SEARCH_PATHS = "$(inherited) @executable_path/Frameworks @loader_path/Frameworks";
				PRODUCT_BUNDLE_IDENTIFIER = com.parse.ParseSwift;
				PRODUCT_NAME = ParseSwift;
				SKIP_INSTALL = YES;
				SWIFT_SWIFT3_OBJC_INFERENCE = Off;
				SWIFT_VERSION = 5.0;
				TARGETED_DEVICE_FAMILY = "1,2";
			};
			name = Debug;
		};
		4AB8B50A1F254AE10070F682 /* Release */ = {
			isa = XCBuildConfiguration;
			buildSettings = {
				CODE_SIGN_IDENTITY = "";
				DEFINES_MODULE = YES;
				DYLIB_COMPATIBILITY_VERSION = 1;
				DYLIB_CURRENT_VERSION = 1;
				DYLIB_INSTALL_NAME_BASE = "@rpath";
				INFOPLIST_FILE = "ParseSwift-iOS/Info.plist";
				INSTALL_PATH = "$(LOCAL_LIBRARY_DIR)/Frameworks";
				IPHONEOS_DEPLOYMENT_TARGET = 8.0;
				LD_RUNPATH_SEARCH_PATHS = "$(inherited) @executable_path/Frameworks @loader_path/Frameworks";
				PRODUCT_BUNDLE_IDENTIFIER = com.parse.ParseSwift;
				PRODUCT_NAME = ParseSwift;
				SKIP_INSTALL = YES;
				SWIFT_SWIFT3_OBJC_INFERENCE = Off;
				SWIFT_VERSION = 5.0;
				TARGETED_DEVICE_FAMILY = "1,2";
			};
			name = Release;
		};
		4AB8B50C1F254AE10070F682 /* Debug */ = {
			isa = XCBuildConfiguration;
			buildSettings = {
				ALWAYS_EMBED_SWIFT_STANDARD_LIBRARIES = YES;
				INFOPLIST_FILE = Tests/ParseSwiftTests/Info.plist;
				LD_RUNPATH_SEARCH_PATHS = "$(inherited) @executable_path/Frameworks @loader_path/Frameworks";
				PRODUCT_BUNDLE_IDENTIFIER = com.parse.ParseSwiftTests;
				PRODUCT_NAME = "$(TARGET_NAME)";
				SWIFT_VERSION = 5.0;
				TARGETED_DEVICE_FAMILY = "1,2";
				TEST_HOST = "$(BUILT_PRODUCTS_DIR)/TestHost.app/TestHost";
			};
			name = Debug;
		};
		4AB8B50D1F254AE10070F682 /* Release */ = {
			isa = XCBuildConfiguration;
			buildSettings = {
				ALWAYS_EMBED_SWIFT_STANDARD_LIBRARIES = YES;
				INFOPLIST_FILE = Tests/ParseSwiftTests/Info.plist;
				LD_RUNPATH_SEARCH_PATHS = "$(inherited) @executable_path/Frameworks @loader_path/Frameworks";
				PRODUCT_BUNDLE_IDENTIFIER = com.parse.ParseSwiftTests;
				PRODUCT_NAME = "$(TARGET_NAME)";
				SWIFT_VERSION = 5.0;
				TARGETED_DEVICE_FAMILY = "1,2";
				TEST_HOST = "$(BUILT_PRODUCTS_DIR)/TestHost.app/TestHost";
			};
			name = Release;
		};
		4AFDA7241F26D9A5002AE4FC /* Debug */ = {
			isa = XCBuildConfiguration;
			buildSettings = {
				CODE_SIGN_IDENTITY = "-";
				COMBINE_HIDPI_IMAGES = YES;
				DEFINES_MODULE = YES;
				DYLIB_COMPATIBILITY_VERSION = 1;
				DYLIB_CURRENT_VERSION = 1;
				DYLIB_INSTALL_NAME_BASE = "@rpath";
				FRAMEWORK_VERSION = A;
				INFOPLIST_FILE = "ParseSwift-macOS/Info.plist";
				INSTALL_PATH = "$(LOCAL_LIBRARY_DIR)/Frameworks";
				LD_RUNPATH_SEARCH_PATHS = "$(inherited) @executable_path/../Frameworks @loader_path/Frameworks";
				MACOSX_DEPLOYMENT_TARGET = 10.12;
				PRODUCT_BUNDLE_IDENTIFIER = com.parse.ParseSwift;
				PRODUCT_NAME = ParseSwift;
				SDKROOT = macosx;
				SKIP_INSTALL = YES;
				SWIFT_SWIFT3_OBJC_INFERENCE = Off;
				SWIFT_VERSION = 5.0;
			};
			name = Debug;
		};
		4AFDA7251F26D9A5002AE4FC /* Release */ = {
			isa = XCBuildConfiguration;
			buildSettings = {
				CODE_SIGN_IDENTITY = "-";
				COMBINE_HIDPI_IMAGES = YES;
				DEFINES_MODULE = YES;
				DYLIB_COMPATIBILITY_VERSION = 1;
				DYLIB_CURRENT_VERSION = 1;
				DYLIB_INSTALL_NAME_BASE = "@rpath";
				FRAMEWORK_VERSION = A;
				INFOPLIST_FILE = "ParseSwift-macOS/Info.plist";
				INSTALL_PATH = "$(LOCAL_LIBRARY_DIR)/Frameworks";
				LD_RUNPATH_SEARCH_PATHS = "$(inherited) @executable_path/../Frameworks @loader_path/Frameworks";
				MACOSX_DEPLOYMENT_TARGET = 10.12;
				PRODUCT_BUNDLE_IDENTIFIER = com.parse.ParseSwift;
				PRODUCT_NAME = ParseSwift;
				SDKROOT = macosx;
				SKIP_INSTALL = YES;
				SWIFT_SWIFT3_OBJC_INFERENCE = Off;
				SWIFT_VERSION = 5.0;
			};
			name = Release;
		};
		912C9BD124D3005D009947C3 /* Debug */ = {
			isa = XCBuildConfiguration;
			buildSettings = {
				APPLICATION_EXTENSION_API_ONLY = YES;
				CLANG_ENABLE_OBJC_WEAK = YES;
				CODE_SIGN_STYLE = Manual;
				DEFINES_MODULE = YES;
				DEVELOPMENT_TEAM = "";
				DYLIB_COMPATIBILITY_VERSION = 1;
				DYLIB_CURRENT_VERSION = 1;
				DYLIB_INSTALL_NAME_BASE = "@rpath";
				INFOPLIST_FILE = "ParseSwift-watchOS/Info.plist";
				INSTALL_PATH = "$(LOCAL_LIBRARY_DIR)/Frameworks";
				LD_RUNPATH_SEARCH_PATHS = "$(inherited) @executable_path/Frameworks @loader_path/Frameworks";
				MTL_ENABLE_DEBUG_INFO = INCLUDE_SOURCE;
				MTL_FAST_MATH = YES;
				PRODUCT_BUNDLE_IDENTIFIER = "com.parse.ParseSwift-watchOS";
				PRODUCT_NAME = ParseSwift;
				PROVISIONING_PROFILE_SPECIFIER = "";
				SDKROOT = watchos;
				SKIP_INSTALL = YES;
				SWIFT_VERSION = 5.0;
				TARGETED_DEVICE_FAMILY = 4;
				WATCHOS_DEPLOYMENT_TARGET = 3.0;
			};
			name = Debug;
		};
		912C9BD224D3005D009947C3 /* Release */ = {
			isa = XCBuildConfiguration;
			buildSettings = {
				APPLICATION_EXTENSION_API_ONLY = YES;
				CLANG_ENABLE_OBJC_WEAK = YES;
				CODE_SIGN_STYLE = Manual;
				DEFINES_MODULE = YES;
				DEVELOPMENT_TEAM = "";
				DYLIB_COMPATIBILITY_VERSION = 1;
				DYLIB_CURRENT_VERSION = 1;
				DYLIB_INSTALL_NAME_BASE = "@rpath";
				INFOPLIST_FILE = "ParseSwift-watchOS/Info.plist";
				INSTALL_PATH = "$(LOCAL_LIBRARY_DIR)/Frameworks";
				LD_RUNPATH_SEARCH_PATHS = "$(inherited) @executable_path/Frameworks @loader_path/Frameworks";
				MTL_FAST_MATH = YES;
				PRODUCT_BUNDLE_IDENTIFIER = "com.parse.ParseSwift-watchOS";
				PRODUCT_NAME = ParseSwift;
				PROVISIONING_PROFILE_SPECIFIER = "";
				SDKROOT = watchos;
				SKIP_INSTALL = YES;
				SWIFT_VERSION = 5.0;
				TARGETED_DEVICE_FAMILY = 4;
				WATCHOS_DEPLOYMENT_TARGET = 3.0;
			};
			name = Release;
		};
		912C9BDE24D3011F009947C3 /* Debug */ = {
			isa = XCBuildConfiguration;
			buildSettings = {
				CLANG_ENABLE_OBJC_WEAK = YES;
				CODE_SIGN_STYLE = Manual;
				DEFINES_MODULE = YES;
				DEVELOPMENT_TEAM = "";
				DYLIB_COMPATIBILITY_VERSION = 1;
				DYLIB_CURRENT_VERSION = 1;
				DYLIB_INSTALL_NAME_BASE = "@rpath";
				INFOPLIST_FILE = "ParseSwift-tvOS/Info.plist";
				INSTALL_PATH = "$(LOCAL_LIBRARY_DIR)/Frameworks";
				LD_RUNPATH_SEARCH_PATHS = "$(inherited) @executable_path/Frameworks @loader_path/Frameworks";
				MTL_ENABLE_DEBUG_INFO = INCLUDE_SOURCE;
				MTL_FAST_MATH = YES;
				PRODUCT_BUNDLE_IDENTIFIER = "com.parse.ParseSwift-tvOS";
				PRODUCT_NAME = ParseSwift;
				PROVISIONING_PROFILE_SPECIFIER = "";
				SDKROOT = appletvos;
				SKIP_INSTALL = YES;
				SWIFT_VERSION = 5.0;
				TARGETED_DEVICE_FAMILY = 3;
				TVOS_DEPLOYMENT_TARGET = 9.0;
			};
			name = Debug;
		};
		912C9BDF24D3011F009947C3 /* Release */ = {
			isa = XCBuildConfiguration;
			buildSettings = {
				CLANG_ENABLE_OBJC_WEAK = YES;
				CODE_SIGN_STYLE = Manual;
				DEFINES_MODULE = YES;
				DEVELOPMENT_TEAM = "";
				DYLIB_COMPATIBILITY_VERSION = 1;
				DYLIB_CURRENT_VERSION = 1;
				DYLIB_INSTALL_NAME_BASE = "@rpath";
				INFOPLIST_FILE = "ParseSwift-tvOS/Info.plist";
				INSTALL_PATH = "$(LOCAL_LIBRARY_DIR)/Frameworks";
				LD_RUNPATH_SEARCH_PATHS = "$(inherited) @executable_path/Frameworks @loader_path/Frameworks";
				MTL_FAST_MATH = YES;
				PRODUCT_BUNDLE_IDENTIFIER = "com.parse.ParseSwift-tvOS";
				PRODUCT_NAME = ParseSwift;
				PROVISIONING_PROFILE_SPECIFIER = "";
				SDKROOT = appletvos;
				SKIP_INSTALL = YES;
				SWIFT_VERSION = 5.0;
				TARGETED_DEVICE_FAMILY = 3;
				TVOS_DEPLOYMENT_TARGET = 9.0;
			};
			name = Release;
		};
/* End XCBuildConfiguration section */

/* Begin XCConfigurationList section */
		4AA807671F794242008CD551 /* Build configuration list for PBXNativeTarget "TestHost" */ = {
			isa = XCConfigurationList;
			buildConfigurations = (
				4AA807681F794242008CD551 /* Debug */,
				4AA807691F794242008CD551 /* Release */,
			);
			defaultConfigurationIsVisible = 0;
			defaultConfigurationName = Release;
		};
		4AB8B4EE1F254AE10070F682 /* Build configuration list for PBXProject "ParseSwift" */ = {
			isa = XCConfigurationList;
			buildConfigurations = (
				4AB8B5061F254AE10070F682 /* Debug */,
				4AB8B5071F254AE10070F682 /* Release */,
			);
			defaultConfigurationIsVisible = 0;
			defaultConfigurationName = Release;
		};
		4AB8B5081F254AE10070F682 /* Build configuration list for PBXNativeTarget "ParseSwift (iOS)" */ = {
			isa = XCConfigurationList;
			buildConfigurations = (
				4AB8B5091F254AE10070F682 /* Debug */,
				4AB8B50A1F254AE10070F682 /* Release */,
			);
			defaultConfigurationIsVisible = 0;
			defaultConfigurationName = Release;
		};
		4AB8B50B1F254AE10070F682 /* Build configuration list for PBXNativeTarget "ParseSwiftTests" */ = {
			isa = XCConfigurationList;
			buildConfigurations = (
				4AB8B50C1F254AE10070F682 /* Debug */,
				4AB8B50D1F254AE10070F682 /* Release */,
			);
			defaultConfigurationIsVisible = 0;
			defaultConfigurationName = Release;
		};
		4AFDA7231F26D9A5002AE4FC /* Build configuration list for PBXNativeTarget "ParseSwift (macOS)" */ = {
			isa = XCConfigurationList;
			buildConfigurations = (
				4AFDA7241F26D9A5002AE4FC /* Debug */,
				4AFDA7251F26D9A5002AE4FC /* Release */,
			);
			defaultConfigurationIsVisible = 0;
			defaultConfigurationName = Release;
		};
		912C9BD024D3005D009947C3 /* Build configuration list for PBXNativeTarget "ParseSwift (watchOS)" */ = {
			isa = XCConfigurationList;
			buildConfigurations = (
				912C9BD124D3005D009947C3 /* Debug */,
				912C9BD224D3005D009947C3 /* Release */,
			);
			defaultConfigurationIsVisible = 0;
			defaultConfigurationName = Release;
		};
		912C9BDD24D3011F009947C3 /* Build configuration list for PBXNativeTarget "ParseSwift (tvOS)" */ = {
			isa = XCConfigurationList;
			buildConfigurations = (
				912C9BDE24D3011F009947C3 /* Debug */,
				912C9BDF24D3011F009947C3 /* Release */,
			);
			defaultConfigurationIsVisible = 0;
			defaultConfigurationName = Release;
		};
/* End XCConfigurationList section */
	};
	rootObject = 4AB8B4EB1F254AE10070F682 /* Project object */;
}<|MERGE_RESOLUTION|>--- conflicted
+++ resolved
@@ -7,8 +7,14 @@
 	objects = {
 
 /* Begin PBXBuildFile section */
+		4A2D8C811F48B3A900EE1FCC /* ParseEncoder.swift in Sources */ = {isa = PBXBuildFile; fileRef = 4A2D8C801F48B3A900EE1FCC /* ParseEncoder.swift */; };
+		4A2F14941F4A5E1E00A7A7EF /* ObjectType+Equatable.swift in Sources */ = {isa = PBXBuildFile; fileRef = 4A2F14931F4A5E1E00A7A7EF /* ObjectType+Equatable.swift */; };
 		4A2F14961F4A5F2900A7A7EF /* Responses.swift in Sources */ = {isa = PBXBuildFile; fileRef = 4A2F14951F4A5F2900A7A7EF /* Responses.swift */; };
+		4A2F14981F4A5F6900A7A7EF /* ObjectType+Batch.swift in Sources */ = {isa = PBXBuildFile; fileRef = 4A2F14971F4A5F6900A7A7EF /* ObjectType+Batch.swift */; };
 		4A2F14991F4A5FB500A7A7EF /* Responses.swift in Sources */ = {isa = PBXBuildFile; fileRef = 4A2F14951F4A5F2900A7A7EF /* Responses.swift */; };
+		4A2F149A1F4A5FBA00A7A7EF /* ObjectType+Equatable.swift in Sources */ = {isa = PBXBuildFile; fileRef = 4A2F14931F4A5E1E00A7A7EF /* ObjectType+Equatable.swift */; };
+		4A2F149B1F4A5FBA00A7A7EF /* ObjectType+Batch.swift in Sources */ = {isa = PBXBuildFile; fileRef = 4A2F14971F4A5F6900A7A7EF /* ObjectType+Batch.swift */; };
+		4A65114F1F48E3F3005237DF /* ParseEncoder.swift in Sources */ = {isa = PBXBuildFile; fileRef = 4A2D8C801F48B3A900EE1FCC /* ParseEncoder.swift */; };
 		4A6511501F48E400005237DF /* BatchUtils.swift in Sources */ = {isa = PBXBuildFile; fileRef = 4AC397711F488F9E00DEA9D3 /* BatchUtils.swift */; };
 		4A6511511F48E406005237DF /* ACL.swift in Sources */ = {isa = PBXBuildFile; fileRef = 4AC3976F1F48778900DEA9D3 /* ACL.swift */; };
 		4A6511521F48E406005237DF /* GeoPoint.swift in Sources */ = {isa = PBXBuildFile; fileRef = 4A82B7ED1F254B820063D731 /* GeoPoint.swift */; };
@@ -16,8 +22,10 @@
 		4A82B7F41F254CCE0063D731 /* File.swift in Sources */ = {isa = PBXBuildFile; fileRef = 4A82B7F01F254B820063D731 /* File.swift */; };
 		4A82B7F51F254CCE0063D731 /* GeoPoint.swift in Sources */ = {isa = PBXBuildFile; fileRef = 4A82B7ED1F254B820063D731 /* GeoPoint.swift */; };
 		4A82B7F61F254CCE0063D731 /* Parse.swift in Sources */ = {isa = PBXBuildFile; fileRef = 4A82B7EE1F254B820063D731 /* Parse.swift */; };
+		4A82B7F71F254CCE0063D731 /* ObjectType.swift in Sources */ = {isa = PBXBuildFile; fileRef = 4A82B7EC1F254B820063D731 /* ObjectType.swift */; };
 		4A82B7F81F254CCE0063D731 /* Pointer.swift in Sources */ = {isa = PBXBuildFile; fileRef = 4A82B7F11F254B820063D731 /* Pointer.swift */; };
 		4A82B7FF1F256A8F0063D731 /* Query.swift in Sources */ = {isa = PBXBuildFile; fileRef = 4A82B7FE1F256A8F0063D731 /* Query.swift */; };
+		4A82B8011F256B330063D731 /* ObjectType+Query.swift in Sources */ = {isa = PBXBuildFile; fileRef = 4A82B8001F256B330063D731 /* ObjectType+Query.swift */; };
 		4A99A4691F2650CA00D72A59 /* ParseMutationContainer.swift in Sources */ = {isa = PBXBuildFile; fileRef = 4A99A4681F2650CA00D72A59 /* ParseMutationContainer.swift */; };
 		4A99A46C1F2650FF00D72A59 /* AddUniqueOperation.swift in Sources */ = {isa = PBXBuildFile; fileRef = 4A99A46B1F2650FF00D72A59 /* AddUniqueOperation.swift */; };
 		4A99A46E1F26512100D72A59 /* IncrementOperation.swift in Sources */ = {isa = PBXBuildFile; fileRef = 4A99A46D1F26512100D72A59 /* IncrementOperation.swift */; };
@@ -30,6 +38,7 @@
 		4AA807621F794242008CD551 /* Assets.xcassets in Resources */ = {isa = PBXBuildFile; fileRef = 4AA807611F794242008CD551 /* Assets.xcassets */; };
 		4AA807651F794242008CD551 /* LaunchScreen.storyboard in Resources */ = {isa = PBXBuildFile; fileRef = 4AA807631F794242008CD551 /* LaunchScreen.storyboard */; };
 		4AA807701F794C31008CD551 /* KeychainStoreTests.swift in Sources */ = {isa = PBXBuildFile; fileRef = 4AA8076E1F794C1C008CD551 /* KeychainStoreTests.swift */; };
+		4AA807711F794C33008CD551 /* ParseSwiftTests.swift in Sources */ = {isa = PBXBuildFile; fileRef = 4AA8076F1F794C1C008CD551 /* ParseSwiftTests.swift */; };
 		4AB8B4FE1F254AE10070F682 /* ParseSwift.framework in Frameworks */ = {isa = PBXBuildFile; fileRef = 4AB8B4F41F254AE10070F682 /* ParseSwift.framework */; };
 		4AB8B5051F254AE10070F682 /* Parse.h in Headers */ = {isa = PBXBuildFile; fileRef = 4AB8B4F71F254AE10070F682 /* Parse.h */; settings = {ATTRIBUTES = (Public, ); }; };
 		4AC397701F48778900DEA9D3 /* ACL.swift in Sources */ = {isa = PBXBuildFile; fileRef = 4AC3976F1F48778900DEA9D3 /* ACL.swift */; };
@@ -38,13 +47,14 @@
 		4AEBA5491F26519B00628B17 /* AddOperation.swift in Sources */ = {isa = PBXBuildFile; fileRef = 4AEBA5481F26519B00628B17 /* AddOperation.swift */; };
 		4AEBA54B1F2651D900628B17 /* RemoveOperation.swift in Sources */ = {isa = PBXBuildFile; fileRef = 4AEBA54A1F2651D900628B17 /* RemoveOperation.swift */; };
 		4AEBA54D1F26523800628B17 /* DeleteOperation.swift in Sources */ = {isa = PBXBuildFile; fileRef = 4AEBA54C1F26523800628B17 /* DeleteOperation.swift */; };
-		4AEBA54F1F265A0D00628B17 /* ParseUser.swift in Sources */ = {isa = PBXBuildFile; fileRef = 4AEBA54E1F265A0D00628B17 /* ParseUser.swift */; };
+		4AEBA54F1F265A0D00628B17 /* UserType.swift in Sources */ = {isa = PBXBuildFile; fileRef = 4AEBA54E1F265A0D00628B17 /* UserType.swift */; };
 		4AF85BD31F78011100665264 /* ParseError.swift in Sources */ = {isa = PBXBuildFile; fileRef = 4AF85BD21F78011100665264 /* ParseError.swift */; };
 		4AF85BD61F7803C100665264 /* ParseError.swift in Sources */ = {isa = PBXBuildFile; fileRef = 4AF85BD21F78011100665264 /* ParseError.swift */; };
 		4AF85BDD1F783B9800665264 /* API+Commands.swift in Sources */ = {isa = PBXBuildFile; fileRef = 4AF85BDC1F783B9800665264 /* API+Commands.swift */; };
 		4AF85BDE1F783BB400665264 /* API+Commands.swift in Sources */ = {isa = PBXBuildFile; fileRef = 4AF85BDC1F783B9800665264 /* API+Commands.swift */; };
 		4AFDA72A1F26DAE1002AE4FC /* Parse.swift in Sources */ = {isa = PBXBuildFile; fileRef = 4A82B7EE1F254B820063D731 /* Parse.swift */; };
-		4AFDA72C1F26DAE1002AE4FC /* ParseUser.swift in Sources */ = {isa = PBXBuildFile; fileRef = 4AEBA54E1F265A0D00628B17 /* ParseUser.swift */; };
+		4AFDA72B1F26DAE1002AE4FC /* ObjectType.swift in Sources */ = {isa = PBXBuildFile; fileRef = 4A82B7EC1F254B820063D731 /* ObjectType.swift */; };
+		4AFDA72C1F26DAE1002AE4FC /* UserType.swift in Sources */ = {isa = PBXBuildFile; fileRef = 4AEBA54E1F265A0D00628B17 /* UserType.swift */; };
 		4AFDA72D1F26DAE1002AE4FC /* ParseMutationContainer.swift in Sources */ = {isa = PBXBuildFile; fileRef = 4A99A4681F2650CA00D72A59 /* ParseMutationContainer.swift */; };
 		4AFDA72E1F26DAE1002AE4FC /* AddOperation.swift in Sources */ = {isa = PBXBuildFile; fileRef = 4AEBA5481F26519B00628B17 /* AddOperation.swift */; };
 		4AFDA72F1F26DAE1002AE4FC /* RemoveOperation.swift in Sources */ = {isa = PBXBuildFile; fileRef = 4AEBA54A1F2651D900628B17 /* RemoveOperation.swift */; };
@@ -54,6 +64,7 @@
 		4AFDA7331F26DAE1002AE4FC /* File.swift in Sources */ = {isa = PBXBuildFile; fileRef = 4A82B7F01F254B820063D731 /* File.swift */; };
 		4AFDA7341F26DAE1002AE4FC /* Pointer.swift in Sources */ = {isa = PBXBuildFile; fileRef = 4A82B7F11F254B820063D731 /* Pointer.swift */; };
 		4AFDA7351F26DAE1002AE4FC /* Query.swift in Sources */ = {isa = PBXBuildFile; fileRef = 4A82B7FE1F256A8F0063D731 /* Query.swift */; };
+		4AFDA7361F26DAE1002AE4FC /* ObjectType+Query.swift in Sources */ = {isa = PBXBuildFile; fileRef = 4A82B8001F256B330063D731 /* ObjectType+Query.swift */; };
 		4AFDA7391F26DAF8002AE4FC /* Parse.h in Headers */ = {isa = PBXBuildFile; fileRef = 4AB8B4F71F254AE10070F682 /* Parse.h */; settings = {ATTRIBUTES = (Public, ); }; };
 		709075C724B9117500B95310 /* AnyCodable.swift in Sources */ = {isa = PBXBuildFile; fileRef = 709075C424B9117400B95310 /* AnyCodable.swift */; };
 		709075C824B9117500B95310 /* AnyCodable.swift in Sources */ = {isa = PBXBuildFile; fileRef = 709075C424B9117400B95310 /* AnyCodable.swift */; };
@@ -78,11 +89,11 @@
 		912C9BCF24D3005D009947C3 /* ParseSwift_watchOS.h in Headers */ = {isa = PBXBuildFile; fileRef = 912C9BCD24D3005D009947C3 /* ParseSwift_watchOS.h */; settings = {ATTRIBUTES = (Public, ); }; };
 		912C9BDC24D3011F009947C3 /* ParseSwift_tvOS.h in Headers */ = {isa = PBXBuildFile; fileRef = 912C9BDA24D3011F009947C3 /* ParseSwift_tvOS.h */; settings = {ATTRIBUTES = (Public, ); }; };
 		912C9BE024D302B0009947C3 /* Parse.swift in Sources */ = {isa = PBXBuildFile; fileRef = 4A82B7EE1F254B820063D731 /* Parse.swift */; };
-		912C9BE124D302B0009947C3 /* (null) in Sources */ = {isa = PBXBuildFile; };
-		912C9BE224D302B0009947C3 /* (null) in Sources */ = {isa = PBXBuildFile; };
-		912C9BE324D302B0009947C3 /* (null) in Sources */ = {isa = PBXBuildFile; };
-		912C9BE424D302B0009947C3 /* (null) in Sources */ = {isa = PBXBuildFile; };
-		912C9BE524D302B0009947C3 /* ParseUser.swift in Sources */ = {isa = PBXBuildFile; fileRef = 4AEBA54E1F265A0D00628B17 /* ParseUser.swift */; };
+		912C9BE124D302B0009947C3 /* ObjectType.swift in Sources */ = {isa = PBXBuildFile; fileRef = 4A82B7EC1F254B820063D731 /* ObjectType.swift */; };
+		912C9BE224D302B0009947C3 /* ObjectType+Query.swift in Sources */ = {isa = PBXBuildFile; fileRef = 4A82B8001F256B330063D731 /* ObjectType+Query.swift */; };
+		912C9BE324D302B0009947C3 /* ObjectType+Equatable.swift in Sources */ = {isa = PBXBuildFile; fileRef = 4A2F14931F4A5E1E00A7A7EF /* ObjectType+Equatable.swift */; };
+		912C9BE424D302B0009947C3 /* ObjectType+Batch.swift in Sources */ = {isa = PBXBuildFile; fileRef = 4A2F14971F4A5F6900A7A7EF /* ObjectType+Batch.swift */; };
+		912C9BE524D302B0009947C3 /* UserType.swift in Sources */ = {isa = PBXBuildFile; fileRef = 4AEBA54E1F265A0D00628B17 /* UserType.swift */; };
 		912C9BE624D302B0009947C3 /* ACL.swift in Sources */ = {isa = PBXBuildFile; fileRef = 4AC3976F1F48778900DEA9D3 /* ACL.swift */; };
 		912C9BE724D302B0009947C3 /* ParseError.swift in Sources */ = {isa = PBXBuildFile; fileRef = 4AF85BD21F78011100665264 /* ParseError.swift */; };
 		912C9BE824D302B0009947C3 /* File.swift in Sources */ = {isa = PBXBuildFile; fileRef = 4A82B7F01F254B820063D731 /* File.swift */; };
@@ -92,6 +103,7 @@
 		912C9BEC24D302B0009947C3 /* AnyCodable.swift in Sources */ = {isa = PBXBuildFile; fileRef = 709075C424B9117400B95310 /* AnyCodable.swift */; };
 		912C9BED24D302B0009947C3 /* AnyDecodable.swift in Sources */ = {isa = PBXBuildFile; fileRef = 709075C524B9117500B95310 /* AnyDecodable.swift */; };
 		912C9BEE24D302B0009947C3 /* AnyEncodable.swift in Sources */ = {isa = PBXBuildFile; fileRef = 709075C624B9117500B95310 /* AnyEncodable.swift */; };
+		912C9BEF24D302B0009947C3 /* ParseEncoder.swift in Sources */ = {isa = PBXBuildFile; fileRef = 4A2D8C801F48B3A900EE1FCC /* ParseEncoder.swift */; };
 		912C9BF024D302B0009947C3 /* ParseMutationContainer.swift in Sources */ = {isa = PBXBuildFile; fileRef = 4A99A4681F2650CA00D72A59 /* ParseMutationContainer.swift */; };
 		912C9BF124D302B0009947C3 /* AddOperation.swift in Sources */ = {isa = PBXBuildFile; fileRef = 4AEBA5481F26519B00628B17 /* AddOperation.swift */; };
 		912C9BF224D302B0009947C3 /* RemoveOperation.swift in Sources */ = {isa = PBXBuildFile; fileRef = 4AEBA54A1F2651D900628B17 /* RemoveOperation.swift */; };
@@ -106,11 +118,11 @@
 		912C9BFB24D302B0009947C3 /* SecureStorage.swift in Sources */ = {isa = PBXBuildFile; fileRef = 4AA8074A1F7930E9008CD551 /* SecureStorage.swift */; };
 		912C9BFC24D302B0009947C3 /* KeychainStore.swift in Sources */ = {isa = PBXBuildFile; fileRef = 4AA8074D1F7931B7008CD551 /* KeychainStore.swift */; };
 		912C9BFD24D302B2009947C3 /* Parse.swift in Sources */ = {isa = PBXBuildFile; fileRef = 4A82B7EE1F254B820063D731 /* Parse.swift */; };
-		912C9BFE24D302B2009947C3 /* (null) in Sources */ = {isa = PBXBuildFile; };
-		912C9BFF24D302B2009947C3 /* (null) in Sources */ = {isa = PBXBuildFile; };
-		912C9C0024D302B2009947C3 /* (null) in Sources */ = {isa = PBXBuildFile; };
-		912C9C0124D302B2009947C3 /* (null) in Sources */ = {isa = PBXBuildFile; };
-		912C9C0224D302B2009947C3 /* ParseUser.swift in Sources */ = {isa = PBXBuildFile; fileRef = 4AEBA54E1F265A0D00628B17 /* ParseUser.swift */; };
+		912C9BFE24D302B2009947C3 /* ObjectType.swift in Sources */ = {isa = PBXBuildFile; fileRef = 4A82B7EC1F254B820063D731 /* ObjectType.swift */; };
+		912C9BFF24D302B2009947C3 /* ObjectType+Query.swift in Sources */ = {isa = PBXBuildFile; fileRef = 4A82B8001F256B330063D731 /* ObjectType+Query.swift */; };
+		912C9C0024D302B2009947C3 /* ObjectType+Equatable.swift in Sources */ = {isa = PBXBuildFile; fileRef = 4A2F14931F4A5E1E00A7A7EF /* ObjectType+Equatable.swift */; };
+		912C9C0124D302B2009947C3 /* ObjectType+Batch.swift in Sources */ = {isa = PBXBuildFile; fileRef = 4A2F14971F4A5F6900A7A7EF /* ObjectType+Batch.swift */; };
+		912C9C0224D302B2009947C3 /* UserType.swift in Sources */ = {isa = PBXBuildFile; fileRef = 4AEBA54E1F265A0D00628B17 /* UserType.swift */; };
 		912C9C0324D302B2009947C3 /* ACL.swift in Sources */ = {isa = PBXBuildFile; fileRef = 4AC3976F1F48778900DEA9D3 /* ACL.swift */; };
 		912C9C0424D302B2009947C3 /* ParseError.swift in Sources */ = {isa = PBXBuildFile; fileRef = 4AF85BD21F78011100665264 /* ParseError.swift */; };
 		912C9C0524D302B2009947C3 /* File.swift in Sources */ = {isa = PBXBuildFile; fileRef = 4A82B7F01F254B820063D731 /* File.swift */; };
@@ -120,6 +132,7 @@
 		912C9C0924D302B2009947C3 /* AnyCodable.swift in Sources */ = {isa = PBXBuildFile; fileRef = 709075C424B9117400B95310 /* AnyCodable.swift */; };
 		912C9C0A24D302B2009947C3 /* AnyDecodable.swift in Sources */ = {isa = PBXBuildFile; fileRef = 709075C524B9117500B95310 /* AnyDecodable.swift */; };
 		912C9C0B24D302B2009947C3 /* AnyEncodable.swift in Sources */ = {isa = PBXBuildFile; fileRef = 709075C624B9117500B95310 /* AnyEncodable.swift */; };
+		912C9C0C24D302B2009947C3 /* ParseEncoder.swift in Sources */ = {isa = PBXBuildFile; fileRef = 4A2D8C801F48B3A900EE1FCC /* ParseEncoder.swift */; };
 		912C9C0D24D302B2009947C3 /* ParseMutationContainer.swift in Sources */ = {isa = PBXBuildFile; fileRef = 4A99A4681F2650CA00D72A59 /* ParseMutationContainer.swift */; };
 		912C9C0E24D302B2009947C3 /* AddOperation.swift in Sources */ = {isa = PBXBuildFile; fileRef = 4AEBA5481F26519B00628B17 /* AddOperation.swift */; };
 		912C9C0F24D302B2009947C3 /* RemoveOperation.swift in Sources */ = {isa = PBXBuildFile; fileRef = 4AEBA54A1F2651D900628B17 /* RemoveOperation.swift */; };
@@ -133,52 +146,6 @@
 		912C9C1724D302B2009947C3 /* Responses.swift in Sources */ = {isa = PBXBuildFile; fileRef = 4A2F14951F4A5F2900A7A7EF /* Responses.swift */; };
 		912C9C1824D302B2009947C3 /* SecureStorage.swift in Sources */ = {isa = PBXBuildFile; fileRef = 4AA8074A1F7930E9008CD551 /* SecureStorage.swift */; };
 		912C9C1924D302B2009947C3 /* KeychainStore.swift in Sources */ = {isa = PBXBuildFile; fileRef = 4AA8074D1F7931B7008CD551 /* KeychainStore.swift */; };
-		F9BB236524D9ACAC00634157 /* ParseEncoder.swift in Sources */ = {isa = PBXBuildFile; fileRef = F9FCA9A624D8A6AB004EBF16 /* ParseEncoder.swift */; };
-		F9BB236624D9ACAC00634157 /* ParseEncoder.swift in Sources */ = {isa = PBXBuildFile; fileRef = F9FCA9A624D8A6AB004EBF16 /* ParseEncoder.swift */; };
-		F9BB236724D9ACAD00634157 /* ParseEncoder.swift in Sources */ = {isa = PBXBuildFile; fileRef = F9FCA9A624D8A6AB004EBF16 /* ParseEncoder.swift */; };
-		F9BB236824D9B4C100634157 /* Asynchronous.swift in Sources */ = {isa = PBXBuildFile; fileRef = 4A2F14901F4A41B900A7A7EF /* Asynchronous.swift */; };
-		F9BB236924D9B4C100634157 /* Asynchronous.swift in Sources */ = {isa = PBXBuildFile; fileRef = 4A2F14901F4A41B900A7A7EF /* Asynchronous.swift */; };
-		F9BB236A24D9B4C600634157 /* Fetchable.swift in Sources */ = {isa = PBXBuildFile; fileRef = F9D7985024D7A91300BEE62E /* Fetchable.swift */; };
-		F9BB236B24D9B4C600634157 /* ParseObject.swift in Sources */ = {isa = PBXBuildFile; fileRef = F9D7985324D7A91300BEE62E /* ParseObject.swift */; };
-		F9BB236C24D9B4C600634157 /* Queryable.swift in Sources */ = {isa = PBXBuildFile; fileRef = F9D7985124D7A91300BEE62E /* Queryable.swift */; };
-		F9BB236D24D9B4C600634157 /* Saveable.swift in Sources */ = {isa = PBXBuildFile; fileRef = F9D7985224D7A91300BEE62E /* Saveable.swift */; };
-		F9BB236E24D9B4C600634157 /* Fetchable.swift in Sources */ = {isa = PBXBuildFile; fileRef = F9D7985024D7A91300BEE62E /* Fetchable.swift */; };
-		F9BB236F24D9B4C600634157 /* ParseObject.swift in Sources */ = {isa = PBXBuildFile; fileRef = F9D7985324D7A91300BEE62E /* ParseObject.swift */; };
-		F9BB237024D9B4C600634157 /* Queryable.swift in Sources */ = {isa = PBXBuildFile; fileRef = F9D7985124D7A91300BEE62E /* Queryable.swift */; };
-		F9BB237124D9B4C600634157 /* Saveable.swift in Sources */ = {isa = PBXBuildFile; fileRef = F9D7985224D7A91300BEE62E /* Saveable.swift */; };
-		F9BB237224D9B4C700634157 /* Fetchable.swift in Sources */ = {isa = PBXBuildFile; fileRef = F9D7985024D7A91300BEE62E /* Fetchable.swift */; };
-		F9BB237324D9B4C700634157 /* ParseObject.swift in Sources */ = {isa = PBXBuildFile; fileRef = F9D7985324D7A91300BEE62E /* ParseObject.swift */; };
-		F9BB237424D9B4C700634157 /* Queryable.swift in Sources */ = {isa = PBXBuildFile; fileRef = F9D7985124D7A91300BEE62E /* Queryable.swift */; };
-		F9BB237524D9B4C700634157 /* Saveable.swift in Sources */ = {isa = PBXBuildFile; fileRef = F9D7985224D7A91300BEE62E /* Saveable.swift */; };
-		F9BB237624D9B4CE00634157 /* Extensions.swift in Sources */ = {isa = PBXBuildFile; fileRef = F9D7984C24D7A8F100BEE62E /* Extensions.swift */; };
-		F9BB237724D9B4CE00634157 /* ParseCoding.swift in Sources */ = {isa = PBXBuildFile; fileRef = F9D7984D24D7A8F100BEE62E /* ParseCoding.swift */; };
-		F9BB237824D9B4CE00634157 /* Extensions.swift in Sources */ = {isa = PBXBuildFile; fileRef = F9D7984C24D7A8F100BEE62E /* Extensions.swift */; };
-		F9BB237924D9B4CE00634157 /* ParseCoding.swift in Sources */ = {isa = PBXBuildFile; fileRef = F9D7984D24D7A8F100BEE62E /* ParseCoding.swift */; };
-		F9BB237A24D9B4CF00634157 /* Extensions.swift in Sources */ = {isa = PBXBuildFile; fileRef = F9D7984C24D7A8F100BEE62E /* Extensions.swift */; };
-		F9BB237B24D9B4CF00634157 /* ParseCoding.swift in Sources */ = {isa = PBXBuildFile; fileRef = F9D7984D24D7A8F100BEE62E /* ParseCoding.swift */; };
-		F9BB237C24D9B4D800634157 /* ParseStorage.swift in Sources */ = {isa = PBXBuildFile; fileRef = F9D7986224D7A95700BEE62E /* ParseStorage.swift */; };
-		F9BB237D24D9B4D800634157 /* PrimitiveObjectStore.swift in Sources */ = {isa = PBXBuildFile; fileRef = F9D7986324D7A95800BEE62E /* PrimitiveObjectStore.swift */; };
-		F9BB237E24D9B4D800634157 /* ParseStorage.swift in Sources */ = {isa = PBXBuildFile; fileRef = F9D7986224D7A95700BEE62E /* ParseStorage.swift */; };
-		F9BB237F24D9B4D800634157 /* PrimitiveObjectStore.swift in Sources */ = {isa = PBXBuildFile; fileRef = F9D7986324D7A95800BEE62E /* PrimitiveObjectStore.swift */; };
-		F9BB238024D9B4D900634157 /* ParseStorage.swift in Sources */ = {isa = PBXBuildFile; fileRef = F9D7986224D7A95700BEE62E /* ParseStorage.swift */; };
-		F9BB238124D9B4D900634157 /* PrimitiveObjectStore.swift in Sources */ = {isa = PBXBuildFile; fileRef = F9D7986324D7A95800BEE62E /* PrimitiveObjectStore.swift */; };
-		F9D7984E24D7A8F100BEE62E /* Extensions.swift in Sources */ = {isa = PBXBuildFile; fileRef = F9D7984C24D7A8F100BEE62E /* Extensions.swift */; };
-		F9D7984F24D7A8F100BEE62E /* ParseCoding.swift in Sources */ = {isa = PBXBuildFile; fileRef = F9D7984D24D7A8F100BEE62E /* ParseCoding.swift */; };
-		F9D7985424D7A91300BEE62E /* Fetchable.swift in Sources */ = {isa = PBXBuildFile; fileRef = F9D7985024D7A91300BEE62E /* Fetchable.swift */; };
-		F9D7985524D7A91300BEE62E /* Queryable.swift in Sources */ = {isa = PBXBuildFile; fileRef = F9D7985124D7A91300BEE62E /* Queryable.swift */; };
-		F9D7985624D7A91300BEE62E /* Saveable.swift in Sources */ = {isa = PBXBuildFile; fileRef = F9D7985224D7A91300BEE62E /* Saveable.swift */; };
-		F9D7985724D7A91300BEE62E /* ParseObject.swift in Sources */ = {isa = PBXBuildFile; fileRef = F9D7985324D7A91300BEE62E /* ParseObject.swift */; };
-		F9D7985A24D7A93000BEE62E /* NoBody.swift in Sources */ = {isa = PBXBuildFile; fileRef = F9D7985824D7A93000BEE62E /* NoBody.swift */; };
-		F9D7985B24D7A93000BEE62E /* BaseParseUser.swift in Sources */ = {isa = PBXBuildFile; fileRef = F9D7985924D7A93000BEE62E /* BaseParseUser.swift */; };
-		F9D7985C24D7A93700BEE62E /* BaseParseUser.swift in Sources */ = {isa = PBXBuildFile; fileRef = F9D7985924D7A93000BEE62E /* BaseParseUser.swift */; };
-		F9D7985D24D7A93700BEE62E /* BaseParseUser.swift in Sources */ = {isa = PBXBuildFile; fileRef = F9D7985924D7A93000BEE62E /* BaseParseUser.swift */; };
-		F9D7985E24D7A93700BEE62E /* BaseParseUser.swift in Sources */ = {isa = PBXBuildFile; fileRef = F9D7985924D7A93000BEE62E /* BaseParseUser.swift */; };
-		F9D7985F24D7A93700BEE62E /* NoBody.swift in Sources */ = {isa = PBXBuildFile; fileRef = F9D7985824D7A93000BEE62E /* NoBody.swift */; };
-		F9D7986024D7A93700BEE62E /* NoBody.swift in Sources */ = {isa = PBXBuildFile; fileRef = F9D7985824D7A93000BEE62E /* NoBody.swift */; };
-		F9D7986124D7A93700BEE62E /* NoBody.swift in Sources */ = {isa = PBXBuildFile; fileRef = F9D7985824D7A93000BEE62E /* NoBody.swift */; };
-		F9D7986424D7A95800BEE62E /* ParseStorage.swift in Sources */ = {isa = PBXBuildFile; fileRef = F9D7986224D7A95700BEE62E /* ParseStorage.swift */; };
-		F9D7986524D7A95800BEE62E /* PrimitiveObjectStore.swift in Sources */ = {isa = PBXBuildFile; fileRef = F9D7986324D7A95800BEE62E /* PrimitiveObjectStore.swift */; };
-		F9FCA9A724D8A6AB004EBF16 /* ParseEncoder.swift in Sources */ = {isa = PBXBuildFile; fileRef = F9FCA9A624D8A6AB004EBF16 /* ParseEncoder.swift */; };
 /* End PBXBuildFile section */
 
 /* Begin PBXContainerItemProxy section */
@@ -200,18 +167,17 @@
 
 /* Begin PBXFileReference section */
 		4A1120BF1F49FC3300E32D94 /* LinuxMain.swift */ = {isa = PBXFileReference; lastKnownFileType = sourcecode.swift; path = LinuxMain.swift; sourceTree = "<group>"; };
-<<<<<<< HEAD
-		4A2F14901F4A41B900A7A7EF /* Asynchronous.swift */ = {isa = PBXFileReference; lastKnownFileType = sourcecode.swift; path = Asynchronous.swift; sourceTree = "<group>"; };
-=======
 		4A2D8C801F48B3A900EE1FCC /* ParseEncoder.swift */ = {isa = PBXFileReference; lastKnownFileType = sourcecode.swift; path = ParseEncoder.swift; sourceTree = "<group>"; };
 		4A2F14931F4A5E1E00A7A7EF /* ObjectType+Equatable.swift */ = {isa = PBXFileReference; lastKnownFileType = sourcecode.swift; path = "ObjectType+Equatable.swift"; sourceTree = "<group>"; };
->>>>>>> 8d10c1cc
 		4A2F14951F4A5F2900A7A7EF /* Responses.swift */ = {isa = PBXFileReference; lastKnownFileType = sourcecode.swift; path = Responses.swift; sourceTree = "<group>"; };
+		4A2F14971F4A5F6900A7A7EF /* ObjectType+Batch.swift */ = {isa = PBXFileReference; lastKnownFileType = sourcecode.swift; path = "ObjectType+Batch.swift"; sourceTree = "<group>"; };
+		4A82B7EC1F254B820063D731 /* ObjectType.swift */ = {isa = PBXFileReference; lastKnownFileType = sourcecode.swift; path = ObjectType.swift; sourceTree = "<group>"; };
 		4A82B7ED1F254B820063D731 /* GeoPoint.swift */ = {isa = PBXFileReference; lastKnownFileType = sourcecode.swift; path = GeoPoint.swift; sourceTree = "<group>"; };
 		4A82B7EE1F254B820063D731 /* Parse.swift */ = {isa = PBXFileReference; lastKnownFileType = sourcecode.swift; path = Parse.swift; sourceTree = "<group>"; };
 		4A82B7F01F254B820063D731 /* File.swift */ = {isa = PBXFileReference; lastKnownFileType = sourcecode.swift; path = File.swift; sourceTree = "<group>"; };
 		4A82B7F11F254B820063D731 /* Pointer.swift */ = {isa = PBXFileReference; lastKnownFileType = sourcecode.swift; path = Pointer.swift; sourceTree = "<group>"; };
 		4A82B7FE1F256A8F0063D731 /* Query.swift */ = {isa = PBXFileReference; lastKnownFileType = sourcecode.swift; path = Query.swift; sourceTree = "<group>"; };
+		4A82B8001F256B330063D731 /* ObjectType+Query.swift */ = {isa = PBXFileReference; lastKnownFileType = sourcecode.swift; path = "ObjectType+Query.swift"; sourceTree = "<group>"; };
 		4A99A4681F2650CA00D72A59 /* ParseMutationContainer.swift */ = {isa = PBXFileReference; lastKnownFileType = sourcecode.swift; path = ParseMutationContainer.swift; sourceTree = "<group>"; };
 		4A99A46B1F2650FF00D72A59 /* AddUniqueOperation.swift */ = {isa = PBXFileReference; lastKnownFileType = sourcecode.swift; path = AddUniqueOperation.swift; sourceTree = "<group>"; };
 		4A99A46D1F26512100D72A59 /* IncrementOperation.swift */ = {isa = PBXFileReference; lastKnownFileType = sourcecode.swift; path = IncrementOperation.swift; sourceTree = "<group>"; };
@@ -225,6 +191,7 @@
 		4AA807661F794242008CD551 /* Info.plist */ = {isa = PBXFileReference; lastKnownFileType = text.plist.xml; path = Info.plist; sourceTree = "<group>"; };
 		4AA8076D1F794C1C008CD551 /* Info.plist */ = {isa = PBXFileReference; lastKnownFileType = text.plist.xml; path = Info.plist; sourceTree = "<group>"; };
 		4AA8076E1F794C1C008CD551 /* KeychainStoreTests.swift */ = {isa = PBXFileReference; lastKnownFileType = sourcecode.swift; path = KeychainStoreTests.swift; sourceTree = "<group>"; };
+		4AA8076F1F794C1C008CD551 /* ParseSwiftTests.swift */ = {isa = PBXFileReference; lastKnownFileType = sourcecode.swift; path = ParseSwiftTests.swift; sourceTree = "<group>"; };
 		4AB8B4F41F254AE10070F682 /* ParseSwift.framework */ = {isa = PBXFileReference; explicitFileType = wrapper.framework; includeInIndex = 0; path = ParseSwift.framework; sourceTree = BUILT_PRODUCTS_DIR; };
 		4AB8B4F71F254AE10070F682 /* Parse.h */ = {isa = PBXFileReference; lastKnownFileType = sourcecode.c.h; path = Parse.h; sourceTree = "<group>"; };
 		4AB8B4F81F254AE10070F682 /* Info.plist */ = {isa = PBXFileReference; lastKnownFileType = text.plist.xml; path = Info.plist; sourceTree = "<group>"; };
@@ -236,7 +203,7 @@
 		4AEBA5481F26519B00628B17 /* AddOperation.swift */ = {isa = PBXFileReference; lastKnownFileType = sourcecode.swift; path = AddOperation.swift; sourceTree = "<group>"; };
 		4AEBA54A1F2651D900628B17 /* RemoveOperation.swift */ = {isa = PBXFileReference; lastKnownFileType = sourcecode.swift; path = RemoveOperation.swift; sourceTree = "<group>"; };
 		4AEBA54C1F26523800628B17 /* DeleteOperation.swift */ = {isa = PBXFileReference; lastKnownFileType = sourcecode.swift; path = DeleteOperation.swift; sourceTree = "<group>"; };
-		4AEBA54E1F265A0D00628B17 /* ParseUser.swift */ = {isa = PBXFileReference; lastKnownFileType = sourcecode.swift; path = ParseUser.swift; sourceTree = "<group>"; };
+		4AEBA54E1F265A0D00628B17 /* UserType.swift */ = {isa = PBXFileReference; lastKnownFileType = sourcecode.swift; path = UserType.swift; sourceTree = "<group>"; };
 		4AF85BD21F78011100665264 /* ParseError.swift */ = {isa = PBXFileReference; lastKnownFileType = sourcecode.swift; path = ParseError.swift; sourceTree = "<group>"; };
 		4AF85BDC1F783B9800665264 /* API+Commands.swift */ = {isa = PBXFileReference; lastKnownFileType = sourcecode.swift; path = "API+Commands.swift"; sourceTree = "<group>"; };
 		4AFDA7121F26D9A5002AE4FC /* ParseSwift.framework */ = {isa = PBXFileReference; explicitFileType = wrapper.framework; includeInIndex = 0; path = ParseSwift.framework; sourceTree = BUILT_PRODUCTS_DIR; };
@@ -261,17 +228,6 @@
 		912C9BD824D3011F009947C3 /* ParseSwift.framework */ = {isa = PBXFileReference; explicitFileType = wrapper.framework; includeInIndex = 0; path = ParseSwift.framework; sourceTree = BUILT_PRODUCTS_DIR; };
 		912C9BDA24D3011F009947C3 /* ParseSwift_tvOS.h */ = {isa = PBXFileReference; lastKnownFileType = sourcecode.c.h; path = ParseSwift_tvOS.h; sourceTree = "<group>"; };
 		912C9BDB24D3011F009947C3 /* Info.plist */ = {isa = PBXFileReference; lastKnownFileType = text.plist.xml; path = Info.plist; sourceTree = "<group>"; };
-		F9D7984C24D7A8F100BEE62E /* Extensions.swift */ = {isa = PBXFileReference; fileEncoding = 4; lastKnownFileType = sourcecode.swift; path = Extensions.swift; sourceTree = "<group>"; };
-		F9D7984D24D7A8F100BEE62E /* ParseCoding.swift */ = {isa = PBXFileReference; fileEncoding = 4; lastKnownFileType = sourcecode.swift; path = ParseCoding.swift; sourceTree = "<group>"; };
-		F9D7985024D7A91300BEE62E /* Fetchable.swift */ = {isa = PBXFileReference; fileEncoding = 4; lastKnownFileType = sourcecode.swift; path = Fetchable.swift; sourceTree = "<group>"; };
-		F9D7985124D7A91300BEE62E /* Queryable.swift */ = {isa = PBXFileReference; fileEncoding = 4; lastKnownFileType = sourcecode.swift; path = Queryable.swift; sourceTree = "<group>"; };
-		F9D7985224D7A91300BEE62E /* Saveable.swift */ = {isa = PBXFileReference; fileEncoding = 4; lastKnownFileType = sourcecode.swift; path = Saveable.swift; sourceTree = "<group>"; };
-		F9D7985324D7A91300BEE62E /* ParseObject.swift */ = {isa = PBXFileReference; fileEncoding = 4; lastKnownFileType = sourcecode.swift; path = ParseObject.swift; sourceTree = "<group>"; };
-		F9D7985824D7A93000BEE62E /* NoBody.swift */ = {isa = PBXFileReference; fileEncoding = 4; lastKnownFileType = sourcecode.swift; path = NoBody.swift; sourceTree = "<group>"; };
-		F9D7985924D7A93000BEE62E /* BaseParseUser.swift */ = {isa = PBXFileReference; fileEncoding = 4; lastKnownFileType = sourcecode.swift; path = BaseParseUser.swift; sourceTree = "<group>"; };
-		F9D7986224D7A95700BEE62E /* ParseStorage.swift */ = {isa = PBXFileReference; fileEncoding = 4; lastKnownFileType = sourcecode.swift; path = ParseStorage.swift; sourceTree = "<group>"; };
-		F9D7986324D7A95800BEE62E /* PrimitiveObjectStore.swift */ = {isa = PBXFileReference; fileEncoding = 4; lastKnownFileType = sourcecode.swift; path = PrimitiveObjectStore.swift; sourceTree = "<group>"; };
-		F9FCA9A624D8A6AB004EBF16 /* ParseEncoder.swift */ = {isa = PBXFileReference; fileEncoding = 4; lastKnownFileType = sourcecode.swift; path = ParseEncoder.swift; sourceTree = "<group>"; };
 /* End PBXFileReference section */
 
 /* Begin PBXFrameworksBuildPhase section */
@@ -321,6 +277,14 @@
 /* End PBXFrameworksBuildPhase section */
 
 /* Begin PBXGroup section */
+		4A2F149C1F4A604900A7A7EF /* Encoder */ = {
+			isa = PBXGroup;
+			children = (
+				4A2D8C801F48B3A900EE1FCC /* ParseEncoder.swift */,
+			);
+			path = Encoder;
+			sourceTree = "<group>";
+		};
 		4A5EE45F1F49E9E000D3CAE3 /* Sources */ = {
 			isa = PBXGroup;
 			children = (
@@ -346,19 +310,17 @@
 			path = "ParseSwift-iOS";
 			sourceTree = "<group>";
 		};
-		4A82B7FD1F25691B0063D731 /* Parse Types */ = {
+		4A82B7FD1F25691B0063D731 /* Types */ = {
 			isa = PBXGroup;
 			children = (
 				4AC3976F1F48778900DEA9D3 /* ACL.swift */,
-				F9D7985924D7A93000BEE62E /* BaseParseUser.swift */,
+				4AF85BD21F78011100665264 /* ParseError.swift */,
 				4A82B7F01F254B820063D731 /* File.swift */,
 				4A82B7ED1F254B820063D731 /* GeoPoint.swift */,
-				F9D7985824D7A93000BEE62E /* NoBody.swift */,
-				4AF85BD21F78011100665264 /* ParseError.swift */,
 				4A82B7F11F254B820063D731 /* Pointer.swift */,
 				4A82B7FE1F256A8F0063D731 /* Query.swift */,
 			);
-			path = "Parse Types";
+			path = Types;
 			sourceTree = "<group>";
 		};
 		4A99A46A1F2650E200D72A59 /* Mutations */ = {
@@ -378,10 +340,8 @@
 		4AA807491F7930D0008CD551 /* Storage */ = {
 			isa = PBXGroup;
 			children = (
+				4AA8074A1F7930E9008CD551 /* SecureStorage.swift */,
 				4AA8074D1F7931B7008CD551 /* KeychainStore.swift */,
-				F9D7986224D7A95700BEE62E /* ParseStorage.swift */,
-				F9D7986324D7A95800BEE62E /* PrimitiveObjectStore.swift */,
-				4AA8074A1F7930E9008CD551 /* SecureStorage.swift */,
 			);
 			path = Storage;
 			sourceTree = "<group>";
@@ -404,18 +364,12 @@
 				4AA8076D1F794C1C008CD551 /* Info.plist */,
 				911DB12D24C4837E0027F3C7 /* APICommandTests.swift */,
 				4AA8076E1F794C1C008CD551 /* KeychainStoreTests.swift */,
-<<<<<<< HEAD
-				911DB13524C4FC100027F3C7 /* ParseObjectCommandTests.swift */,
-				70E5503D24C7A54C00F6D8D2 /* ParseUserCommandTests.swift */,
-				911DB12D24C4837E0027F3C7 /* APICommandTests.swift */,
-=======
 				70C7DC2024D20F190050419B /* ParseObjectBatchTests.swift */,
 				911DB13524C4FC100027F3C7 /* ParseObjectCommandTests.swift */,
 				70C7DC1F24D20F180050419B /* ParseQueryTests.swift */,
 				4AA8076F1F794C1C008CD551 /* ParseSwiftTests.swift */,
 				70C7DC1D24D20E530050419B /* ParseUserCommandTests.swift */,
 				7FFF552A2217E729007C3B4E /* AnyCodableTests */,
->>>>>>> 8d10c1cc
 				911DB12A24C3F7260027F3C7 /* NetworkMocking */,
 			);
 			path = ParseSwiftTests;
@@ -453,17 +407,10 @@
 			isa = PBXGroup;
 			children = (
 				4A82B7EE1F254B820063D731 /* Parse.swift */,
-<<<<<<< HEAD
-				4A2F14901F4A41B900A7A7EF /* Asynchronous.swift */,
-				4AC397761F4895A200DEA9D3 /* Objects */,
-				4A82B7FD1F25691B0063D731 /* Parse Types */,
-				709075CD24B9829600B95310 /* Coding */,
-=======
 				4AC397761F4895A200DEA9D3 /* Objects Protocols */,
 				4A82B7FD1F25691B0063D731 /* Types */,
 				709075CD24B9829600B95310 /* AnyCodable */,
 				4A2F149C1F4A604900A7A7EF /* Encoder */,
->>>>>>> 8d10c1cc
 				4A99A46A1F2650E200D72A59 /* Mutations */,
 				4AC397771F4895C000DEA9D3 /* API */,
 				4AA807491F7930D0008CD551 /* Storage */,
@@ -472,16 +419,16 @@
 			path = ParseSwift;
 			sourceTree = "<group>";
 		};
-		4AC397761F4895A200DEA9D3 /* Objects */ = {
-			isa = PBXGroup;
-			children = (
-				F9D7985024D7A91300BEE62E /* Fetchable.swift */,
-				F9D7985324D7A91300BEE62E /* ParseObject.swift */,
-				4AEBA54E1F265A0D00628B17 /* ParseUser.swift */,
-				F9D7985124D7A91300BEE62E /* Queryable.swift */,
-				F9D7985224D7A91300BEE62E /* Saveable.swift */,
-			);
-			path = Objects;
+		4AC397761F4895A200DEA9D3 /* Objects Protocols */ = {
+			isa = PBXGroup;
+			children = (
+				4A82B7EC1F254B820063D731 /* ObjectType.swift */,
+				4A82B8001F256B330063D731 /* ObjectType+Query.swift */,
+				4A2F14931F4A5E1E00A7A7EF /* ObjectType+Equatable.swift */,
+				4A2F14971F4A5F6900A7A7EF /* ObjectType+Batch.swift */,
+				4AEBA54E1F265A0D00628B17 /* UserType.swift */,
+			);
+			path = "Objects Protocols";
 			sourceTree = "<group>";
 		};
 		4AC397771F4895C000DEA9D3 /* API */ = {
@@ -504,17 +451,14 @@
 			path = "ParseSwift-macOS";
 			sourceTree = "<group>";
 		};
-		709075CD24B9829600B95310 /* Coding */ = {
+		709075CD24B9829600B95310 /* AnyCodable */ = {
 			isa = PBXGroup;
 			children = (
 				709075C424B9117400B95310 /* AnyCodable.swift */,
 				709075C524B9117500B95310 /* AnyDecodable.swift */,
 				709075C624B9117500B95310 /* AnyEncodable.swift */,
-				F9D7984C24D7A8F100BEE62E /* Extensions.swift */,
-				F9FCA9A624D8A6AB004EBF16 /* ParseEncoder.swift */,
-				F9D7984D24D7A8F100BEE62E /* ParseCoding.swift */,
-			);
-			path = Coding;
+			);
+			path = AnyCodable;
 			sourceTree = "<group>";
 		};
 		7FFF552A2217E729007C3B4E /* AnyCodableTests */ = {
@@ -824,7 +768,7 @@
 			);
 			runOnlyForDeploymentPostprocessing = 0;
 			shellPath = /bin/sh;
-			shellScript = "if which swiftlint >/dev/null; then\nswiftlint autocorrect\nswiftlint\nelse\necho \"warning: SwiftLint not installed, download from https://github.com/realm/SwiftLint\"\nfi\n";
+			shellScript = "if which swiftlint >/dev/null; then\nswiftlint\nelse\necho \"warning: SwiftLint not installed, download from https://github.com/realm/SwiftLint\"\nfi";
 		};
 		4A6511551F49D544005237DF /* SwiftLint */ = {
 			isa = PBXShellScriptBuildPhase;
@@ -838,7 +782,7 @@
 			);
 			runOnlyForDeploymentPostprocessing = 0;
 			shellPath = /bin/sh;
-			shellScript = "if which swiftlint >/dev/null; then\nswiftlint autocorrect\nswiftlint\nelse\necho \"warning: SwiftLint not installed, download from https://github.com/realm/SwiftLint\"\nfi\n";
+			shellScript = "if which swiftlint >/dev/null; then\nswiftlint\nelse\necho \"warning: SwiftLint not installed, download from https://github.com/realm/SwiftLint\"\nfi";
 		};
 /* End PBXShellScriptBuildPhase section */
 
@@ -856,48 +800,33 @@
 			buildActionMask = 2147483647;
 			files = (
 				4A2F14961F4A5F2900A7A7EF /* Responses.swift in Sources */,
-				F9D7984E24D7A8F100BEE62E /* Extensions.swift in Sources */,
 				709075C724B9117500B95310 /* AnyCodable.swift in Sources */,
 				4AC397741F488FF900DEA9D3 /* API.swift in Sources */,
-<<<<<<< HEAD
-=======
 				4A82B7F71F254CCE0063D731 /* ObjectType.swift in Sources */,
 				70E5504324CA4E6000F6D8D2 /* URLSession+extensions.swift in Sources */,
->>>>>>> 8d10c1cc
 				4A82B7F51F254CCE0063D731 /* GeoPoint.swift in Sources */,
 				4AA8074B1F7930E9008CD551 /* SecureStorage.swift in Sources */,
 				4A82B7F61F254CCE0063D731 /* Parse.swift in Sources */,
-				4AEBA54F1F265A0D00628B17 /* ParseUser.swift in Sources */,
+				4AEBA54F1F265A0D00628B17 /* UserType.swift in Sources */,
 				4A99A4691F2650CA00D72A59 /* ParseMutationContainer.swift in Sources */,
 				4AC397701F48778900DEA9D3 /* ACL.swift in Sources */,
+				4A2D8C811F48B3A900EE1FCC /* ParseEncoder.swift in Sources */,
 				4A99A46E1F26512100D72A59 /* IncrementOperation.swift in Sources */,
+				4A82B8011F256B330063D731 /* ObjectType+Query.swift in Sources */,
 				4A82B7FF1F256A8F0063D731 /* Query.swift in Sources */,
-<<<<<<< HEAD
-				4AF85BD81F78144900665264 /* URLSession+sync.swift in Sources */,
-=======
 				4A2F14981F4A5F6900A7A7EF /* ObjectType+Batch.swift in Sources */,
->>>>>>> 8d10c1cc
 				709075CB24B9117500B95310 /* AnyEncodable.swift in Sources */,
-				F9FCA9A724D8A6AB004EBF16 /* ParseEncoder.swift in Sources */,
 				4A82B7F41F254CCE0063D731 /* File.swift in Sources */,
-				F9D7985424D7A91300BEE62E /* Fetchable.swift in Sources */,
 				4AF85BD31F78011100665264 /* ParseError.swift in Sources */,
 				4AA8074E1F7931B7008CD551 /* KeychainStore.swift in Sources */,
-				F9D7985524D7A91300BEE62E /* Queryable.swift in Sources */,
+				4A2F14941F4A5E1E00A7A7EF /* ObjectType+Equatable.swift in Sources */,
 				4AC397721F488F9E00DEA9D3 /* BatchUtils.swift in Sources */,
 				4AEBA54D1F26523800628B17 /* DeleteOperation.swift in Sources */,
 				4AF85BDD1F783B9800665264 /* API+Commands.swift in Sources */,
-				F9D7985624D7A91300BEE62E /* Saveable.swift in Sources */,
 				4A82B7F81F254CCE0063D731 /* Pointer.swift in Sources */,
-				F9D7985A24D7A93000BEE62E /* NoBody.swift in Sources */,
-				F9D7986424D7A95800BEE62E /* ParseStorage.swift in Sources */,
-				F9D7984F24D7A8F100BEE62E /* ParseCoding.swift in Sources */,
 				709075C924B9117500B95310 /* AnyDecodable.swift in Sources */,
-				F9D7986524D7A95800BEE62E /* PrimitiveObjectStore.swift in Sources */,
-				F9D7985B24D7A93000BEE62E /* BaseParseUser.swift in Sources */,
 				4AEBA5491F26519B00628B17 /* AddOperation.swift in Sources */,
 				4A99A46C1F2650FF00D72A59 /* AddUniqueOperation.swift in Sources */,
-				F9D7985724D7A91300BEE62E /* ParseObject.swift in Sources */,
 				4AEBA54B1F2651D900628B17 /* RemoveOperation.swift in Sources */,
 			);
 			runOnlyForDeploymentPostprocessing = 0;
@@ -914,13 +843,9 @@
 				70C7DC2224D20F190050419B /* ParseObjectBatchTests.swift in Sources */,
 				7FFF552F2217E72A007C3B4E /* AnyCodableTests.swift in Sources */,
 				4AA807701F794C31008CD551 /* KeychainStoreTests.swift in Sources */,
-<<<<<<< HEAD
-				70E5503E24C7A54C00F6D8D2 /* ParseUserCommandTests.swift in Sources */,
-=======
 				4AA807711F794C33008CD551 /* ParseSwiftTests.swift in Sources */,
 				70C7DC2124D20F190050419B /* ParseQueryTests.swift in Sources */,
 				70C7DC1E24D20E530050419B /* ParseUserCommandTests.swift in Sources */,
->>>>>>> 8d10c1cc
 				911DB13324C494390027F3C7 /* MockURLProtocol.swift in Sources */,
 			);
 			runOnlyForDeploymentPostprocessing = 0;
@@ -929,53 +854,34 @@
 			isa = PBXSourcesBuildPhase;
 			buildActionMask = 2147483647;
 			files = (
+				4AFDA72B1F26DAE1002AE4FC /* ObjectType.swift in Sources */,
 				709075C824B9117500B95310 /* AnyCodable.swift in Sources */,
 				4AFDA7301F26DAE1002AE4FC /* DeleteOperation.swift in Sources */,
-<<<<<<< HEAD
-				F9BB236C24D9B4C600634157 /* Queryable.swift in Sources */,
-=======
 				4AFDA7361F26DAE1002AE4FC /* ObjectType+Query.swift in Sources */,
 				70E5504424CA4E6000F6D8D2 /* URLSession+extensions.swift in Sources */,
->>>>>>> 8d10c1cc
 				4AFDA7341F26DAE1002AE4FC /* Pointer.swift in Sources */,
-				F9D7985D24D7A93700BEE62E /* BaseParseUser.swift in Sources */,
-				F9BB236524D9ACAC00634157 /* ParseEncoder.swift in Sources */,
 				4AA8074C1F7930E9008CD551 /* SecureStorage.swift in Sources */,
 				4A6511501F48E400005237DF /* BatchUtils.swift in Sources */,
 				4AFDA72A1F26DAE1002AE4FC /* Parse.swift in Sources */,
 				4AFDA7351F26DAE1002AE4FC /* Query.swift in Sources */,
 				4A2F14991F4A5FB500A7A7EF /* Responses.swift in Sources */,
+				4A2F149A1F4A5FBA00A7A7EF /* ObjectType+Equatable.swift in Sources */,
+				4A65114F1F48E3F3005237DF /* ParseEncoder.swift in Sources */,
 				4AFDA72E1F26DAE1002AE4FC /* AddOperation.swift in Sources */,
-				F9BB236D24D9B4C600634157 /* Saveable.swift in Sources */,
 				4AFDA7311F26DAE1002AE4FC /* AddUniqueOperation.swift in Sources */,
-<<<<<<< HEAD
-				4AF85BD91F78145C00665264 /* URLSession+sync.swift in Sources */,
-				709075CC24B9117500B95310 /* AnyEncodable.swift in Sources */,
-				4A6511521F48E406005237DF /* GeoPoint.swift in Sources */,
-				4AF85BD61F7803C100665264 /* ParseError.swift in Sources */,
-				F9BB236A24D9B4C600634157 /* Fetchable.swift in Sources */,
-				4AF85BDB1F781ED100665264 /* Asynchronous.swift in Sources */,
-=======
 				4A2F149B1F4A5FBA00A7A7EF /* ObjectType+Batch.swift in Sources */,
 				709075CC24B9117500B95310 /* AnyEncodable.swift in Sources */,
 				4A6511521F48E406005237DF /* GeoPoint.swift in Sources */,
 				4AF85BD61F7803C100665264 /* ParseError.swift in Sources */,
->>>>>>> 8d10c1cc
 				4AA8074F1F7931B7008CD551 /* KeychainStore.swift in Sources */,
 				4AFDA7331F26DAE1002AE4FC /* File.swift in Sources */,
-				F9BB236B24D9B4C600634157 /* ParseObject.swift in Sources */,
 				4A6511531F48E410005237DF /* API.swift in Sources */,
 				4AFDA7321F26DAE1002AE4FC /* IncrementOperation.swift in Sources */,
 				4AF85BDE1F783BB400665264 /* API+Commands.swift in Sources */,
-				F9D7986024D7A93700BEE62E /* NoBody.swift in Sources */,
-				F9BB237C24D9B4D800634157 /* ParseStorage.swift in Sources */,
 				4AFDA72D1F26DAE1002AE4FC /* ParseMutationContainer.swift in Sources */,
 				709075CA24B9117500B95310 /* AnyDecodable.swift in Sources */,
-				F9BB237D24D9B4D800634157 /* PrimitiveObjectStore.swift in Sources */,
-				F9BB237724D9B4CE00634157 /* ParseCoding.swift in Sources */,
-				4AFDA72C1F26DAE1002AE4FC /* ParseUser.swift in Sources */,
+				4AFDA72C1F26DAE1002AE4FC /* UserType.swift in Sources */,
 				4A6511511F48E406005237DF /* ACL.swift in Sources */,
-				F9BB237624D9B4CE00634157 /* Extensions.swift in Sources */,
 				4AFDA72F1F26DAE1002AE4FC /* RemoveOperation.swift in Sources */,
 			);
 			runOnlyForDeploymentPostprocessing = 0;
@@ -989,48 +895,29 @@
 				912C9C1824D302B2009947C3 /* SecureStorage.swift in Sources */,
 				912C9C0924D302B2009947C3 /* AnyCodable.swift in Sources */,
 				912C9C0B24D302B2009947C3 /* AnyEncodable.swift in Sources */,
-				F9BB237B24D9B4CF00634157 /* ParseCoding.swift in Sources */,
 				912C9C0424D302B2009947C3 /* ParseError.swift in Sources */,
-<<<<<<< HEAD
-				912C9BFE24D302B2009947C3 /* (null) in Sources */,
-				F9BB238024D9B4D900634157 /* ParseStorage.swift in Sources */,
-				912C9C1624D302B2009947C3 /* URLSession+sync.swift in Sources */,
-				F9D7985F24D7A93700BEE62E /* NoBody.swift in Sources */,
-=======
 				912C9BFE24D302B2009947C3 /* ObjectType.swift in Sources */,
 				912C9C1624D302B2009947C3 /* (null) in Sources */,
->>>>>>> 8d10c1cc
 				912C9C0724D302B2009947C3 /* Pointer.swift in Sources */,
 				912C9C1124D302B2009947C3 /* AddUniqueOperation.swift in Sources */,
-				912C9C0124D302B2009947C3 /* (null) in Sources */,
+				912C9C0124D302B2009947C3 /* ObjectType+Batch.swift in Sources */,
 				912C9C0824D302B2009947C3 /* Query.swift in Sources */,
 				912C9C0E24D302B2009947C3 /* AddOperation.swift in Sources */,
-				F9BB237A24D9B4CF00634157 /* Extensions.swift in Sources */,
-				912C9C0224D302B2009947C3 /* ParseUser.swift in Sources */,
+				912C9C0224D302B2009947C3 /* UserType.swift in Sources */,
 				912C9C1524D302B2009947C3 /* BatchUtils.swift in Sources */,
-				F9BB237324D9B4C700634157 /* ParseObject.swift in Sources */,
 				912C9C0F24D302B2009947C3 /* RemoveOperation.swift in Sources */,
 				912C9C1424D302B2009947C3 /* API+Commands.swift in Sources */,
+				912C9C0C24D302B2009947C3 /* ParseEncoder.swift in Sources */,
 				912C9C0624D302B2009947C3 /* GeoPoint.swift in Sources */,
-				F9BB237424D9B4C700634157 /* Queryable.swift in Sources */,
-				912C9C0024D302B2009947C3 /* (null) in Sources */,
+				912C9C0024D302B2009947C3 /* ObjectType+Equatable.swift in Sources */,
 				912C9C1324D302B2009947C3 /* API.swift in Sources */,
 				912C9C0324D302B2009947C3 /* ACL.swift in Sources */,
-				912C9BFF24D302B2009947C3 /* (null) in Sources */,
+				912C9BFF24D302B2009947C3 /* ObjectType+Query.swift in Sources */,
 				912C9C0524D302B2009947C3 /* File.swift in Sources */,
 				912C9C0A24D302B2009947C3 /* AnyDecodable.swift in Sources */,
-				F9BB236924D9B4C100634157 /* Asynchronous.swift in Sources */,
-				F9BB237524D9B4C700634157 /* Saveable.swift in Sources */,
 				912C9C1224D302B2009947C3 /* IncrementOperation.swift in Sources */,
-<<<<<<< HEAD
-				F9BB237224D9B4C700634157 /* Fetchable.swift in Sources */,
-				F9BB238124D9B4D900634157 /* PrimitiveObjectStore.swift in Sources */,
-				F9BB236724D9ACAD00634157 /* ParseEncoder.swift in Sources */,
-=======
 				70C7DC2424D620330050419B /* URLSession+extensions.swift in Sources */,
->>>>>>> 8d10c1cc
 				912C9BFD24D302B2009947C3 /* Parse.swift in Sources */,
-				F9D7985C24D7A93700BEE62E /* BaseParseUser.swift in Sources */,
 				912C9C0D24D302B2009947C3 /* ParseMutationContainer.swift in Sources */,
 				912C9C1924D302B2009947C3 /* KeychainStore.swift in Sources */,
 			);
@@ -1045,48 +932,29 @@
 				912C9BFB24D302B0009947C3 /* SecureStorage.swift in Sources */,
 				912C9BEC24D302B0009947C3 /* AnyCodable.swift in Sources */,
 				912C9BEE24D302B0009947C3 /* AnyEncodable.swift in Sources */,
-				F9BB237924D9B4CE00634157 /* ParseCoding.swift in Sources */,
 				912C9BE724D302B0009947C3 /* ParseError.swift in Sources */,
-<<<<<<< HEAD
-				912C9BE124D302B0009947C3 /* (null) in Sources */,
-				F9BB237E24D9B4D800634157 /* ParseStorage.swift in Sources */,
-				912C9BF924D302B0009947C3 /* URLSession+sync.swift in Sources */,
-				F9D7986124D7A93700BEE62E /* NoBody.swift in Sources */,
-=======
 				912C9BE124D302B0009947C3 /* ObjectType.swift in Sources */,
 				912C9BF924D302B0009947C3 /* (null) in Sources */,
->>>>>>> 8d10c1cc
 				912C9BEA24D302B0009947C3 /* Pointer.swift in Sources */,
 				912C9BF424D302B0009947C3 /* AddUniqueOperation.swift in Sources */,
-				912C9BE424D302B0009947C3 /* (null) in Sources */,
+				912C9BE424D302B0009947C3 /* ObjectType+Batch.swift in Sources */,
 				912C9BEB24D302B0009947C3 /* Query.swift in Sources */,
 				912C9BF124D302B0009947C3 /* AddOperation.swift in Sources */,
-				F9BB237824D9B4CE00634157 /* Extensions.swift in Sources */,
-				912C9BE524D302B0009947C3 /* ParseUser.swift in Sources */,
+				912C9BE524D302B0009947C3 /* UserType.swift in Sources */,
 				912C9BF824D302B0009947C3 /* BatchUtils.swift in Sources */,
-				F9BB236F24D9B4C600634157 /* ParseObject.swift in Sources */,
 				912C9BF224D302B0009947C3 /* RemoveOperation.swift in Sources */,
 				912C9BF724D302B0009947C3 /* API+Commands.swift in Sources */,
+				912C9BEF24D302B0009947C3 /* ParseEncoder.swift in Sources */,
 				912C9BE924D302B0009947C3 /* GeoPoint.swift in Sources */,
-				F9BB237024D9B4C600634157 /* Queryable.swift in Sources */,
-				912C9BE324D302B0009947C3 /* (null) in Sources */,
+				912C9BE324D302B0009947C3 /* ObjectType+Equatable.swift in Sources */,
 				912C9BF624D302B0009947C3 /* API.swift in Sources */,
 				912C9BE624D302B0009947C3 /* ACL.swift in Sources */,
-				912C9BE224D302B0009947C3 /* (null) in Sources */,
+				912C9BE224D302B0009947C3 /* ObjectType+Query.swift in Sources */,
 				912C9BE824D302B0009947C3 /* File.swift in Sources */,
 				912C9BED24D302B0009947C3 /* AnyDecodable.swift in Sources */,
-				F9BB236824D9B4C100634157 /* Asynchronous.swift in Sources */,
-				F9BB237124D9B4C600634157 /* Saveable.swift in Sources */,
 				912C9BF524D302B0009947C3 /* IncrementOperation.swift in Sources */,
-<<<<<<< HEAD
-				F9BB236E24D9B4C600634157 /* Fetchable.swift in Sources */,
-				F9BB237F24D9B4D800634157 /* PrimitiveObjectStore.swift in Sources */,
-				F9BB236624D9ACAC00634157 /* ParseEncoder.swift in Sources */,
-=======
 				70C7DC2324D620300050419B /* URLSession+extensions.swift in Sources */,
->>>>>>> 8d10c1cc
 				912C9BE024D302B0009947C3 /* Parse.swift in Sources */,
-				F9D7985E24D7A93700BEE62E /* BaseParseUser.swift in Sources */,
 				912C9BF024D302B0009947C3 /* ParseMutationContainer.swift in Sources */,
 				912C9BFC24D302B0009947C3 /* KeychainStore.swift in Sources */,
 			);
