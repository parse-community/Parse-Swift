--- conflicted
+++ resolved
@@ -24,18 +24,11 @@
                               serverURL: url, testing: true)
     }
 
-<<<<<<< HEAD
-    override func tearDown() {
-        super.tearDown()
-        #if !os(Linux) && !os(Android)
-        try? KeychainStore.shared.deleteAll()
-=======
     override func tearDownWithError() throws {
         try super.tearDownWithError()
         MockURLProtocol.removeAll()
-        #if !os(Linux)
+        #if !os(Linux) && !os(Android)
         try KeychainStore.shared.deleteAll()
->>>>>>> e1137fc1
         #endif
         try ParseStorage.shared.deleteAll()
     }
