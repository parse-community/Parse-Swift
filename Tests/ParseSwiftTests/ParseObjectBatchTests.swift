--- conflicted
+++ resolved
@@ -48,13 +48,8 @@
     override func tearDownWithError() throws {
         try super.tearDownWithError()
         MockURLProtocol.removeAll()
-<<<<<<< HEAD
         #if !os(Linux) && !os(Android)
-        try? KeychainStore.shared.deleteAll()
-=======
-        #if !os(Linux)
         try KeychainStore.shared.deleteAll()
->>>>>>> e1137fc1
         #endif
         try ParseStorage.shared.deleteAll()
     }
