--- conflicted
+++ resolved
@@ -337,12 +337,11 @@
         wait(for: [expectation2], timeout: 20.0)
     }
 
-<<<<<<< HEAD
     func testAnyEncodableHash() throws {
-        var score = GameScore(score: 10)
+        var score = GameScore(points: 10)
         score.level = Level()
         score.objectId = "hello"
-        var game = Game(score: score)
+        var game = Game(gameScore: score)
         game.objectId = "nice"
 
         let hash = AnyEncodable(score)
@@ -356,10 +355,10 @@
     }
 
     func testAnyDecodableHash() throws {
-        var score = GameScore(score: 10)
+        var score = GameScore(points: 10)
         score.level = Level()
         score.objectId = "hello"
-        var game = Game(score: score)
+        var game = Game(gameScore: score)
         game.objectId = "nice"
 
         let hash = AnyDecodable(score)
@@ -373,10 +372,10 @@
     }
 
     func testAnyCodableHash() throws {
-        var score = GameScore(score: 10)
+        var score = GameScore(points: 10)
         score.level = Level()
         score.objectId = "hello"
-        var game = Game(score: score)
+        var game = Game(gameScore: score)
         game.objectId = "nice"
 
         let hash = AnyCodable(score)
@@ -387,7 +386,9 @@
         let hash2 = AnyCodable(score2)
         XCTAssertEqual(dictionary[hash2], "hello")
         XCTAssertEqual(dictionary[hash], dictionary[hash2])
-=======
+
+    }
+
     func testIsEqualExtension() throws {
         let score1 = GameScore(points: 2)
         let score2 = GameScore(points: 3)
@@ -476,7 +477,6 @@
         var score2 = score
         score2.objectId = "nolo"
         XCTAssertThrowsError(try score2.merge(with: score))
->>>>>>> eb755d26
     }
 
     func testFetchCommand() {
@@ -1751,12 +1751,7 @@
     func testDeepSaveTwoDeep() throws {
         var score = GameScore(points: 10)
         score.level = Level()
-<<<<<<< HEAD
-        score.objectId = "hello"
-        var game = Game(score: score)
-=======
         var game = Game(gameScore: score)
->>>>>>> eb755d26
         game.objectId = "nice"
 
         var levelOnServer = score
